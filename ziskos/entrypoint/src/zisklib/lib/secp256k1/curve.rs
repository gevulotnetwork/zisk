use crate::{
<<<<<<< HEAD
    fcall_msb_pos_256, fcall_secp256k1_fp_sqrt,
    point256::SyscallPoint256,
=======
    fcall_msb_pos_256,
    point::SyscallPoint256,
>>>>>>> af5c05a9
    secp256k1_add::{syscall_secp256k1_add, SyscallSecp256k1AddParams},
    secp256k1_dbl::syscall_secp256k1_dbl,
    zisklib::lib::secp256k1::field::secp256k1_fp_assert_nqr,
};

use super::{
    constants::{E_B, G_X, G_Y},
    field::{secp256k1_fp_add, secp256k1_fp_mul, secp256k1_fp_square},
};

/// Given a x-coordinate `x_bytes` and a parity `y_is_odd`,
/// this function decompresses the point on the secp256k1 curve.
pub fn secp256k1_decompress(x_bytes: &[u8; 32], y_is_odd: bool) -> (([u8; 32], [u8; 32]), bool) {
    // Convert the x-coordinate from BEu8 to LEu64
    let mut x = [0u64; 4];
    for i in 0..32 {
        x[3 - i / 8] |= (x_bytes[i] as u64) << (8 * (7 - (i % 8)));
    }

    // Hint the y-coordinate and check that: y² = x³ + 7
    let mut rhs = secp256k1_fp_square(&x);
    rhs = secp256k1_fp_mul(&rhs, &x);
    rhs = secp256k1_fp_add(&rhs, &E_B);
    let y = match fcall_secp256k1_fp_sqrt(&rhs, y_is_odd as u64) {
        // If the y exists, then confirm that y² = x³ + 7
        Some(y) => {
            let lhs = secp256k1_fp_square(&y);
            assert_eq!(lhs, rhs);
            y
        }
        // If the y does not exists, check that rhs is a non-quadratic residue
        None => {
            secp256k1_fp_assert_nqr(&rhs);
            return (([0u8; 32], [0u8; 32]), false);
        }
    };

    // Check the received parity of the y-coordinate is correct
    let parity = (y[0] & 1) != 0;
    assert_eq!(parity, y_is_odd);

    // Convert the y-coordinate from LEu64 to BEu8
    let mut y_bytes = [0u8; 32];
    for i in 0..4 {
        y_bytes[i * 8..(i + 1) * 8].copy_from_slice(&y[3 - i].to_be_bytes());
    }

    ((*x_bytes, y_bytes), true)
}

/// Given a point `p1`, performs the point doubling `2·p1` and assigns the result to `p1`.
/// It assumes that `p1` is from the Secp256k1 curve and that `p1 != 𝒪`
///
/// Note: We don't need to assume that 2·p1 != 𝒪 because there are not points of order 2 on the Secp256k1 curve
fn double_point_assign(p1: &mut SyscallPoint256) {
    syscall_secp256k1_dbl(p1);
}

/// Given points `p1` and `p2`, performs the point addition `p1 + p2` and assigns the result to `p1`.
/// It also returns a boolean indicating whether the addition resulted in the point at infinity (𝒪).
/// It assumes that `p1` and `p2` are from the Secp256k1 curve and that `p1,p2 != 𝒪`
fn add_points_assign(p1: &mut SyscallPoint256, p2: &SyscallPoint256) -> bool {
    if p1.x != p2.x {
        let mut params = SyscallSecp256k1AddParams { p1, p2 };
        syscall_secp256k1_add(&mut params);
        false
    } else if p1.y == p2.y {
        syscall_secp256k1_dbl(p1);
        false
    } else {
        true
    }
}

/// Given a point `p` and scalars `k1` and `k2`, computes the double scalar multiplication `k1·G + k2·p`
/// It assumes that `k1,k2 ∈ [1, N-1]` and that `p != 𝒪`
pub fn secp256k1_double_scalar_mul_with_g(
    k1: &[u64; 4],
    k2: &[u64; 4],
    p: &SyscallPoint256,
) -> (bool, SyscallPoint256) {
    // Start by precomputing g + p
    let mut gp = SyscallPoint256 { x: G_X, y: G_Y };
    let gp_is_infinity = add_points_assign(&mut gp, p);

    // Hint the maximum length between the binary representations of k1 and k2
    // We will verify the output by recomposing both k1 and k2
    // Moreover, we should check that the first received bit (of either k1 or k2) is 1
    let (max_limb, max_bit) = fcall_msb_pos_256(k1, k2);

    // Perform the loop, based on the binary representation of k1 and k2
    // Start at 𝒪
    let mut res = SyscallPoint256 { x: [0u64; 4], y: [0u64; 4] };
    let mut res_is_infinity = true;
    let mut k1_rec = [0u64; 4];
    let mut k2_rec = [0u64; 4];
    // We do the first iteration separately
    let _max_limb = max_limb as usize;
    let k1_bit = (k1[_max_limb] >> max_bit) & 1;
    let k2_bit = (k2[_max_limb] >> max_bit) & 1;
    assert!(k1_bit == 1 || k2_bit == 1); // At least one of the scalars should start with 1
    if (k1_bit == 0) && (k2_bit == 1) {
        // If res is 𝒪, set res = p; otherwise, double res and add p
        if res_is_infinity {
            res.x = p.x;
            res.y = p.y;
            res_is_infinity = false;
        } else {
            double_point_assign(&mut res);
            res_is_infinity = add_points_assign(&mut res, p)
        }

        // Update k2_rec
        k2_rec[_max_limb] |= 1 << max_bit;
    } else if (k1_bit == 1) && (k2_bit == 0) {
        // If res is 𝒪, set res = g; otherwise, double res and add g
        if res_is_infinity {
            res.x = G_X;
            res.y = G_Y;
            res_is_infinity = false;
        } else {
            double_point_assign(&mut res);
            res_is_infinity = add_points_assign(&mut res, &SyscallPoint256 { x: G_X, y: G_Y });
        }

        // Update k1_rec
        k1_rec[_max_limb] |= 1 << max_bit;
    } else if (k1_bit == 1) && (k2_bit == 1) {
        if res_is_infinity {
            // If (g + p) is 𝒪, do nothing; otherwise set res = (g + p)
            if !gp_is_infinity {
                res.x = gp.x;
                res.y = gp.y;
                res_is_infinity = false;
            }
        } else {
            // If (g + p) is 𝒪, simply double res; otherwise double res and add (g + p)
            double_point_assign(&mut res);
            if !gp_is_infinity {
                res_is_infinity = add_points_assign(&mut res, &gp);
            }
        }

        // Update k1_rec and k2_rec
        k1_rec[_max_limb] |= 1 << max_bit;
        k2_rec[_max_limb] |= 1 << max_bit;
    }

    // Perform the rest of the loop
    for i in (0..=max_limb).rev() {
        let _i = i as usize;
        let bit_len = if i == max_limb { max_bit - 1 } else { 63 };
        for j in (0..=bit_len).rev() {
            let k1_bit = (k1[_i] >> j) & 1;
            let k2_bit = (k2[_i] >> j) & 1;

            if (k1_bit == 0) && (k2_bit == 0) {
                // If res is 𝒪, do nothing; otherwise, double
                if !res_is_infinity {
                    double_point_assign(&mut res);
                }
            } else if (k1_bit == 0) && (k2_bit == 1) {
                // If res is 𝒪, set res = p; otherwise, double res and add p
                if res_is_infinity {
                    res.x = p.x;
                    res.y = p.y;
                    res_is_infinity = false;
                } else {
                    double_point_assign(&mut res);
                    res_is_infinity = add_points_assign(&mut res, &p);
                }

                // Update k2_rec
                k2_rec[_i] |= 1 << j;
            } else if (k1_bit == 1) && (k2_bit == 0) {
                // If res is 𝒪, set res = g; otherwise, double res and add g
                if res_is_infinity {
                    res.x = G_X;
                    res.y = G_Y;
                    res_is_infinity = false;
                } else {
                    double_point_assign(&mut res);
                    res_is_infinity =
                        add_points_assign(&mut res, &SyscallPoint256 { x: G_X, y: G_Y });
                }

                // Update k1_rec
                k1_rec[_i] |= 1 << j;
            } else if (k1_bit == 1) && (k2_bit == 1) {
                if res_is_infinity {
                    // If (g + p) is 𝒪, do nothing; otherwise set res = (g + p)
                    if !gp_is_infinity {
                        res.x = gp.x;
                        res.y = gp.y;
                        res_is_infinity = false;
                    }
                } else {
                    // If (g + p) is 𝒪, simply double res; otherwise double res and add (g + p)
                    double_point_assign(&mut res);
                    if !gp_is_infinity {
                        res_is_infinity = add_points_assign(&mut res, &gp);
                    }
                }

                // Update k1_rec and k2_rec
                k1_rec[_i] |= 1 << j;
                k2_rec[_i] |= 1 << j;
            }
        }
    }

    // Check that the recomposed scalars are the same as the received scalars
    assert_eq!(k1_rec, *k1);
    assert_eq!(k2_rec, *k2);

    (res_is_infinity, res)
}<|MERGE_RESOLUTION|>--- conflicted
+++ resolved
@@ -1,11 +1,6 @@
 use crate::{
-<<<<<<< HEAD
-    fcall_msb_pos_256, fcall_secp256k1_fp_sqrt,
-    point256::SyscallPoint256,
-=======
     fcall_msb_pos_256,
     point::SyscallPoint256,
->>>>>>> af5c05a9
     secp256k1_add::{syscall_secp256k1_add, SyscallSecp256k1AddParams},
     secp256k1_dbl::syscall_secp256k1_dbl,
     zisklib::lib::secp256k1::field::secp256k1_fp_assert_nqr,
