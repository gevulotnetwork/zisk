[package]
name = "ziskos"
version = { workspace = true }
edition = { workspace = true }
license = { workspace = true }
keywords = { workspace = true }
repository = { workspace = true }
categories = { workspace = true }

[dependencies]
lib-c = { workspace = true }

num-bigint = { workspace = true }
num-traits = { workspace = true }

lazy_static = "1.5.0"
static_assertions = "1.1"
rand = "0.8.5"
getrandom = { version = "0.2", features = ["custom"] }
cfg-if = "1.0"
<<<<<<< HEAD
tiny-keccak = { version = "2.0.0", features = ["keccak"] }
num-bigint = { workspace = true }
num-traits = { workspace = true }
lll-rs = "0.2.0"
rug = "1.27.0"
=======
tiny-keccak = { version = "2.0.0", features = ["keccak"] }
>>>>>>> af5c05a9
<|MERGE_RESOLUTION|>--- conflicted
+++ resolved
@@ -18,12 +18,4 @@
 rand = "0.8.5"
 getrandom = { version = "0.2", features = ["custom"] }
 cfg-if = "1.0"
-<<<<<<< HEAD
-tiny-keccak = { version = "2.0.0", features = ["keccak"] }
-num-bigint = { workspace = true }
-num-traits = { workspace = true }
-lll-rs = "0.2.0"
-rug = "1.27.0"
-=======
-tiny-keccak = { version = "2.0.0", features = ["keccak"] }
->>>>>>> af5c05a9
+tiny-keccak = { version = "2.0.0", features = ["keccak"] }