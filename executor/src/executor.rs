--- conflicted
+++ resolved
@@ -104,13 +104,10 @@
     collectors_by_instance: RwLock<HashMap<usize, (Stats, Vec<(usize, Box<dyn BusDevice<u64>>)>)>>,
     stats: Mutex<Vec<(usize, usize, Stats)>>,
 
-<<<<<<< HEAD
     chunk_size: u64,
-=======
     world_rank: i32,
     local_rank: i32,
     port: Option<u16>,
->>>>>>> 6eb35fb1
 }
 
 impl<F: PrimeField64, BD: SMBundle<F>> ZiskExecutor<F, BD> {
@@ -132,13 +129,10 @@
         std: Arc<Std<F>>,
         sm_bundle: BD,
         rom_sm: Option<Arc<RomSM>>,
-<<<<<<< HEAD
         chunk_size: u64,
-=======
         world_rank: i32,
         local_rank: i32,
         port: Option<u16>,
->>>>>>> 6eb35fb1
     ) -> Self {
         Self {
             rom_path,
@@ -156,13 +150,10 @@
             sm_bundle,
             rom_sm,
             stats: Mutex::new(Vec::new()),
-<<<<<<< HEAD
             chunk_size,
-=======
             world_rank,
             local_rank,
             port,
->>>>>>> 6eb35fb1
         }
     }
 
@@ -197,16 +188,6 @@
         min_traces
     }
 
-<<<<<<< HEAD
-    fn run_assembly(&self, input_data_path: Option<PathBuf>) -> MinimalTraces {
-        MinimalTraces::AsmEmuTrace(AsmRunnerMT::run(
-            self.asm_runner_path.as_ref().unwrap(),
-            input_data_path.as_deref(),
-            Self::MAX_NUM_STEPS,
-            self.chunk_size,
-            asm_runner::AsmRunnerOptions::default(),
-        ))
-=======
     /// Computes minimal traces by processing the ZisK ROM with given public inputs.
     ///
     /// # Arguments
@@ -229,11 +210,12 @@
         let world_rank = self.world_rank;
         let local_rank = self.local_rank;
         let port = self.port;
+        let chunk_size = self.chunk_size;
         let handle_mo = std::thread::spawn(move || {
             AsmRunnerMO::run(
                 input_data_cloned.as_ref().unwrap(),
                 Self::MAX_NUM_STEPS,
-                Self::MIN_TRACE_SIZE,
+                chunk_size,
                 world_rank,
                 local_rank,
                 port,
@@ -257,7 +239,6 @@
             handle_mo.join().expect("Error during Assembly Memory Operations thread execution");
 
         (min_traces, main_count, secn_count, Some((mem_segments, mem_align_segments)))
->>>>>>> 6eb35fb1
     }
 
     fn run_mt_assembly(
@@ -300,50 +281,23 @@
             }
         }
 
-<<<<<<< HEAD
-        impl<F, DB> Drop for CounterTask<F, DB>
-        where
-            DB: DataBusTrait<PayloadType, Box<dyn BusDeviceMetrics>>,
-        {
-            fn drop(&mut self) {
-                std::mem::forget(std::mem::take(&mut self.emu_trace.mem_reads));
-            }
-        }
-
-        let task_factory: TaskFactory<_> = Box::new(|chunk_id: ChunkId, emu_trace: EmuTrace| {
-            let data_bus = self.sm_bundle.build_data_bus_counters();
-            CounterTask {
-                chunk_id,
-                emu_trace,
-                data_bus: Mutex::new(Some(data_bus)),
-                zisk_rom: self.zisk_rom.clone(),
-                chunk_size: self.chunk_size,
-                _phantom: std::marker::PhantomData::<F>,
-            }
-        });
-=======
         let task_factory: TaskFactory<_> =
             Box::new(|chunk_id: ChunkId, emu_trace: Arc<EmuTrace>| {
                 let data_bus = self.sm_bundle.build_data_bus_counters();
                 CounterTask {
                     chunk_id,
                     emu_trace,
+                    chunk_size: self.chunk_size,
                     data_bus: Mutex::new(Some(data_bus)),
                     zisk_rom: self.zisk_rom.clone(),
                     _phantom: std::marker::PhantomData::<F>,
                 }
             });
->>>>>>> 6eb35fb1
 
         let (asm_runner_mt, mut data_buses) = AsmRunnerMT::run_and_count(
             input_data_path.as_ref().unwrap(),
             Self::MAX_NUM_STEPS,
-<<<<<<< HEAD
             self.chunk_size,
-            asm_runner::AsmRunnerOptions::default(),
-=======
-            Self::MIN_TRACE_SIZE,
->>>>>>> 6eb35fb1
             task_factory,
             self.world_rank,
             self.local_rank,
@@ -400,7 +354,7 @@
 
         // Settings for the emulator
         let emu_options = EmuOptions {
-            trace_steps: Some(self.chunk_size),
+            chunk_size: Some(self.chunk_size),
             max_steps: Self::MAX_NUM_STEPS,
             ..EmuOptions::default()
         };
@@ -626,17 +580,14 @@
     /// * `sctx` - Setup context.
     /// * `global_id` - Global ID of the secondary state machine instance.
     /// * `secn_instance` - Secondary state machine instance to compute witness for
+    #[allow(clippy::borrowed_box)]
     fn witness_secn_instance(
         &self,
         pctx: &ProofCtx<F>,
         sctx: &SetupCtx<F>,
         global_id: usize,
-<<<<<<< HEAD
         secn_instance: &Box<dyn Instance<F>>,
         trace_buffer: Vec<F>,
-=======
-        secn_instance: &dyn Instance<F>,
->>>>>>> 6eb35fb1
     ) {
         let (mut stats, collectors_by_instance) = self
             .collectors_by_instance
@@ -665,12 +616,8 @@
     /// * `sctx` - Setup context.
     /// * `global_id` - Global ID of the secondary state machine instance.
     /// * `secn_instance` - Secondary state machine instance to compute witness for
-<<<<<<< HEAD
     #[allow(clippy::borrowed_box)]
     fn witness_collect_instances(&self, secn_instances: HashMap<usize, &Box<dyn Instance<F>>>) {
-=======
-    fn witness_collect_instance(&self, global_id: usize, secn_instance: &dyn Instance<F>) {
->>>>>>> 6eb35fb1
         let collect_start = std::time::Instant::now();
 
         let min_traces = self.min_traces.read().unwrap();
@@ -719,17 +666,14 @@
     /// * `sctx` - Setup context.
     /// * `global_id` - Global ID of the secondary state machine instance.
     /// * `table_instance` - Secondary state machine table instance to compute witness for
+    #[allow(clippy::borrowed_box)]
     fn witness_table(
         &self,
         pctx: &ProofCtx<F>,
         sctx: &SetupCtx<F>,
         global_id: usize,
-<<<<<<< HEAD
         table_instance: &Box<dyn Instance<F>>,
         trace_buffer: Vec<F>,
-=======
-        table_instance: &dyn Instance<F>,
->>>>>>> 6eb35fb1
     ) {
         let witness_start = std::time::Instant::now();
         assert_eq!(table_instance.instance_type(), InstanceType::Table, "Instance is not a table");
@@ -759,10 +703,10 @@
     ///
     /// # Returns
     /// A vector of booleans indicating which chunks to execute.
+    #[allow(clippy::borrowed_box)]
     fn chunks_to_execute(
         &self,
         min_traces: &[EmuTrace],
-<<<<<<< HEAD
         secn_instances: &HashMap<usize, &Box<dyn Instance<F>>>,
     ) -> Vec<Vec<usize>> {
         let mut chunks_to_execute = vec![Vec::new(); min_traces.len()];
@@ -777,21 +721,6 @@
                         chunks_to_execute[chunk_id.as_usize()].push(*global_idx);
                     });
                 }
-=======
-        secn_instance: &dyn Instance<F>,
-    ) -> Vec<bool> {
-        let mut chunks_to_execute = vec![false; min_traces.len()];
-
-        match secn_instance.check_point() {
-            CheckPoint::None => {}
-            CheckPoint::Single(chunk_id) => {
-                chunks_to_execute[chunk_id.as_usize()] = true;
-            }
-            CheckPoint::Multiple(chunk_ids) => {
-                chunk_ids.iter().for_each(|&chunk_id| {
-                    chunks_to_execute[chunk_id.as_usize()] = true;
-                });
->>>>>>> 6eb35fb1
             }
         });
         chunks_to_execute
@@ -969,7 +898,6 @@
                     let secn_instance = &self.secn_instances.read().unwrap()[&global_id];
 
                     match secn_instance.instance_type() {
-<<<<<<< HEAD
                         InstanceType::Instance => {
                             if !self.collectors_by_instance.read().unwrap().contains_key(&global_id)
                             {
@@ -987,16 +915,6 @@
                         }
                         InstanceType::Table => {
                             self.witness_table(&pctx, &sctx, global_id, secn_instance, Vec::new())
-=======
-                        InstanceType::Instance => self.witness_secn_instance(
-                            &pctx,
-                            &sctx,
-                            global_id,
-                            secn_instance.as_ref(),
-                        ),
-                        InstanceType::Table => {
-                            self.witness_table(&pctx, &sctx, global_id, secn_instance.as_ref())
->>>>>>> 6eb35fb1
                         }
                     }
                 }
@@ -1027,15 +945,10 @@
                 if !MAIN_AIR_IDS.contains(&air_id) {
                     let secn_instance = &secn_instances_guard[&global_id];
 
-<<<<<<< HEAD
                     if secn_instance.instance_type() == InstanceType::Instance
                         && !self.collectors_by_instance.read().unwrap().contains_key(&global_id)
                     {
                         secn_instances.insert(global_id, secn_instance);
-=======
-                    if secn_instance.instance_type() == InstanceType::Instance {
-                        self.witness_collect_instance(global_id, secn_instance.as_ref());
->>>>>>> 6eb35fb1
                     }
                 }
             }
