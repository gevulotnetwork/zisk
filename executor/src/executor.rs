//! The `ZiskExecutor` module serves as the core orchestrator for executing the ZisK ROM program
//! and generating witness computations. It manages the execution of the state machines, from initial
//! planning to witness computation, ensuring efficient parallel processing and resource
//! utilization.
//!
//! This module handles both main and secondary state machines, integrating complex tasks such as
//! planning, configuration, and witness generation into a streamlined process.
//!
//! ## Executor Workflow
//! The execution is divided into distinct, sequential phases:
//!
//! 1. **Minimal Traces**: Rapidly process the ROM to collect minimal traces with minimal overhead.
//! 2. **Counting**: Creates the metrics required for the secondary state machine instances.
//! 3. **Planning**: Strategically plan the execution of instances to optimize resource usage.
//! 4. **Instance Creation**: Creates the AIR instances for the main and secondary state machines.
//! 5. **Witness Computation**: Compute the witnesses for all AIR instances, leveraging parallelism
//!    for efficiency.
//!
//! By structuring these phases, the `ZiskExecutor` ensures high-performance execution while
//! maintaining clarity and modularity in the computation process.

use asm_runner::{
    write_input, AsmMTHeader, AsmRunnerMO, AsmRunnerMT, AsmRunnerRH, AsmServices, AsmSharedMemory,
    MinimalTraces, PreloadedMO, PreloadedMT, PreloadedRH, Task, TaskFactory,
};
use fields::PrimeField64;
use pil_std_lib::Std;
use proofman_common::{create_pool, BufferPool, PreCalculate, ProofCtx, SetupCtx};
use proofman_util::{timer_start_info, timer_stop_and_log_info};
use rom_setup::gen_elf_hash;
use sm_rom::RomSM;
use witness::WitnessComponent;

use rayon::prelude::*;

use crate::{DataBusCollectorCollection, DummyCounter};
use data_bus::DataBusTrait;
use sm_main::{MainInstance, MainPlanner, MainSM};
use zisk_common::{
    BusDevice, BusDeviceMetrics, CheckPoint, ExecutorStats, Instance, InstanceCtx, InstanceType,
    Plan,
};
use zisk_common::{ChunkId, PayloadType};
use zisk_pil::{RomRomTrace, ZiskPublicValues, MAIN_AIR_IDS, ROM_AIR_IDS, ZISK_AIRGROUP_ID};

use std::thread::JoinHandle;
#[cfg(feature = "stats")]
use std::time::Duration;
use std::time::Instant;
use std::{
    collections::HashMap,
    fmt::Debug,
    fs,
    path::PathBuf,
    sync::{Arc, Mutex, RwLock},
};
#[cfg(feature = "stats")]
use zisk_common::{ExecutorStatsAir, ExecutorStatsDuration, ExecutorStatsEnum};

use zisk_common::EmuTrace;
use zisk_core::ZiskRom;
use ziskemu::{EmuOptions, ZiskEmulator};

use crate::SMBundle;

type DeviceMetricsByChunk = (ChunkId, Box<dyn BusDeviceMetrics>); // (chunk_id, metrics)
type DeviceMetricsList = Vec<DeviceMetricsByChunk>;
pub type NestedDeviceMetricsList = Vec<DeviceMetricsList>;

#[derive(Debug, Default, Clone)]
pub struct ZiskExecutionResult {
    pub executed_steps: u64,
}

#[allow(dead_code)]
enum MinimalTraceExecutionMode {
    Emulator,
    AsmWithCounter,
}

#[derive(Debug, Clone)]
pub struct Stats {
    /// Collect start time
    pub collect_start_time: Instant,
    /// Collect duration in microseconds
    pub collect_duration: u64,
    /// Witness start time
    pub witness_start_time: Instant,
    /// Witness duration in microseconds
    pub witness_duration: u64,
    /// Number of chunks
    pub num_chunks: usize,
}

/// The `ZiskExecutor` struct orchestrates the execution of the ZisK ROM program, managing state
/// machines, planning, and witness computation.
pub struct ZiskExecutor<F: PrimeField64, BD: SMBundle<F>> {
    /// ZisK ROM, a binary file containing the ZisK program to be executed.
    pub zisk_rom: Arc<ZiskRom>,

    /// Path to the ZisK ROM file.
    pub rom_path: PathBuf,

    /// Path to the assembly minimal trace binary file, if applicable.
    pub asm_runner_path: Option<PathBuf>,

    /// Path to the assembly ROM binary file, if applicable.
    pub asm_rom_path: Option<PathBuf>,

    /// Planning information for main state machines.
    pub min_traces: RwLock<MinimalTraces>,

    /// Planning information for main state machines.
    pub main_planning: RwLock<Vec<Plan>>,

    /// Planning information for secondary state machines.
    pub secn_planning: RwLock<Vec<Vec<Plan>>>,

    /// Main state machine instances, indexed by their global ID.
    pub main_instances: RwLock<HashMap<usize, MainInstance>>,

    /// Secondary state machine instances, indexed by their global ID.
    pub secn_instances: RwLock<HashMap<usize, Box<dyn Instance<F>>>>,

    /// Standard library instance, providing common functionalities.
    std: Arc<Std<F>>,

    /// Execution result, including the number of executed steps.
    execution_result: Mutex<ZiskExecutionResult>,

    /// State machine bundle, containing the state machines and their configurations.
    sm_bundle: BD,

    /// Optional ROM state machine, used for assembly ROM execution.
    rom_sm: Option<Arc<RomSM>>,

    /// Collectors by instance, storing statistics and collectors for each instance.
    #[allow(clippy::type_complexity)]
    collectors_by_instance:
        RwLock<HashMap<usize, (Option<Stats>, Vec<(usize, Box<dyn BusDevice<u64>>)>)>>,

    /// Statistics collected during the execution, including time taken for collection and witness computation.
    stats: Arc<Mutex<ExecutorStats>>,

    chunk_size: u64,

    /// World rank for distributed execution. Default to 0 for single-node execution.
    world_rank: i32,

    /// Local rank for distributed execution. Default to 0 for single-node execution.
    local_rank: i32,

    /// Optional baseline port to communicate with assembly microservices.
    base_port: Option<u16>,

    /// Map unlocked flag
    /// This is used to unlock the memory map for the ROM file.
    unlock_mapped_memory: bool,

    asm_shmem_mt: Arc<Mutex<PreloadedMT>>,
    asm_shmem_mo: Arc<Mutex<PreloadedMO>>,
    asm_shmem_rh: Arc<Mutex<Option<PreloadedRH>>>,
}

impl<F: PrimeField64, BD: SMBundle<F>> ZiskExecutor<F, BD> {
    /// The number of threads to use for parallel processing when computing minimal traces.
    const NUM_THREADS: usize = 16;

    /// The maximum number of steps to execute in the emulator or assembly runner.
    const MAX_NUM_STEPS: u64 = 1 << 32;

    /// Creates a new instance of the `ZiskExecutor`.
    ///
    /// # Arguments
    /// * `zisk_rom` - An `Arc`-wrapped ZisK ROM instance.
    #[allow(clippy::too_many_arguments)]
    pub fn new(
        rom_path: PathBuf,
        asm_path: Option<PathBuf>,
        asm_rom_path: Option<PathBuf>,
        zisk_rom: Arc<ZiskRom>,
        std: Arc<Std<F>>,
        sm_bundle: BD,
        rom_sm: Option<Arc<RomSM>>,
        chunk_size: u64,
        world_rank: i32,
        local_rank: i32,
        base_port: Option<u16>,
        unlock_mapped_memory: bool,
    ) -> Self {
        let asm_shmem_mt = PreloadedMT::new(local_rank, base_port, unlock_mapped_memory)
            .expect("Failed to create PreloadedMT");
        let asm_shmem_mo = PreloadedMO::new(local_rank, base_port, unlock_mapped_memory)
            .expect("Failed to create PreloadedMT");

        Self {
            rom_path,
            asm_runner_path: asm_path,
            asm_rom_path,
            zisk_rom,
            min_traces: RwLock::new(MinimalTraces::None),
            main_planning: RwLock::new(Vec::new()),
            secn_planning: RwLock::new(Vec::new()),
            main_instances: RwLock::new(HashMap::new()),
            secn_instances: RwLock::new(HashMap::new()),
            collectors_by_instance: RwLock::new(HashMap::new()),
            std,
            execution_result: Mutex::new(ZiskExecutionResult::default()),
            sm_bundle,
            rom_sm,
            stats: Arc::new(Mutex::new(ExecutorStats::new())),
            chunk_size,
            world_rank,
            local_rank,
            base_port,
            unlock_mapped_memory,
            asm_shmem_mt: Arc::new(Mutex::new(asm_shmem_mt)),
            asm_shmem_mo: Arc::new(Mutex::new(asm_shmem_mo)),
            asm_shmem_rh: Arc::new(Mutex::new(None)),
        }
    }

    pub fn get_execution_result(&self) -> (ZiskExecutionResult, Arc<Mutex<ExecutorStats>>) {
        (self.execution_result.lock().unwrap().clone(), self.stats.clone())
    }

    pub fn store_stats(&self) {
        self.stats.lock().unwrap().store_stats();
    }

    /// Computes minimal traces by processing the ZisK ROM with given public inputs.
    ///
    /// # Arguments
    /// * `input_data` - Input data for the ROM execution.
    /// * `num_threads` - Number of threads to use for parallel execution.
    ///
    /// # Returns
    /// A vector of `EmuTrace` instances representing minimal traces.
    fn execute_with_emulator(&self, input_data_path: Option<PathBuf>) -> MinimalTraces {
        let min_traces = self.run_emulator(Self::NUM_THREADS, input_data_path);

        // Store execute steps
        let steps = if let MinimalTraces::EmuTrace(min_traces) = &min_traces {
            min_traces.iter().map(|trace| trace.steps).sum::<u64>()
        } else {
            panic!("Expected EmuTrace, got something else");
        };

        self.execution_result.lock().unwrap().executed_steps = steps;

        min_traces
    }

    /// Computes minimal traces by processing the ZisK ROM with given public inputs.
    ///
    /// # Arguments
    /// * `input_data` - Input data for the ROM execution.
    /// * `num_threads` - Number of threads to use for parallel execution.
    ///
    /// # Returns
    /// A vector of `EmuTrace` instances representing minimal traces.
    #[allow(clippy::type_complexity)]
    fn execute_with_assembly(
        &self,
        input_data_path: Option<PathBuf>,
    ) -> (MinimalTraces, DeviceMetricsList, NestedDeviceMetricsList, Option<JoinHandle<AsmRunnerMO>>)
    {
        if let Some(input_path) = input_data_path.as_ref() {
            for service in AsmServices::SERVICES {
                let port = if let Some(base_port) = self.base_port {
                    AsmServices::port_for(&service, base_port, self.local_rank)
                } else {
                    AsmServices::default_port(&service, self.local_rank)
                };

                let shmem_input_name = AsmSharedMemory::<AsmMTHeader>::shmem_input_name(
                    port,
                    service,
                    self.local_rank,
                );
                write_input(input_path, &shmem_input_name, self.unlock_mapped_memory);
            }
        }

        let chunk_size = self.chunk_size;
        let (world_rank, local_rank, base_port) =
            (self.world_rank, self.local_rank, self.base_port);
<<<<<<< HEAD
        let chunk_size = self.chunk_size;
        let unlock_mapped_memory = self.unlock_mapped_memory;

        let stats = Arc::clone(&self.stats);

        // Clone the Arc to pass into the thread
        let asm_shmem_mo = self.asm_shmem_mo.clone();

        let handle_mo = std::thread::spawn(move || {
            AsmRunnerMO::run(
                asm_shmem_mo,
                Self::MAX_NUM_STEPS,
                chunk_size,
                world_rank,
                local_rank,
                base_port,
                unlock_mapped_memory,
                stats,
            )
            .expect("Error during Assembly Memory Operations execution")
        });

        let stats = Arc::clone(&self.stats);

        // Run the assembly ROM Histogram runner with the provided input data path only if the world rank is 0
        let handle_rh = if self.world_rank == 0 {
            let (world_rank, local_rank, base_port) =
                (self.world_rank, self.local_rank, self.base_port);
=======

        // Run the assembly Memory Operations (MO) runner thread
        let handle_mo = std::thread::spawn({
            let asm_shmem_mo = self.asm_shmem_mo.clone();
            move || {
                AsmRunnerMO::run(
                    &mut asm_shmem_mo.lock().unwrap(),
                    Self::MAX_NUM_STEPS,
                    chunk_size,
                    world_rank,
                    local_rank,
                    base_port,
                )
                .expect("Error during Assembly Memory Operations execution")
            }
        });
>>>>>>> 13456a6d

        // Run the assembly ROM Histogram (RH) runner thread only if the world rank is 0
        let handle_rh = (self.world_rank == 0).then(|| {
            let asm_shmem_rh = self.asm_shmem_rh.clone();
            let unlock_mapped_memory = self.unlock_mapped_memory;
            std::thread::spawn(move || {
                AsmRunnerRH::run(
                    &mut asm_shmem_rh.lock().unwrap(),
                    Self::MAX_NUM_STEPS,
                    world_rank,
                    local_rank,
                    base_port,
                    unlock_mapped_memory,
                    stats,
                )
                .expect("Error during ROM Histogram execution")
            })
        });

        let (min_traces, main_count, secn_count) = self.run_mt_assembly();

        // Store execute steps
        let steps = if let MinimalTraces::AsmEmuTrace(asm_min_traces) = &min_traces {
            asm_min_traces.vec_chunks.iter().map(|trace| trace.steps).sum::<u64>()
        } else {
            panic!("Expected AsmEmuTrace, got something else");
        };

        self.execution_result.lock().unwrap().executed_steps = steps;

        // If the world rank is 0, wait for the ROM Histogram thread to finish and set the handler
        if self.world_rank == 0 {
            self.rom_sm.as_ref().unwrap().set_asm_runner_handler(
                handle_rh.expect("Error during Assembly ROM Histogram thread execution"),
            );
        }

        (min_traces, main_count, secn_count, Some(handle_mo))
    }

    fn run_mt_assembly(&self) -> (MinimalTraces, DeviceMetricsList, NestedDeviceMetricsList) {
        #[cfg(feature = "stats")]
        let start_time = Instant::now();

        struct CounterTask<F, DB>
        where
            DB: DataBusTrait<PayloadType, Box<dyn BusDeviceMetrics>>,
        {
            chunk_id: ChunkId,
            emu_trace: Arc<EmuTrace>,
            data_bus: DB,
            zisk_rom: Arc<ZiskRom>,
            chunk_size: u64,
            _phantom: std::marker::PhantomData<F>,
            _stats: Arc<Mutex<ExecutorStats>>,
        }

        impl<F, DB> Task for CounterTask<F, DB>
        where
            F: PrimeField64,
            DB: DataBusTrait<PayloadType, Box<dyn BusDeviceMetrics>> + Send + Sync + 'static,
        {
            type Output = (ChunkId, DB);

            fn execute(mut self) -> Self::Output {
                #[cfg(feature = "stats")]
                let start_time = Instant::now();

                ZiskEmulator::process_emu_trace::<F, _, _>(
                    &self.zisk_rom,
                    &self.emu_trace,
                    &mut self.data_bus,
                    self.chunk_size,
                );

                self.data_bus.on_close();

                // Add to executor stats
                #[cfg(feature = "stats")]
                self._stats.lock().unwrap().add_stat(ExecutorStatsEnum::ChunkPlayerMT(
                    ExecutorStatsDuration { start_time, duration: start_time.elapsed() },
                ));

                (self.chunk_id, self.data_bus)
            }
        }

        let task_factory: TaskFactory<_> =
            Box::new(|chunk_id: ChunkId, emu_trace: Arc<EmuTrace>| {
                let data_bus = self.sm_bundle.build_data_bus_counters();
                CounterTask {
                    chunk_id,
                    emu_trace,
                    chunk_size: self.chunk_size,
                    data_bus,
                    zisk_rom: self.zisk_rom.clone(),
                    _phantom: std::marker::PhantomData::<F>,
                    _stats: self.stats.clone(),
                }
            });

        let (asm_runner_mt, mut data_buses) = AsmRunnerMT::run_and_count(
            &mut self.asm_shmem_mt.lock().unwrap(),
            Self::MAX_NUM_STEPS,
            self.chunk_size,
            task_factory,
            self.world_rank,
            self.local_rank,
            self.base_port,
<<<<<<< HEAD
            self.unlock_mapped_memory,
            self.stats.clone(),
=======
>>>>>>> 13456a6d
        )
        .expect("Error during ASM execution");

        data_buses.sort_by_key(|(chunk_id, _)| chunk_id.0);

        let mut main_count = Vec::with_capacity(data_buses.len());
        let mut secn_count = Vec::with_capacity(data_buses.len());

        let main_idx = self.sm_bundle.main_counter_idx();
        for (chunk_id, data_bus) in data_buses {
            let databus_counters = data_bus.into_devices(false);

            let mut secondary = Vec::new();

            for (idx, (_, counter)) in databus_counters.into_iter().enumerate() {
                match main_idx {
                    None => secondary.push((chunk_id, counter)),
                    Some(i) if idx == i => {
                        main_count.push((chunk_id, counter.unwrap_or(Box::new(DummyCounter {}))))
                    }
                    Some(_) => secondary.push((chunk_id, counter)),
                }
            }

            secn_count.push(secondary);
        }

        // Group counters by chunk_id and counter type
        let mut secn_vec_counters =
            (0..secn_count[0].len()).map(|_| Vec::new()).collect::<Vec<_>>();

        secn_count.into_iter().for_each(|counter_slice| {
            counter_slice.into_iter().enumerate().for_each(|(i, (chunk_id, counter))| {
                secn_vec_counters[i].push((chunk_id, counter.unwrap_or(Box::new(DummyCounter {}))));
            });
        });

        #[cfg(feature = "stats")]
        self.stats.lock().unwrap().add_stat(ExecutorStatsEnum::GenerateMT(ExecutorStatsDuration {
            start_time,
            duration: start_time.elapsed(),
        }));

        (MinimalTraces::AsmEmuTrace(asm_runner_mt), main_count, secn_vec_counters)
    }

    fn run_emulator(&self, num_threads: usize, input_data_path: Option<PathBuf>) -> MinimalTraces {
        // Call emulate with these options
        let input_data = if input_data_path.is_some() {
            // Read inputs data from the provided inputs path
            let path = PathBuf::from(input_data_path.as_ref().unwrap().display().to_string());
            fs::read(path).expect("Could not read inputs file")
        } else {
            Vec::new()
        };

        // Settings for the emulator
        let emu_options = EmuOptions {
            chunk_size: Some(self.chunk_size),
            max_steps: Self::MAX_NUM_STEPS,
            ..EmuOptions::default()
        };

        let min_traces = ZiskEmulator::compute_minimal_traces(
            &self.zisk_rom,
            &input_data,
            &emu_options,
            num_threads,
        )
        .expect("Error during emulator execution");

        MinimalTraces::EmuTrace(min_traces)
    }

    /// Adds main state machine instances to the proof context and assigns global IDs.
    ///
    /// # Arguments
    /// * `pctx` - Proof context.
    /// * `main_planning` - Planning information for main state machines.
    fn assign_main_instances(&self, pctx: &ProofCtx<F>, main_planning: &mut [Plan]) {
        for plan in main_planning.iter_mut() {
            plan.set_global_id(pctx.add_instance_assign(
                plan.airgroup_id,
                plan.air_id,
                PreCalculate::None,
                1,
            ));
        }
    }

    /// Creates main state machine instance based on a main planning.
    ///
    /// # Arguments
    /// * `global_id` - Global ID of the main instance to be created.
    ///
    /// # Returns
    /// A main instance for the provided global ID.
    fn create_main_instance(&self, global_id: usize) -> MainInstance {
        let mut main_planning_guard = self.main_planning.write().unwrap();

        let plan_idx = main_planning_guard
            .iter()
            .position(|x| x.global_id.unwrap() == global_id)
            .expect("Main instance not found");

        let plan = main_planning_guard.remove(plan_idx);

        let global_id = plan.global_id.unwrap();
        let is_last_segment = *plan
            .meta
            .as_ref()
            .and_then(|m| m.downcast_ref::<bool>())
            .unwrap_or_else(|| panic!("create_main_instance: Invalid metadata format"));

        MainInstance::new(InstanceCtx::new(global_id, plan), is_last_segment)
    }

    /// Counts metrics for secondary state machines based on minimal traces.
    ///
    /// # Arguments
    /// * `min_traces` - Minimal traces obtained from the ROM execution.
    ///
    /// # Returns
    /// A tuple containing two vectors:
    /// * A vector of main state machine metrics grouped by chunk ID.
    /// * A vector of secondary state machine metrics grouped by chunk ID. The vector is nested,
    ///   with the outer vector representing the secondary state machines and the inner vector
    ///   containing the metrics for each chunk.
    fn count(&self, min_traces: &MinimalTraces) -> (DeviceMetricsList, NestedDeviceMetricsList) {
        let min_traces = match min_traces {
            MinimalTraces::EmuTrace(min_traces) => min_traces,
            MinimalTraces::AsmEmuTrace(asm_min_traces) => &asm_min_traces.vec_chunks,
            _ => unreachable!(),
        };

        let (main_metrics_slices, secn_metrics_slices): (Vec<_>, Vec<_>) = min_traces
            .par_iter()
            .map(|minimal_trace| {
                let mut data_bus = self.sm_bundle.build_data_bus_counters();

                ZiskEmulator::process_emu_trace::<F, _, _>(
                    &self.zisk_rom,
                    minimal_trace,
                    &mut data_bus,
                    self.chunk_size,
                );

                let (mut main_count, mut secn_count) = (Vec::new(), Vec::new());

                let databus_counters = data_bus.into_devices(true);
                let main_idx = self.sm_bundle.main_counter_idx();
                for (idx, counter) in databus_counters.into_iter().enumerate() {
                    match main_idx {
                        None => secn_count.push(counter),
                        Some(i) if idx == i => main_count.push(counter),
                        Some(_) => secn_count.push(counter),
                    }
                }
                (main_count, secn_count)
            })
            .unzip();

        // Group counters by chunk_id and counter type
        let mut secn_vec_counters =
            (0..secn_metrics_slices[0].len()).map(|_| Vec::new()).collect::<Vec<_>>();

        secn_metrics_slices.into_iter().enumerate().for_each(|(chunk_id, counter_slice)| {
            counter_slice.into_iter().enumerate().for_each(|(i, (_, counter))| {
                secn_vec_counters[i]
                    .push((ChunkId(chunk_id), counter.unwrap_or(Box::new(DummyCounter {}))));
            });
        });

        let main_vec_counters: Vec<_> = main_metrics_slices
            .into_iter()
            .enumerate()
            .flat_map(|(chunk_id, counters)| {
                counters.into_iter().map(move |(_, counter)| {
                    (ChunkId(chunk_id), counter.unwrap_or(Box::new(DummyCounter {})))
                })
            })
            .collect();

        (main_vec_counters, secn_vec_counters)
    }

    /// Adds secondary state machine instances to the proof context and assigns global IDs.
    ///
    /// # Arguments
    /// * `pctx` - Proof context.
    /// * `secn_planning` - Planning information for secondary state machines.
    fn assign_secn_instances(&self, pctx: &ProofCtx<F>, secn_planning: &mut [Vec<Plan>]) {
        for plans_by_sm in secn_planning.iter_mut() {
            for plan in plans_by_sm.iter_mut() {
                // If the node has rank 0 and the plan targets the ROM instance,
                // we need to add it to the proof context using a special method.
                // This method allows us to mark it as an instance to be computed by node 0.
                let global_id = if plan.airgroup_id == ZISK_AIRGROUP_ID
                    && plan.air_id == ROM_AIR_IDS[0]
                {
                    // If this is the ROM instance, we need to add it to the proof context
                    // with the rank 0.
                    pctx.add_instance_rank(plan.airgroup_id, plan.air_id, 0, PreCalculate::None, 1)
                } else {
                    match plan.instance_type {
                        InstanceType::Instance => {
                            pctx.add_instance(plan.airgroup_id, plan.air_id, plan.pre_calculate, 1)
                        }
                        InstanceType::Table => pctx.add_instance_all(plan.airgroup_id, plan.air_id),
                    }
                };

                plan.set_global_id(global_id);
            }
        }
    }

    /// Creates a secondary state machine instance based on the provided global ID.
    ///
    /// # Arguments
    /// * `global_id` - Global ID of the secondary state machine instance.
    ///
    /// # Returns
    /// A secondary state machine instance for the provided global ID.
    fn create_secn_instance(&self, global_id: usize) -> Box<dyn Instance<F>> {
        let mut secn_planning_guard = self.secn_planning.write().unwrap();

        let plan_idx = secn_planning_guard.iter().enumerate().find_map(|(outer_idx, plans)| {
            plans
                .iter()
                .position(|plan| plan.global_id.unwrap() == global_id)
                .map(|inner_idx| (outer_idx, inner_idx))
        });
        if plan_idx.is_none() {
            panic!("Secondary instance not found");
        }

        let plan_idx = plan_idx.unwrap();
        let plan = secn_planning_guard[plan_idx.0].remove(plan_idx.1);

        let global_id = plan.global_id.unwrap();

        let ictx = InstanceCtx::new(global_id, plan);
        self.sm_bundle.build_instance(plan_idx.0, ictx)
    }

    /// Expands and computes witnesses for a main instance.
    ///
    /// # Arguments
    /// * `pctx` - Proof context.
    /// * `main_instance` - Main instance to compute witness for
    fn witness_main_instance(
        &self,
        pctx: &ProofCtx<F>,
        main_instance: &MainInstance,
        trace_buffer: Vec<F>,
    ) {
        #[cfg(feature = "stats")]
        let witness_start_time = std::time::Instant::now();

        let min_traces_guard = self.min_traces.read().unwrap();
        let min_traces = &*min_traces_guard;

        let min_traces = match min_traces {
            MinimalTraces::EmuTrace(min_traces) => min_traces,
            MinimalTraces::AsmEmuTrace(asm_min_traces) => &asm_min_traces.vec_chunks,
            _ => unreachable!(),
        };

        let air_instance = MainSM::compute_witness(
            &self.zisk_rom,
            min_traces,
            self.chunk_size,
            main_instance,
            self.std.clone(),
            trace_buffer,
        );

        pctx.add_air_instance(air_instance, main_instance.ictx.global_id);

        #[cfg(feature = "stats")]
        {
            let (airgroup_id, air_id) = pctx.dctx_get_instance_info(main_instance.ictx.global_id);

            self.stats.lock().unwrap().add_stat(ExecutorStatsEnum::Air(ExecutorStatsAir {
                airgroup_id,
                air_id,
                collect: ExecutorStatsDuration {
                    start_time: Instant::now(),
                    duration: Duration::new(0, 0),
                },
                witness: ExecutorStatsDuration {
                    start_time: witness_start_time,
                    duration: witness_start_time.elapsed(),
                },
                num_chunks: 1,
            }));
        }
    }

    /// computes witness for a secondary state machines instance.
    ///
    /// # Arguments
    /// * `pctx` - Proof context.
    /// * `sctx` - Setup context.
    /// * `global_id` - Global ID of the secondary state machine instance.
    /// * `secn_instance` - Secondary state machine instance to compute witness for
    fn witness_secn_instance(
        &self,
        pctx: &ProofCtx<F>,
        sctx: &SetupCtx<F>,
        global_id: usize,
        secn_instance: &dyn Instance<F>,
        trace_buffer: Vec<F>,
    ) {
        let (mut _stats, collectors_by_instance) = {
            let mut guard = self.collectors_by_instance.write().unwrap();

            guard.remove(&global_id).expect("Missing collectors for given global_id")
        };

        #[cfg(feature = "stats")]
        let witness_start_time = std::time::Instant::now();

        if let Some(air_instance) =
            secn_instance.compute_witness(pctx, sctx, collectors_by_instance, trace_buffer)
        {
            pctx.add_air_instance(air_instance, global_id);
        }

        #[cfg(feature = "stats")]
        {
            let (airgroup_id, air_id) = pctx.dctx_get_instance_info(global_id);
            let stats = _stats.unwrap();
            self.stats.lock().unwrap().add_stat(ExecutorStatsEnum::Air(ExecutorStatsAir {
                airgroup_id,
                air_id,
                collect: ExecutorStatsDuration {
                    start_time: stats.collect_start_time,
                    duration: Duration::new(
                        stats.collect_duration / 1000000,
                        (stats.collect_duration % 1000000) as u32,
                    ),
                },
                witness: ExecutorStatsDuration {
                    start_time: witness_start_time,
                    duration: witness_start_time.elapsed(),
                },
                num_chunks: stats.num_chunks,
            }));
        }
    }

    /// Expands for a secondary state machines instance.
    ///
    /// # Arguments
    /// * `pctx` - Proof context.
    /// * `sctx` - Setup context.
    /// * `global_id` - Global ID of the secondary state machine instance.
    /// * `secn_instance` - Secondary state machine instance to compute witness for
    #[allow(clippy::borrowed_box)]
    fn witness_collect_instances(&self, secn_instances: HashMap<usize, &Box<dyn Instance<F>>>) {
        #[cfg(feature = "stats")]
        let collect_start_time = std::time::Instant::now();

        let min_traces = self.min_traces.read().unwrap();

        let min_traces = match &*min_traces {
            MinimalTraces::EmuTrace(min_traces) => min_traces,
            MinimalTraces::AsmEmuTrace(asm_min_traces) => &asm_min_traces.vec_chunks,
            _ => unreachable!(),
        };

        // Group the instances by the chunk they need to process
        let chunks_to_execute = self.chunks_to_execute(min_traces, &secn_instances);

        // Create data buses for each chunk
        let mut data_buses =
            self.sm_bundle.build_data_bus_collectors(&secn_instances, chunks_to_execute);

        // Execute collect process for each chunk
        data_buses.par_iter_mut().enumerate().for_each(|(chunk_id, data_bus)| {
            if let Some(data_bus) = data_bus {
                ZiskEmulator::process_emu_traces::<F, _, _>(
                    &self.zisk_rom,
                    min_traces,
                    chunk_id,
                    data_bus,
                    self.chunk_size,
                );
            }
        });

        // Close the data buses and get for each instance its collectors
        let mut collectors_by_instance = self.close_data_bus_collectors(data_buses);

        #[cfg(feature = "stats")]
        let collect_duration = collect_start_time.elapsed().as_millis() as u64;

        for global_idx in secn_instances.keys() {
            let collector = collectors_by_instance.remove(global_idx).unwrap_or_default();

            #[cfg(feature = "stats")]
            let stats = Some(Stats {
                collect_start_time,
                collect_duration,
                witness_start_time: Instant::now(),
                witness_duration: 0,
                num_chunks: collector.len(),
            });

            #[cfg(not(feature = "stats"))]
            let stats = None;

            self.collectors_by_instance.write().unwrap().insert(*global_idx, (stats, collector));
        }
    }

    /// Computes and generates witness for secondary state machine instance of type `Table`.
    ///
    /// # Arguments
    /// * `pctx` - Proof context.
    /// * `sctx` - Setup context.
    /// * `global_id` - Global ID of the secondary state machine instance.
    /// * `table_instance` - Secondary state machine table instance to compute witness for
    fn witness_table(
        &self,
        pctx: &ProofCtx<F>,
        sctx: &SetupCtx<F>,
        global_id: usize,
        table_instance: &dyn Instance<F>,
        trace_buffer: Vec<F>,
    ) {
        #[cfg(feature = "stats")]
        let witness_start_time = std::time::Instant::now();
        assert_eq!(table_instance.instance_type(), InstanceType::Table, "Instance is not a table");

        if let Some(air_instance) = table_instance.compute_witness(pctx, sctx, vec![], trace_buffer)
        {
            if pctx.dctx_is_my_instance(global_id) {
                pctx.add_air_instance(air_instance, global_id);
            }
        }

        #[cfg(feature = "stats")]
        {
            use zisk_common::ExecutorStatsDuration;

            let witness_duration = witness_start_time.elapsed();
            let (airgroup_id, air_id) = pctx.dctx_get_instance_info(global_id);

            self.stats.lock().unwrap().add_stat(ExecutorStatsEnum::Air(ExecutorStatsAir {
                airgroup_id,
                air_id,
                collect: ExecutorStatsDuration {
                    start_time: Instant::now(),
                    duration: Duration::new(0, 0),
                },
                witness: ExecutorStatsDuration {
                    start_time: witness_start_time,
                    duration: witness_duration,
                },
                num_chunks: 0,
            }));
        }
    }

    /// Computes all the chunks to be executed to generate the witness given an instance.
    ///
    /// # Arguments
    /// * `min_traces` - Minimal traces
    /// * `secn_instance` - Secondary state machine instance to group.
    ///
    /// # Returns
    /// A vector of booleans indicating which chunks to execute.
    #[allow(clippy::borrowed_box)]
    fn chunks_to_execute(
        &self,
        min_traces: &[EmuTrace],
        secn_instances: &HashMap<usize, &Box<dyn Instance<F>>>,
    ) -> Vec<Vec<usize>> {
        let mut chunks_to_execute = vec![Vec::new(); min_traces.len()];
        secn_instances.iter().for_each(|(global_idx, secn_instance)| {
            match secn_instance.check_point() {
                CheckPoint::None => {}
                CheckPoint::Single(chunk_id) => {
                    chunks_to_execute[chunk_id.as_usize()].push(*global_idx);
                }
                CheckPoint::Multiple(chunk_ids) => {
                    chunk_ids.iter().for_each(|&chunk_id| {
                        chunks_to_execute[chunk_id.as_usize()].push(*global_idx);
                    });
                }
            }
        });
        chunks_to_execute
    }

    /// Closes a data bus used for managing collectors and returns the first instance.
    ///
    /// # Arguments
    /// * `secn_instances` - A vector of secondary state machine instances.
    /// * `data_buses` - A vector of data buses with attached collectors.
    ///
    /// # Returns
    /// A vector of tuples containing the global ID, secondary state machine instance, and a vector
    /// of collectors for each instance.
    #[allow(clippy::type_complexity)]
    fn close_data_bus_collectors(
        &self,
        mut data_buses: DataBusCollectorCollection,
    ) -> HashMap<usize, Vec<(usize, Box<dyn BusDevice<u64>>)>> {
        let mut collectors_by_instance: HashMap<usize, Vec<(usize, Box<dyn BusDevice<u64>>)>> =
            HashMap::new();

        for (chunk_id, data_bus) in data_buses.iter_mut().enumerate() {
            if let Some(data_bus) = data_bus.take() {
                for (global_id, collector) in data_bus.into_devices(false) {
                    if let Some(global_id) = global_id {
                        collectors_by_instance
                            .entry(global_id)
                            .or_default()
                            .push((chunk_id, collector.unwrap()));
                    }
                }
            }
        }

        collectors_by_instance
    }

    fn reset(&self) {
        // Reset the internal state of the executor
        *self.execution_result.lock().unwrap() = ZiskExecutionResult::default();
        *self.min_traces.write().unwrap() = MinimalTraces::None;
        *self.main_planning.write().unwrap() = Vec::new();
        *self.secn_planning.write().unwrap() = Vec::new();
        self.main_instances.write().unwrap().clear();
        self.secn_instances.write().unwrap().clear();
        self.collectors_by_instance.write().unwrap().clear();
        self.stats.lock().unwrap().stats.clear();
    }
}

impl<F: PrimeField64, BD: SMBundle<F>> WitnessComponent<F> for ZiskExecutor<F, BD> {
    /// Executes the ZisK ROM program and calculate the plans for main and secondary state machines.
    ///
    /// # Arguments
    /// * `pctx` - Proof context.
    ///
    /// # Returns
    /// A vector of global IDs for the instances to compute witness for.
    fn execute(&self, pctx: Arc<ProofCtx<F>>, input_data_path: Option<PathBuf>) -> Vec<usize> {
        self.reset();

        // Set the start time of the current execution
        self.stats.lock().unwrap().set_start_time(Instant::now());

        // Process the ROM to collect the Minimal Traces
        timer_start_info!(COMPUTE_MINIMAL_TRACE);

        assert_eq!(self.asm_runner_path.is_some(), self.asm_rom_path.is_some());

        let (min_traces, main_count, secn_count, handle_mo) = if self.asm_runner_path.is_some() {
            // If we are executing in assembly mode
            self.execute_with_assembly(input_data_path)
        } else {
            // Otherwise, use the emulator
            let min_traces = self.execute_with_emulator(input_data_path);

            timer_start_info!(COUNT);
            let (main_count, secn_count) = self.count(&min_traces);
            timer_stop_and_log_info!(COUNT);

            (min_traces, main_count, secn_count, None)
        };
        timer_stop_and_log_info!(COMPUTE_MINIMAL_TRACE);

        // Plan the main and secondary instances using the counted metrics
        #[cfg(feature = "stats")]
        let start_time = Instant::now();

        timer_start_info!(PLAN);
        let (mut main_planning, public_values) =
            MainPlanner::plan::<F>(&min_traces, main_count, self.chunk_size);

        // Add to executor stats
        #[cfg(feature = "stats")]
        self.stats.lock().unwrap().add_stat(ExecutorStatsEnum::PlanGenerationMain(
            ExecutorStatsDuration { start_time, duration: start_time.elapsed() },
        ));
        #[cfg(feature = "stats")]
        let start_time = Instant::now();

        let mut secn_planning = self.sm_bundle.plan_sec(secn_count);

        // Add to executor stats
        #[cfg(feature = "stats")]
        self.stats.lock().unwrap().add_stat(ExecutorStatsEnum::PlanGenerationSecondary(
            ExecutorStatsDuration { start_time, duration: start_time.elapsed() },
        ));
        #[cfg(feature = "stats")]
        let start_time = Instant::now();

        if let Some(handle_mo) = handle_mo {
            // Wait for the memory operations thread to finish
            let asm_runner_mo =
                handle_mo.join().expect("Error during Assembly Memory Operations thread execution");

            // Add to executor stats
            #[cfg(feature = "stats")]
            self.stats.lock().unwrap().add_stat(ExecutorStatsEnum::PlanGenerationMemOpWait(
                ExecutorStatsDuration { start_time, duration: start_time.elapsed() },
            ));
            #[cfg(feature = "stats")]
            let start_time = Instant::now();

            secn_planning[0].extend(asm_runner_mo.plans);

            // Add to executor stats
            #[cfg(feature = "stats")]
            self.stats.lock().unwrap().add_stat(ExecutorStatsEnum::PlanGenerationMemOp(
                ExecutorStatsDuration { start_time, duration: start_time.elapsed() },
            ));
        }

        timer_stop_and_log_info!(PLAN);

        #[cfg(feature = "stats")]
        let start_time = Instant::now();

        // Configure the instances
        self.sm_bundle.configure_instances(&pctx, &secn_planning);

        // Assign the instances
        self.assign_main_instances(&pctx, &mut main_planning);
        self.assign_secn_instances(&pctx, &mut secn_planning);

        // Get the global IDs of the instances to compute witness for
        let main_global_ids =
            main_planning.iter().map(|plan| plan.global_id.unwrap()).collect::<Vec<_>>();
        let secn_global_ids = secn_planning
            .iter()
            .map(|plans| plans.iter().map(|plan| plan.global_id.unwrap()).collect::<Vec<_>>())
            .collect::<Vec<_>>();
        let secn_global_ids_vec = secn_global_ids.iter().flatten().copied().collect::<Vec<_>>();

        // Add public values to the proof context
        let mut publics = ZiskPublicValues::from_vec_guard(pctx.get_publics());
        for (index, value) in public_values.iter() {
            publics.inputs[*index as usize] = F::from_u32(*value);
        }
        drop(publics);

        // Update internal state with the computed minimal traces and planning.
        *self.min_traces.write().unwrap() = min_traces;
        *self.main_planning.write().unwrap() = main_planning;
        *self.secn_planning.write().unwrap() = secn_planning;

        let mut main_instances = self.main_instances.write().unwrap();

        for global_id in &main_global_ids {
            main_instances
                .entry(*global_id)
                .or_insert_with(|| self.create_main_instance(*global_id));
        }

        let mut secn_instances = self.secn_instances.write().unwrap();
        for global_id in &secn_global_ids_vec {
            secn_instances
                .entry(*global_id)
                .or_insert_with(|| self.create_secn_instance(*global_id));
            secn_instances[global_id].reset();
            if secn_instances[global_id].instance_type() == InstanceType::Instance {
                let checkpoint = secn_instances[global_id].check_point();
                let chunks = match checkpoint {
                    CheckPoint::None => vec![],
                    CheckPoint::Single(chunk_id) => vec![chunk_id.as_usize()],
                    CheckPoint::Multiple(chunk_ids) => {
                        chunk_ids.iter().map(|id| id.as_usize()).collect()
                    }
                };
                pctx.dctx_set_chunks(*global_id, chunks);
            }
        }

        // Add to executor stats
        #[cfg(feature = "stats")]
        self.stats.lock().unwrap().add_stat(ExecutorStatsEnum::ConfigureInstances(
            ExecutorStatsDuration { start_time, duration: start_time.elapsed() },
        ));

        [main_global_ids, secn_global_ids_vec].concat()
    }

    /// Computes the witness for the main and secondary state machines.
    ///
    /// # Arguments
    /// * `stage` - The current stage id
    /// * `pctx` - Proof context.
    /// * `sctx` - Setup context.
    /// * `global_ids` - Global IDs of the instances to compute witness for.
    fn calculate_witness(
        &self,
        stage: u32,
        pctx: Arc<ProofCtx<F>>,
        sctx: Arc<SetupCtx<F>>,
        global_ids: &[usize],
        n_cores: usize,
        buffer_pool: &dyn BufferPool<F>,
    ) {
        #[cfg(feature = "stats")]
        let start_time = Instant::now();

        if stage != 1 {
            return;
        }

        let pool = create_pool(n_cores);
        pool.install(|| {
            for &global_id in global_ids {
                let (_airgroup_id, air_id) = pctx.dctx_get_instance_info(global_id);

                if MAIN_AIR_IDS.contains(&air_id) {
                    let main_instance = &self.main_instances.read().unwrap()[&global_id];

                    self.witness_main_instance(&pctx, main_instance, buffer_pool.take_buffer());
                } else {
                    let secn_instance = &self.secn_instances.read().unwrap()[&global_id];

                    match secn_instance.instance_type() {
                        InstanceType::Instance => {
                            if !self.collectors_by_instance.read().unwrap().contains_key(&global_id)
                            {
                                let mut secn_instances = HashMap::new();
                                secn_instances.insert(global_id, secn_instance);
                                self.witness_collect_instances(secn_instances);
                            }
                            self.witness_secn_instance(
                                &pctx,
                                &sctx,
                                global_id,
                                &**secn_instance,
                                buffer_pool.take_buffer(),
                            );
                        }
                        InstanceType::Table => self.witness_table(
                            &pctx,
                            &sctx,
                            global_id,
                            &**secn_instance,
                            Vec::new(),
                        ),
                    }
                }
            }
        });

        // Add to executor stats
        #[cfg(feature = "stats")]
        self.stats.lock().unwrap().add_stat(ExecutorStatsEnum::CalculateWitness(
            ExecutorStatsDuration { start_time, duration: start_time.elapsed() },
        ));
    }

    fn pre_calculate_witness(
        &self,
        stage: u32,
        pctx: Arc<ProofCtx<F>>,
        _sctx: Arc<SetupCtx<F>>,
        global_ids: &[usize],
        n_cores: usize,
        _buffer_pool: &dyn BufferPool<F>,
    ) {
        #[cfg(feature = "stats")]
        let start_time = Instant::now();

        if stage != 1 {
            return;
        }

        let pool = create_pool(n_cores);
        pool.install(|| {
            let secn_instances_guard = self.secn_instances.read().unwrap();

            let mut secn_instances = HashMap::new();
            for &global_id in global_ids {
                let (_airgroup_id, air_id) = pctx.dctx_get_instance_info(global_id);

                if !MAIN_AIR_IDS.contains(&air_id) {
                    let secn_instance = &secn_instances_guard[&global_id];

                    if secn_instance.instance_type() == InstanceType::Instance
                        && !self.collectors_by_instance.read().unwrap().contains_key(&global_id)
                    {
                        secn_instances.insert(global_id, secn_instance);
                    }
                }
            }

            if !secn_instances.is_empty() {
                self.witness_collect_instances(secn_instances);
            }
        });

        // Add to executor stats
        #[cfg(feature = "stats")]
        self.stats.lock().unwrap().add_stat(ExecutorStatsEnum::PreCalculateWitness(
            ExecutorStatsDuration { start_time, duration: start_time.elapsed() },
        ));
    }

    /// Debugs the main and secondary state machines.
    ///
    /// # Arguments
    /// * `pctx` - Proof context.
    /// * `sctx` - Setup context.
    /// * `global_ids` - Global IDs of the instances to debug.
    fn debug(&self, pctx: Arc<ProofCtx<F>>, sctx: Arc<SetupCtx<F>>, global_ids: &[usize]) {
        for &global_id in global_ids {
            let (_airgroup_id, air_id) = pctx.dctx_get_instance_info(global_id);

            if MAIN_AIR_IDS.contains(&air_id) {
                MainSM::debug(&pctx, &sctx);
            } else {
                let secn_instances = self.secn_instances.read().unwrap();
                let secn_instance = secn_instances.get(&global_id).expect("Instance not found");

                secn_instance.debug(&pctx, &sctx);
            }
        }
    }

    fn gen_custom_commits_fixed(
        &self,
        pctx: Arc<ProofCtx<F>>,
        sctx: Arc<SetupCtx<F>>,
        check: bool,
    ) -> Result<(), Box<dyn std::error::Error>> {
        let file_name = pctx.get_custom_commits_fixed_buffer("rom", false)?;

        let setup = sctx.get_setup(RomRomTrace::<usize>::AIRGROUP_ID, RomRomTrace::<usize>::AIR_ID);
        let blowup_factor =
            1 << (setup.stark_info.stark_struct.n_bits_ext - setup.stark_info.stark_struct.n_bits);

        gen_elf_hash(&self.rom_path, file_name.as_path(), blowup_factor, check)?;
        Ok(())
    }
}<|MERGE_RESOLUTION|>--- conflicted
+++ resolved
@@ -285,36 +285,8 @@
         let chunk_size = self.chunk_size;
         let (world_rank, local_rank, base_port) =
             (self.world_rank, self.local_rank, self.base_port);
-<<<<<<< HEAD
-        let chunk_size = self.chunk_size;
-        let unlock_mapped_memory = self.unlock_mapped_memory;
 
         let stats = Arc::clone(&self.stats);
-
-        // Clone the Arc to pass into the thread
-        let asm_shmem_mo = self.asm_shmem_mo.clone();
-
-        let handle_mo = std::thread::spawn(move || {
-            AsmRunnerMO::run(
-                asm_shmem_mo,
-                Self::MAX_NUM_STEPS,
-                chunk_size,
-                world_rank,
-                local_rank,
-                base_port,
-                unlock_mapped_memory,
-                stats,
-            )
-            .expect("Error during Assembly Memory Operations execution")
-        });
-
-        let stats = Arc::clone(&self.stats);
-
-        // Run the assembly ROM Histogram runner with the provided input data path only if the world rank is 0
-        let handle_rh = if self.world_rank == 0 {
-            let (world_rank, local_rank, base_port) =
-                (self.world_rank, self.local_rank, self.base_port);
-=======
 
         // Run the assembly Memory Operations (MO) runner thread
         let handle_mo = std::thread::spawn({
@@ -327,13 +299,15 @@
                     world_rank,
                     local_rank,
                     base_port,
+                    stats,
                 )
                 .expect("Error during Assembly Memory Operations execution")
             }
         });
->>>>>>> 13456a6d
-
-        // Run the assembly ROM Histogram (RH) runner thread only if the world rank is 0
+
+        let stats = Arc::clone(&self.stats);
+
+        // Run the assembly ROM Histogram runner with the provided input data path only if the world rank is 0
         let handle_rh = (self.world_rank == 0).then(|| {
             let asm_shmem_rh = self.asm_shmem_rh.clone();
             let unlock_mapped_memory = self.unlock_mapped_memory;
@@ -441,11 +415,7 @@
             self.world_rank,
             self.local_rank,
             self.base_port,
-<<<<<<< HEAD
-            self.unlock_mapped_memory,
             self.stats.clone(),
-=======
->>>>>>> 13456a6d
         )
         .expect("Error during ASM execution");
 
