//! The `ZiskExecutor` module serves as the core orchestrator for executing the ZisK ROM program
//! and generating witness computations. It manages the execution of the state machines, from initial
//! planning to witness computation, ensuring efficient parallel processing and resource
//! utilization.
//!
//! This module handles both main and secondary state machines, integrating complex tasks such as
//! planning, configuration, and witness generation into a streamlined process.
//!
//! ## Executor Workflow
//! The execution is divided into distinct, sequential phases:
//!
//! 1. **Minimal Traces**: Rapidly process the ROM to collect minimal traces with minimal overhead.
//! 2. **Counting**: Creates the metrics required for the secondary state machine instances.
//! 3. **Planning**: Strategically plan the execution of instances to optimize resource usage.
//! 4. **Instance Creation**: Creates the AIR instances for the main and secondary state machines.
//! 5. **Witness Computation**: Compute the witnesses for all AIR instances, leveraging parallelism
//!    for efficiency.
//!
//! By structuring these phases, the `ZiskExecutor` ensures high-performance execution while
//! maintaining clarity and modularity in the computation process.

use asm_runner::{AsmRunnerMT, MinimalTraces, Task, TaskFactory};
use fields::PrimeField64;
use pil_std_lib::Std;
use proofman_common::{create_pool, ProofCtx, SetupCtx};
use proofman_util::{timer_start_info, timer_stop_and_log_info};
use rom_setup::gen_elf_hash;
use sm_rom::RomSM;
use witness::WitnessComponent;

use rayon::prelude::*;

use crate::{DataBusCollectorCollection, DummyCounter};
use data_bus::DataBusTrait;
use sm_main::{MainInstance, MainPlanner, MainSM};
use zisk_common::{
    BusDevice, BusDeviceMetrics, CheckPoint, Instance, InstanceCtx, InstanceType, Plan,
};
use zisk_common::{ChunkId, PayloadType};
use zisk_pil::{RomRomTrace, ZiskPublicValues, MAIN_AIR_IDS};

use std::{
    collections::HashMap,
    fmt::Debug,
    fs,
    path::PathBuf,
    sync::{Arc, Mutex, RwLock},
};
use zisk_common::EmuTrace;
use zisk_core::ZiskRom;
use ziskemu::{EmuOptions, ZiskEmulator};

use crate::SMBundle;

type DeviceMetricsByChunk = (ChunkId, Box<dyn BusDeviceMetrics>); // (chunk_id, metrics)
type DeviceMetricsList = Vec<DeviceMetricsByChunk>;
pub type NestedDeviceMetricsList = Vec<DeviceMetricsList>;

#[derive(Debug, Default, Clone)]
pub struct ZiskExecutionResult {
    pub executed_steps: u64,
}

#[allow(dead_code)]
enum MinimalTraceExecutionMode {
    Emulator,
    Asm,
    AsmWithCounter,
}

#[derive(Debug, Clone)]
pub struct Stats {
    pub collect_time: u64,
    pub witness_time: u64,
    pub num_chunks: usize,
}

/// The `ZiskExecutor` struct orchestrates the execution of the ZisK ROM program, managing state
/// machines, planning, and witness computation.
pub struct ZiskExecutor<F: PrimeField64, BD: SMBundle<F>> {
    /// ZisK ROM, a binary file containing the ZisK program to be executed.
    pub zisk_rom: Arc<ZiskRom>,

    pub rom_path: PathBuf,

    pub asm_runner_path: Option<PathBuf>,
    pub asm_rom_path: Option<PathBuf>,

    /// Planning information for main state machines.
    pub min_traces: RwLock<MinimalTraces>,
    pub main_planning: RwLock<Vec<Plan>>,
    pub secn_planning: RwLock<Vec<Vec<Plan>>>,

    pub main_instances: RwLock<HashMap<usize, MainInstance>>,
    pub secn_instances: RwLock<HashMap<usize, Box<dyn Instance<F>>>>,
    std: Arc<Std<F>>,

    execution_result: Mutex<ZiskExecutionResult>,

    main_count: Mutex<Option<DeviceMetricsList>>,
    secn_count: Mutex<Option<NestedDeviceMetricsList>>,
    sm_bundle: BD,
    rom_sm: Option<Arc<RomSM>>,

    stats: Mutex<Vec<(usize, usize, Stats)>>,
}

impl<F: PrimeField64, BD: SMBundle<F>> ZiskExecutor<F, BD> {
    /// The number of threads to use for parallel processing when computing minimal traces.
    const NUM_THREADS: usize = 16;

    /// The size in rows of the minimal traces
    const MIN_TRACE_SIZE: u64 = 1 << 18;

    const MAX_NUM_STEPS: u64 = 1 << 32;

    /// Creates a new instance of the `ZiskExecutor`.
    ///
    /// # Arguments
    /// * `zisk_rom` - An `Arc`-wrapped ZisK ROM instance.
    pub fn new(
        rom_path: PathBuf,
        asm_path: Option<PathBuf>,
        asm_rom_path: Option<PathBuf>,
        zisk_rom: Arc<ZiskRom>,
        std: Arc<Std<F>>,
        sm_bundle: BD,
        rom_sm: Option<Arc<RomSM>>,
    ) -> Self {
        Self {
            rom_path,
            asm_runner_path: asm_path,
            asm_rom_path,
            zisk_rom,
            min_traces: RwLock::new(MinimalTraces::None),
            main_planning: RwLock::new(Vec::new()),
            secn_planning: RwLock::new(Vec::new()),
            main_instances: RwLock::new(HashMap::new()),
            secn_instances: RwLock::new(HashMap::new()),
            std,
            execution_result: Mutex::new(ZiskExecutionResult::default()),
            main_count: Mutex::new(None),
            secn_count: Mutex::new(None),
            sm_bundle,
            rom_sm,
            stats: Mutex::new(Vec::new()),
        }
    }

    pub fn get_execution_result(&self) -> (ZiskExecutionResult, Vec<(usize, usize, Stats)>) {
        (self.execution_result.lock().unwrap().clone(), self.get_stats())
    }

    pub fn get_stats(&self) -> Vec<(usize, usize, Stats)> {
        self.stats.lock().unwrap().clone()
    }

    /// Computes minimal traces by processing the ZisK ROM with given public inputs.
    ///
    /// # Arguments
    /// * `input_data` - Input data for the ROM execution.
    /// * `num_threads` - Number of threads to use for parallel execution.
    ///
    /// # Returns
    /// A vector of `EmuTrace` instances representing minimal traces.
    fn compute_minimal_traces(
        &self,
        mode: MinimalTraceExecutionMode,
        input_data_path: Option<PathBuf>,
    ) -> MinimalTraces {
        let min_traces = match mode {
            MinimalTraceExecutionMode::Emulator => {
                self.run_emulator(Self::NUM_THREADS, input_data_path)
            }
            MinimalTraceExecutionMode::Asm => self.run_assembly(input_data_path),
            MinimalTraceExecutionMode::AsmWithCounter => {
                self.run_and_count_assembly(input_data_path)
            }
        };

        // Store execute steps
        let steps = match &min_traces {
            MinimalTraces::None => {
                panic!("Error during minimal traces computation");
            }
            MinimalTraces::EmuTrace(min_traces) => {
                min_traces.iter().map(|trace| trace.steps).sum::<u64>()
            }
            MinimalTraces::AsmEmuTrace(asm_min_traces) => {
                asm_min_traces.vec_chunks.iter().map(|trace| trace.steps).sum::<u64>()
            }
        };

        self.execution_result.lock().unwrap().executed_steps = steps;

        min_traces
    }

    fn run_assembly(&self, input_data_path: Option<PathBuf>) -> MinimalTraces {
        MinimalTraces::AsmEmuTrace(AsmRunnerMT::run(
            self.asm_runner_path.as_ref().unwrap(),
<<<<<<< HEAD
            input_data_path.as_ref().unwrap(),
=======
            self.input_data_path.as_deref(),
>>>>>>> 9970bd3b
            Self::MAX_NUM_STEPS,
            Self::MIN_TRACE_SIZE,
            asm_runner::AsmRunnerOptions::default(),
        ))
    }

    fn run_and_count_assembly(&self, input_data_path: Option<PathBuf>) -> MinimalTraces {
        struct CounterTask<F, DB>
        where
            DB: DataBusTrait<PayloadType, Box<dyn BusDeviceMetrics>>,
        {
            chunk_id: ChunkId,
            emu_trace: EmuTrace,
            data_bus: Mutex<Option<DB>>,
            zisk_rom: Arc<ZiskRom>,
            _phantom: std::marker::PhantomData<F>,
        }

        impl<F, DB> Task for CounterTask<F, DB>
        where
            F: PrimeField64,
            DB: DataBusTrait<PayloadType, Box<dyn BusDeviceMetrics>> + Send + Sync + 'static,
        {
            type Output = (ChunkId, DB);

            fn execute(&self) -> Self::Output {
                let mut data_bus = self.data_bus.lock().unwrap();
                let mut data_bus = std::mem::take(&mut *data_bus).unwrap();

                ZiskEmulator::process_emu_trace::<F, _, _>(
                    &self.zisk_rom,
                    &self.emu_trace,
                    &mut data_bus,
                );

                data_bus.on_close();

                (self.chunk_id, data_bus)
            }
        }

        impl<F, DB> Drop for CounterTask<F, DB>
        where
            DB: DataBusTrait<PayloadType, Box<dyn BusDeviceMetrics>>,
        {
            fn drop(&mut self) {
                std::mem::forget(std::mem::take(&mut self.emu_trace.mem_reads));
            }
        }

        let task_factory: TaskFactory<_> = Box::new(|chunk_id: ChunkId, emu_trace: EmuTrace| {
            let data_bus = self.sm_bundle.build_data_bus_counters();
            CounterTask {
                chunk_id,
                emu_trace,
                data_bus: Mutex::new(Some(data_bus)),
                zisk_rom: self.zisk_rom.clone(),
                _phantom: std::marker::PhantomData::<F>,
            }
        });

        let (asm_runner_mt, mut data_buses) = AsmRunnerMT::run_and_count(
            self.asm_runner_path.as_ref().unwrap(),
<<<<<<< HEAD
            input_data_path.as_ref().unwrap(),
=======
            self.input_data_path.as_deref(),
>>>>>>> 9970bd3b
            Self::MAX_NUM_STEPS,
            Self::MIN_TRACE_SIZE,
            asm_runner::AsmRunnerOptions::default(),
            task_factory,
        );

        data_buses.sort_by_key(|(chunk_id, _)| chunk_id.0);

        let mut main_count = Vec::with_capacity(data_buses.len());
        let mut secn_count = Vec::with_capacity(data_buses.len());

        let main_idx = self.sm_bundle.main_counter_idx();
        for (chunk_id, data_bus) in data_buses {
            let databus_counters = data_bus.into_devices(false);

            let mut secondary = Vec::new();

            for (idx, counter) in databus_counters.into_iter().enumerate() {
                match main_idx {
                    None => secondary.push((chunk_id, counter)),
                    Some(i) if idx == i => {
                        main_count.push((chunk_id, counter.unwrap_or(Box::new(DummyCounter {}))))
                    }
                    Some(_) => secondary.push((chunk_id, counter)),
                }
            }

            secn_count.push(secondary);
        }

        // Group counters by chunk_id and counter type
        let mut secn_vec_counters =
            (0..secn_count[0].len()).map(|_| Vec::new()).collect::<Vec<_>>();

        secn_count.into_iter().for_each(|counter_slice| {
            counter_slice.into_iter().enumerate().for_each(|(i, (chunk_id, counter))| {
                secn_vec_counters[i].push((chunk_id, counter.unwrap_or(Box::new(DummyCounter {}))));
            });
        });

        self.main_count.lock().unwrap().replace(main_count);
        self.secn_count.lock().unwrap().replace(secn_vec_counters);

        MinimalTraces::AsmEmuTrace(asm_runner_mt)
    }

    fn run_emulator(&self, num_threads: usize, input_data_path: Option<PathBuf>) -> MinimalTraces {
        assert!(Self::MIN_TRACE_SIZE.is_power_of_two());

        // Call emulate with these options
        let input_data = if input_data_path.is_some() {
            // Read inputs data from the provided inputs path
            let path = PathBuf::from(input_data_path.as_ref().unwrap().display().to_string());
            fs::read(path).expect("Could not read inputs file")
        } else {
            Vec::new()
        };

        // Settings for the emulator
        let emu_options = EmuOptions {
            trace_steps: Some(Self::MIN_TRACE_SIZE),
            max_steps: Self::MAX_NUM_STEPS,
            ..EmuOptions::default()
        };

        let min_traces = ZiskEmulator::compute_minimal_traces(
            &self.zisk_rom,
            &input_data,
            &emu_options,
            num_threads,
        )
        .expect("Error during emulator execution");

        MinimalTraces::EmuTrace(min_traces)
    }

    /// Adds main state machine instances to the proof context and assigns global IDs.
    ///
    /// # Arguments
    /// * `pctx` - Proof context.
    /// * `main_planning` - Planning information for main state machines.
    fn assign_main_instances(&self, pctx: &ProofCtx<F>, main_planning: &mut [Plan]) {
        for plan in main_planning.iter_mut() {
            plan.set_global_id(pctx.add_instance_fast(plan.airgroup_id, plan.air_id));
        }
    }

    /// Creates main state machine instance based on a main planning.
    ///
    /// # Arguments
    /// * `global_id` - Global ID of the main instance to be created.
    ///
    /// # Returns
    /// A main instance for the provided global ID.
    fn create_main_instance(&self, global_id: usize) -> MainInstance {
        let mut main_planning_guard = self.main_planning.write().unwrap();

        let plan_idx = main_planning_guard
            .iter()
            .position(|x| x.global_id.unwrap() == global_id)
            .expect("Main instance not found");

        let plan = main_planning_guard.remove(plan_idx);

        let global_id = plan.global_id.unwrap();
        let is_last_segment = *plan
            .meta
            .as_ref()
            .and_then(|m| m.downcast_ref::<bool>())
            .unwrap_or_else(|| panic!("create_main_instance: Invalid metadata format"));

        MainInstance::new(InstanceCtx::new(global_id, plan), is_last_segment)
    }

    /// Counts metrics for secondary state machines based on minimal traces.
    ///
    /// # Arguments
    /// * `min_traces` - Minimal traces obtained from the ROM execution.
    ///
    /// # Returns
    /// A tuple containing two vectors:
    /// * A vector of main state machine metrics grouped by chunk ID.
    /// * A vector of secondary state machine metrics grouped by chunk ID. The vector is nested,
    ///   with the outer vector representing the secondary state machines and the inner vector
    ///   containing the metrics for each chunk.
    fn count(&self, min_traces: &MinimalTraces) -> (DeviceMetricsList, NestedDeviceMetricsList) {
        let min_traces = match min_traces {
            MinimalTraces::EmuTrace(min_traces) => min_traces,
            MinimalTraces::AsmEmuTrace(asm_min_traces) => &asm_min_traces.vec_chunks,
            _ => unreachable!(),
        };

        let (main_metrics_slices, secn_metrics_slices): (Vec<_>, Vec<_>) = min_traces
            .par_iter()
            .map(|minimal_trace| {
                let mut data_bus = self.sm_bundle.build_data_bus_counters();

                ZiskEmulator::process_emu_trace::<F, _, _>(
                    &self.zisk_rom,
                    minimal_trace,
                    &mut data_bus,
                );

                let (mut main_count, mut secn_count) = (Vec::new(), Vec::new());

                let databus_counters = data_bus.into_devices(true);
                let main_idx = self.sm_bundle.main_counter_idx();
                for (idx, counter) in databus_counters.into_iter().enumerate() {
                    match main_idx {
                        None => secn_count.push(counter),
                        Some(i) if idx == i => main_count.push(counter),
                        Some(_) => secn_count.push(counter),
                    }
                }
                (main_count, secn_count)
            })
            .unzip();

        // Group counters by chunk_id and counter type
        let mut secn_vec_counters =
            (0..secn_metrics_slices[0].len()).map(|_| Vec::new()).collect::<Vec<_>>();

        secn_metrics_slices.into_iter().enumerate().for_each(|(chunk_id, counter_slice)| {
            counter_slice.into_iter().enumerate().for_each(|(i, counter)| {
                secn_vec_counters[i]
                    .push((ChunkId(chunk_id), counter.unwrap_or(Box::new(DummyCounter {}))));
            });
        });

        let main_vec_counters: Vec<_> = main_metrics_slices
            .into_iter()
            .enumerate()
            .flat_map(|(chunk_id, counters)| {
                counters.into_iter().map(move |counter| {
                    (ChunkId(chunk_id), counter.unwrap_or(Box::new(DummyCounter {})))
                })
            })
            .collect();

        (main_vec_counters, secn_vec_counters)
    }

    /// Adds secondary state machine instances to the proof context and assigns global IDs.
    ///
    /// # Arguments
    /// * `pctx` - Proof context.
    /// * `secn_planning` - Planning information for secondary state machines.
    fn assign_secn_instances(&self, pctx: &ProofCtx<F>, secn_planning: &mut [Vec<Plan>]) {
        for plans_by_sm in secn_planning.iter_mut() {
            for plan in plans_by_sm.iter_mut() {
                let global_id = match plan.instance_type {
                    InstanceType::Instance => pctx.add_instance(plan.airgroup_id, plan.air_id),
                    InstanceType::Table => pctx.add_instance_all(plan.airgroup_id, plan.air_id),
                };
                plan.set_global_id(global_id);
            }
        }
    }

    /// Creates a secondary state machine instance based on the provided global ID.
    ///
    /// # Arguments
    /// * `global_id` - Global ID of the secondary state machine instance.
    ///
    /// # Returns
    /// A secondary state machine instance for the provided global ID.
    fn create_secn_instance(&self, global_id: usize) -> Box<dyn Instance<F>> {
        let mut secn_planning_guard = self.secn_planning.write().unwrap();

        let plan_idx = secn_planning_guard.iter().enumerate().find_map(|(outer_idx, plans)| {
            plans
                .iter()
                .position(|plan| plan.global_id.unwrap() == global_id)
                .map(|inner_idx| (outer_idx, inner_idx))
        });
        if plan_idx.is_none() {
            panic!("Secondary instance not found");
        }

        let plan_idx = plan_idx.unwrap();
        let plan = secn_planning_guard[plan_idx.0].remove(plan_idx.1);

        let global_id = plan.global_id.unwrap();

        let ictx = InstanceCtx::new(global_id, plan);
        self.sm_bundle.build_instance(plan_idx.0, ictx)
    }

    /// Expands and computes witnesses for a main instance.
    ///
    /// # Arguments
    /// * `pctx` - Proof context.
    /// * `main_instance` - Main instance to compute witness for
    fn witness_main_instance(&self, pctx: &ProofCtx<F>, main_instance: &MainInstance) {
        let witness_start = std::time::Instant::now();

        let min_traces_guard = self.min_traces.read().unwrap();
        let min_traces = &*min_traces_guard;

        let min_traces = match min_traces {
            MinimalTraces::EmuTrace(min_traces) => min_traces,
            MinimalTraces::AsmEmuTrace(asm_min_traces) => &asm_min_traces.vec_chunks,
            _ => unreachable!(),
        };

        let air_instance = MainSM::compute_witness(
            &self.zisk_rom,
            min_traces,
            Self::MIN_TRACE_SIZE,
            main_instance,
            self.std.clone(),
        );

        pctx.add_air_instance(air_instance, main_instance.ictx.global_id);

        let witness_time = witness_start.elapsed().as_millis() as u64;
        let (airgroup_id, air_id) = pctx.dctx_get_instance_info(main_instance.ictx.global_id);

        self.stats.lock().unwrap().push((
            airgroup_id,
            air_id,
            Stats { collect_time: 0, witness_time, num_chunks: 1 },
        ));
    }

    /// Expands and computes witness for a secondary state machines instance.
    ///
    /// # Arguments
    /// * `pctx` - Proof context.
    /// * `sctx` - Setup context.
    /// * `global_id` - Global ID of the secondary state machine instance.
    /// * `secn_instance` - Secondary state machine instance to compute witness for
    #[allow(clippy::borrowed_box)]
    fn witness_secn_instance(
        &self,
        pctx: &ProofCtx<F>,
        sctx: &SetupCtx<F>,
        global_id: usize,
        secn_instance: &Box<dyn Instance<F>>,
    ) {
        let collect_start = std::time::Instant::now();
        assert_eq!(secn_instance.instance_type(), InstanceType::Instance, "Instance is a table");

        let min_traces = self.min_traces.read().unwrap();

        let min_traces = match &*min_traces {
            MinimalTraces::EmuTrace(min_traces) => min_traces,
            MinimalTraces::AsmEmuTrace(asm_min_traces) => &asm_min_traces.vec_chunks,
            _ => unreachable!(),
        };

        // Group the instances by the chunk they need to process
        let chunks_to_execute = self.chunks_to_execute(min_traces, secn_instance);
        let num_chunks = chunks_to_execute.iter().filter(|&&x| x).count();

        // Create data buses for each chunk
        let mut data_buses =
            self.sm_bundle.build_data_bus_collectors(secn_instance, chunks_to_execute);

        // Execute collect process for each chunk
        data_buses.par_iter_mut().enumerate().for_each(|(chunk_id, data_bus)| {
            if let Some(data_bus) = data_bus {
                ZiskEmulator::process_emu_traces::<F, _, _>(
                    &self.zisk_rom,
                    min_traces,
                    chunk_id,
                    data_bus,
                );
            }
        });

        // Close the data buses and get for each instance its collectors
        let collectors_by_instance = self.close_data_bus_collectors(data_buses);

        let collect_time = collect_start.elapsed().as_millis() as u64;
        let witness_start = std::time::Instant::now();
        if let Some(air_instance) =
            secn_instance.compute_witness(pctx, sctx, collectors_by_instance)
        {
            pctx.add_air_instance(air_instance, global_id);
        }
        let witness_time = witness_start.elapsed().as_millis() as u64;
        let (airgroup_id, air_id) = pctx.dctx_get_instance_info(global_id);

        self.stats.lock().unwrap().push((
            airgroup_id,
            air_id,
            Stats { collect_time, witness_time, num_chunks },
        ));
    }

    /// Computes and generates witness for secondary state machine instance of type `Table`.
    ///
    /// # Arguments
    /// * `pctx` - Proof context.
    /// * `sctx` - Setup context.
    /// * `global_id` - Global ID of the secondary state machine instance.
    /// * `table_instance` - Secondary state machine table instance to compute witness for
    #[allow(clippy::borrowed_box)]
    fn witness_table(
        &self,
        pctx: &ProofCtx<F>,
        sctx: &SetupCtx<F>,
        global_id: usize,
        table_instance: &Box<dyn Instance<F>>,
    ) {
        let witness_start = std::time::Instant::now();
        assert_eq!(table_instance.instance_type(), InstanceType::Table, "Instance is not a table");

        if let Some(air_instance) = table_instance.compute_witness(pctx, sctx, vec![]) {
            if pctx.dctx_is_my_instance(global_id) {
                pctx.add_air_instance(air_instance, global_id);
            }
        }

        let witness_time = witness_start.elapsed().as_millis() as u64;
        let (airgroup_id, air_id) = pctx.dctx_get_instance_info(global_id);

        self.stats.lock().unwrap().push((
            airgroup_id,
            air_id,
            Stats { collect_time: 0, witness_time, num_chunks: 0 },
        ));
    }

    /// Computes all the chunks to be executed to generate the witness given an instance.
    ///
    /// # Arguments
    /// * `min_traces` - Minimal traces
    /// * `secn_instance` - Secondary state machine instance to group.
    ///
    /// # Returns
    /// A vector of booleans indicating which chunks to execute.
    #[allow(clippy::borrowed_box)]
    fn chunks_to_execute(
        &self,
        min_traces: &[EmuTrace],
        secn_instance: &Box<dyn Instance<F>>,
    ) -> Vec<bool> {
        let mut chunks_to_execute = vec![false; min_traces.len()];

        match secn_instance.check_point() {
            CheckPoint::None => {}
            CheckPoint::Single(chunk_id) => {
                chunks_to_execute[chunk_id.as_usize()] = true;
            }
            CheckPoint::Multiple(chunk_ids) => {
                chunk_ids.iter().for_each(|&chunk_id| {
                    chunks_to_execute[chunk_id.as_usize()] = true;
                });
            }
        };
        chunks_to_execute
    }

    /// Closes a data bus used for managing collectors and returns the first instance.
    ///
    /// # Arguments
    /// * `secn_instances` - A vector of secondary state machine instances.
    /// * `data_buses` - A vector of data buses with attached collectors.
    ///
    /// # Returns
    /// A vector of tuples containing the global ID, secondary state machine instance, and a vector
    /// of collectors for each instance.
    fn close_data_bus_collectors(
        &self,
        mut data_buses: DataBusCollectorCollection,
    ) -> Vec<(usize, Box<dyn BusDevice<u64>>)> {
        let mut collectors_by_instance = Vec::new();
        for (chunk_id, data_bus) in data_buses.iter_mut().enumerate() {
            if let Some(data_bus) = data_bus.take() {
                let mut detached = data_bus.into_devices(false);

                // As a convention the first element is the main collector the others are input generators
                let first_collector = detached.swap_remove(0);
                collectors_by_instance.push((chunk_id, first_collector.unwrap()));
            }
        }

        collectors_by_instance
    }
}

impl<F: PrimeField64, BD: SMBundle<F>> WitnessComponent<F> for ZiskExecutor<F, BD> {
    /// Executes the ZisK ROM program and calculate the plans for main and secondary state machines.
    ///
    /// # Arguments
    /// * `pctx` - Proof context.
    ///
    /// # Returns
    /// A vector of global IDs for the instances to compute witness for.
    fn execute(&self, pctx: Arc<ProofCtx<F>>, input_data_path: Option<PathBuf>) -> Vec<usize> {
        // Set ASM ROM worker
        if self.rom_sm.is_some() {
            self.rom_sm.as_ref().unwrap().set_asm_rom_worker(input_data_path.clone());
        }
        // Process the ROM to collect the Minimal Traces
        timer_start_info!(COMPUTE_MINIMAL_TRACE);
        let min_traces_execution_mode = if self.asm_runner_path.is_none() {
            MinimalTraceExecutionMode::Emulator
        } else {
            MinimalTraceExecutionMode::AsmWithCounter
        };
        let min_traces = self.compute_minimal_traces(min_traces_execution_mode, input_data_path);
        timer_stop_and_log_info!(COMPUTE_MINIMAL_TRACE);

        timer_start_info!(COUNT);
        // Count the metrics for the Secondary SM instances
        let (main_count, secn_count) = if self.main_count.lock().unwrap().is_none() {
            self.count(&min_traces)
        } else {
            let main_count = self.main_count.lock().unwrap().take().unwrap();
            let secn_count = self.secn_count.lock().unwrap().take().unwrap();

            (main_count, secn_count)
        };
        timer_stop_and_log_info!(COUNT);

        // Plan the main and secondary instances using the counted metrics
        timer_start_info!(PLAN);
        let (mut main_planning, public_values) =
            MainPlanner::plan::<F>(&min_traces, main_count, Self::MIN_TRACE_SIZE);

        let mut secn_planning = self.sm_bundle.plan_sec(secn_count);
        timer_stop_and_log_info!(PLAN);

        // Configure the instances
        self.sm_bundle.configure_instances(&pctx, &secn_planning);

        // Assign the instances
        self.assign_main_instances(&pctx, &mut main_planning);
        self.assign_secn_instances(&pctx, &mut secn_planning);

        // Get the global IDs of the instances to compute witness for
        let main_global_ids =
            main_planning.iter().map(|plan| plan.global_id.unwrap()).collect::<Vec<_>>();
        let secn_global_ids = secn_planning
            .iter()
            .map(|plans| plans.iter().map(|plan| plan.global_id.unwrap()).collect::<Vec<_>>())
            .collect::<Vec<_>>();
        let secn_global_ids_vec = secn_global_ids.iter().flatten().copied().collect::<Vec<_>>();

        // Add public values to the proof context
        let mut publics = ZiskPublicValues::from_vec_guard(pctx.get_publics());
        for (index, value) in public_values.iter() {
            publics.inputs[*index as usize] = F::from_u32(*value);
        }
        drop(publics);

        // Update internal state with the computed minimal traces and planning.
        *self.min_traces.write().unwrap() = min_traces;
        *self.main_planning.write().unwrap() = main_planning;
        *self.secn_planning.write().unwrap() = secn_planning;

        let mut main_instances = self.main_instances.write().unwrap();

        for global_id in &main_global_ids {
            main_instances
                .entry(*global_id)
                .or_insert_with(|| self.create_main_instance(*global_id));
        }

        let mut secn_instances = self.secn_instances.write().unwrap();
        for global_id in &secn_global_ids_vec {
            secn_instances
                .entry(*global_id)
                .or_insert_with(|| self.create_secn_instance(*global_id));
            secn_instances[global_id].reset();
        }

        [main_global_ids, secn_global_ids_vec].concat()
    }

    /// Computes the witness for the main and secondary state machines.
    ///
    /// # Arguments
    /// * `stage` - The current stage id
    /// * `pctx` - Proof context.
    /// * `sctx` - Setup context.
    /// * `global_ids` - Global IDs of the instances to compute witness for.
    fn calculate_witness(
        &self,
        stage: u32,
        pctx: Arc<ProofCtx<F>>,
        sctx: Arc<SetupCtx<F>>,
        global_ids: &[usize],
        n_cores: usize,
    ) {
        if stage != 1 {
            return;
        }

        let pool = create_pool(n_cores);
        pool.install(|| {
            for &global_id in global_ids {
                let (_airgroup_id, air_id) = pctx.dctx_get_instance_info(global_id);

                if MAIN_AIR_IDS.contains(&air_id) {
                    let main_instance = &self.main_instances.read().unwrap()[&global_id];

                    self.witness_main_instance(&pctx, main_instance);
                } else {
                    let secn_instance = &self.secn_instances.read().unwrap()[&global_id];

                    match secn_instance.instance_type() {
                        InstanceType::Instance => {
                            self.witness_secn_instance(&pctx, &sctx, global_id, secn_instance)
                        }
                        InstanceType::Table => {
                            self.witness_table(&pctx, &sctx, global_id, secn_instance)
                        }
                    }
                }
            }
        });
    }

    /// Debugs the main and secondary state machines.
    ///
    /// # Arguments
    /// * `pctx` - Proof context.
    /// * `sctx` - Setup context.
    /// * `global_ids` - Global IDs of the instances to debug.
    fn debug(&self, pctx: Arc<ProofCtx<F>>, sctx: Arc<SetupCtx<F>>, global_ids: &[usize]) {
        for &global_id in global_ids {
            let (_airgroup_id, air_id) = pctx.dctx_get_instance_info(global_id);

            if MAIN_AIR_IDS.contains(&air_id) {
                MainSM::debug(&pctx, &sctx);
            } else {
                let secn_instances = self.secn_instances.read().unwrap();
                let secn_instance = secn_instances.get(&global_id).expect("Instance not found");

                secn_instance.debug(&pctx, &sctx);
            }
        }
    }

    fn gen_custom_commits_fixed(
        &self,
        pctx: Arc<ProofCtx<F>>,
        sctx: Arc<SetupCtx<F>>,
        check: bool,
    ) -> Result<(), Box<dyn std::error::Error>> {
        let file_name = pctx.get_custom_commits_fixed_buffer("rom")?;

        let setup = sctx.get_setup(RomRomTrace::<usize>::AIRGROUP_ID, RomRomTrace::<usize>::AIR_ID);
        let blowup_factor =
            1 << (setup.stark_info.stark_struct.n_bits_ext - setup.stark_info.stark_struct.n_bits);

        gen_elf_hash(&self.rom_path, file_name.as_path(), blowup_factor, check)?;
        Ok(())
    }
}<|MERGE_RESOLUTION|>--- conflicted
+++ resolved
@@ -199,11 +199,7 @@
     fn run_assembly(&self, input_data_path: Option<PathBuf>) -> MinimalTraces {
         MinimalTraces::AsmEmuTrace(AsmRunnerMT::run(
             self.asm_runner_path.as_ref().unwrap(),
-<<<<<<< HEAD
-            input_data_path.as_ref().unwrap(),
-=======
             self.input_data_path.as_deref(),
->>>>>>> 9970bd3b
             Self::MAX_NUM_STEPS,
             Self::MIN_TRACE_SIZE,
             asm_runner::AsmRunnerOptions::default(),
@@ -267,11 +263,7 @@
 
         let (asm_runner_mt, mut data_buses) = AsmRunnerMT::run_and_count(
             self.asm_runner_path.as_ref().unwrap(),
-<<<<<<< HEAD
-            input_data_path.as_ref().unwrap(),
-=======
             self.input_data_path.as_deref(),
->>>>>>> 9970bd3b
             Self::MAX_NUM_STEPS,
             Self::MIN_TRACE_SIZE,
             asm_runner::AsmRunnerOptions::default(),
