//! The `ZiskExecutor` module serves as the core orchestrator for executing the ZisK ROM program
//! and generating witness computations. It manages the execution of the state machines, from initial
//! planning to witness computation, ensuring efficient parallel processing and resource
//! utilization.
//!
//! This module handles both main and secondary state machines, integrating complex tasks such as
//! planning, configuration, and witness generation into a streamlined process.
//!
//! ## Executor Workflow
//! The execution is divided into distinct, sequential phases:
//!
//! 1. **Minimal Traces**: Rapidly process the ROM to collect minimal traces with minimal overhead.
//! 2. **Counting**: Creates the metrics required for the secondary state machine instances.
//! 3. **Planning**: Strategically plan the execution of instances to optimize resource usage.
//! 4. **Instance Creation**: Creates the AIR instances for the main and secondary state machines.
//! 5. **Witness Computation**: Compute the witnesses for all AIR instances, leveraging parallelism
//!    for efficiency.
//!
//! By structuring these phases, the `ZiskExecutor` ensures high-performance execution while
//! maintaining clarity and modularity in the computation process.

use asm_runner::{
    write_input, AsmMTHeader, AsmRunnerMO, AsmRunnerMT, AsmRunnerRH, AsmServices, AsmSharedMemory,
    MinimalTraces, PreloadedMO, PreloadedMT, PreloadedRH, Task, TaskFactory,
};
use fields::PrimeField64;
use pil_std_lib::Std;
use proofman_common::{create_pool, BufferPool, ProofCtx, SetupCtx};
use proofman_util::{timer_start_info, timer_stop_and_log_info};
use rayon::prelude::*;
use rom_setup::gen_elf_hash;
use sm_rom::{RomInstance, RomSM};
use std::sync::atomic::{AtomicUsize, Ordering};
use witness::WitnessComponent;

use crate::DummyCounter;
use data_bus::DataBusTrait;
use sm_main::{MainInstance, MainPlanner, MainSM};
use zisk_common::{
    BusDevice, BusDeviceMetrics, CheckPoint, ExecutorStats, Instance, InstanceCtx, InstanceType,
    Plan,
};
use zisk_common::{ChunkId, PayloadType};
use zisk_pil::{
    RomRomTrace, ZiskPublicValues, INPUT_DATA_AIR_IDS, MAIN_AIR_IDS, MEM_AIR_IDS, ROM_AIR_IDS,
    ROM_DATA_AIR_IDS, ZISK_AIRGROUP_ID,
};

use std::thread::JoinHandle;
use std::time::Instant;
use std::{
    collections::HashMap,
    fmt::Debug,
    fs,
    path::PathBuf,
    sync::{Arc, Mutex, RwLock},
};
#[cfg(feature = "stats")]
use zisk_common::ExecutorStatsEvent;

use crossbeam::atomic::AtomicCell;

use zisk_common::EmuTrace;
use zisk_core::ZiskRom;
use ziskemu::{EmuOptions, ZiskEmulator};

use crate::StaticSMBundle;

type DeviceMetricsByChunk = (ChunkId, Box<dyn BusDeviceMetrics>); // (chunk_id, metrics)
type DeviceMetricsList = Vec<DeviceMetricsByChunk>;
pub type NestedDeviceMetricsList = HashMap<usize, DeviceMetricsList>;

#[derive(Debug, Default, Clone)]
pub struct ZiskExecutionResult {
    pub executed_steps: u64,
}

#[allow(dead_code)]
enum MinimalTraceExecutionMode {
    Emulator,
    AsmWithCounter,
}

#[derive(Debug, Clone)]
pub struct Stats {
    pub airgroup_id: usize,
    pub air_id: usize,
    /// Collect start time
    pub collect_start_time: Instant,
    /// Collect duration in microseconds
    pub collect_duration: u64,
    /// Witness start time
    pub witness_start_time: Instant,
    /// Witness duration in microseconds
    pub witness_duration: u64,
    /// Number of chunks
    pub num_chunks: usize,
}

/// The `ZiskExecutor` struct orchestrates the execution of the ZisK ROM program, managing state
/// machines, planning, and witness computation.
pub struct ZiskExecutor<F: PrimeField64> {
    /// ZisK ROM, a binary file containing the ZisK program to be executed.
    pub zisk_rom: Arc<ZiskRom>,

    /// Path to the ZisK ROM file.
    pub rom_path: PathBuf,

    /// Path to the assembly minimal trace binary file, if applicable.
    pub asm_runner_path: Option<PathBuf>,

    /// Path to the assembly ROM binary file, if applicable.
    pub asm_rom_path: Option<PathBuf>,

    /// Planning information for main state machines.
    pub min_traces: Arc<RwLock<MinimalTraces>>,

    /// Planning information for main state machines.
    pub main_planning: RwLock<Vec<Plan>>,

    /// Planning information for secondary state machines.
    pub secn_planning: RwLock<Vec<Plan>>,

    /// Main state machine instances, indexed by their global ID.
    pub main_instances: RwLock<HashMap<usize, MainInstance<F>>>,

    /// Secondary state machine instances, indexed by their global ID.
    pub secn_instances: RwLock<HashMap<usize, Box<dyn Instance<F>>>>,

    /// Standard library instance, providing common functionalities.
    std: Arc<Std<F>>,

    /// Execution result, including the number of executed steps.
    execution_result: Mutex<ZiskExecutionResult>,

    /// State machine bundle, containing the state machines and their configurations.
    sm_bundle: StaticSMBundle<F>,

    /// Optional ROM state machine, used for assembly ROM execution.
    rom_sm: Option<Arc<RomSM>>,

    /// Collectors by instance, storing statistics and collectors for each instance.
    #[allow(clippy::type_complexity)]
    collectors_by_instance:
        Arc<RwLock<HashMap<usize, Vec<Option<(usize, Box<dyn BusDevice<u64>>)>>>>>,

    /// Statistics collected during the execution, including time taken for collection and witness computation.
    stats: Arc<Mutex<ExecutorStats>>,

    witness_stats: Arc<Mutex<HashMap<usize, Stats>>>,

    chunk_size: u64,

    /// World rank for distributed execution. Default to 0 for single-node execution.
    world_rank: i32,

    /// Local rank for distributed execution. Default to 0 for single-node execution.
    local_rank: i32,

    /// Optional baseline port to communicate with assembly microservices.
    base_port: Option<u16>,

    /// Map unlocked flag
    /// This is used to unlock the memory map for the ROM file.
    unlock_mapped_memory: bool,

    asm_shmem_mt: Arc<Mutex<Option<PreloadedMT>>>,
    asm_shmem_mo: Arc<Mutex<Option<PreloadedMO>>>,
    asm_shmem_rh: Arc<Mutex<Option<PreloadedRH>>>,
}

impl<F: PrimeField64> ZiskExecutor<F> {
    /// The number of threads to use for parallel processing when computing minimal traces.
    const NUM_THREADS: usize = 16;

    /// The maximum number of steps to execute in the emulator or assembly runner.
    const MAX_NUM_STEPS: u64 = 1 << 32;

    /// Creates a new instance of the `ZiskExecutor`.
    ///
    /// # Arguments
    /// * `zisk_rom` - An `Arc`-wrapped ZisK ROM instance.
    #[allow(clippy::too_many_arguments)]
    pub fn new(
        rom_path: PathBuf,
        asm_path: Option<PathBuf>,
        asm_rom_path: Option<PathBuf>,
        zisk_rom: Arc<ZiskRom>,
        std: Arc<Std<F>>,
        sm_bundle: StaticSMBundle<F>,
        rom_sm: Option<Arc<RomSM>>,
        chunk_size: u64,
        world_rank: i32,
        local_rank: i32,
        base_port: Option<u16>,
        unlock_mapped_memory: bool,
    ) -> Self {
        #[cfg(not(all(target_os = "linux", target_arch = "x86_64")))]
        let (asm_shmem_mt, asm_shmem_mo) = (None, None);

        #[cfg(all(target_os = "linux", target_arch = "x86_64"))]
        let (asm_shmem_mt, asm_shmem_mo) = if asm_path.is_some() {
            let mt = PreloadedMT::new(local_rank, base_port, unlock_mapped_memory)
                .expect("Failed to create PreloadedMT");
            let mo = PreloadedMO::new(local_rank, base_port, unlock_mapped_memory)
                .expect("Failed to create PreloadedMO");
            (Some(mt), Some(mo))
        } else {
            (None, None)
        };

        Self {
            rom_path,
            asm_runner_path: asm_path,
            asm_rom_path,
            zisk_rom,
            min_traces: Arc::new(RwLock::new(MinimalTraces::None)),
            main_planning: RwLock::new(Vec::new()),
            secn_planning: RwLock::new(Vec::new()),
            main_instances: RwLock::new(HashMap::new()),
            secn_instances: RwLock::new(HashMap::new()),
            collectors_by_instance: Arc::new(RwLock::new(HashMap::new())),
            std,
            execution_result: Mutex::new(ZiskExecutionResult::default()),
            sm_bundle,
            rom_sm,
            stats: Arc::new(Mutex::new(ExecutorStats::new())),
            witness_stats: Arc::new(Mutex::new(HashMap::new())),
            chunk_size,
            world_rank,
            local_rank,
            base_port,
            unlock_mapped_memory,
            asm_shmem_mt: Arc::new(Mutex::new(asm_shmem_mt)),
            asm_shmem_mo: Arc::new(Mutex::new(asm_shmem_mo)),
            asm_shmem_rh: Arc::new(Mutex::new(None)),
        }
    }

    #[allow(clippy::type_complexity)]
    pub fn get_execution_result(
        &self,
    ) -> (ZiskExecutionResult, Arc<Mutex<ExecutorStats>>, Arc<Mutex<HashMap<usize, Stats>>>) {
        (
            self.execution_result.lock().unwrap().clone(),
            self.stats.clone(),
            self.witness_stats.clone(),
        )
    }

    pub fn store_stats(&self) {
        self.stats.lock().unwrap().store_stats();
    }

    /// Computes minimal traces by processing the ZisK ROM with given public inputs.
    ///
    /// # Arguments
    /// * `input_data` - Input data for the ROM execution.
    /// * `num_threads` - Number of threads to use for parallel execution.
    ///
    /// # Returns
    /// A vector of `EmuTrace` instances representing minimal traces.
    fn execute_with_emulator(&self, input_data_path: Option<PathBuf>) -> MinimalTraces {
        let min_traces = self.run_emulator(Self::NUM_THREADS, input_data_path);

        // Store execute steps
        let steps = if let MinimalTraces::EmuTrace(min_traces) = &min_traces {
            min_traces.iter().map(|trace| trace.steps).sum::<u64>()
        } else {
            panic!("Expected EmuTrace, got something else");
        };

        self.execution_result.lock().unwrap().executed_steps = steps;

        min_traces
    }

    /// Computes minimal traces by processing the ZisK ROM with given public inputs.
    ///
    /// # Arguments
    /// * `input_data` - Input data for the ROM execution.
    /// * `num_threads` - Number of threads to use for parallel execution.
    ///
    /// # Returns
    /// A vector of `EmuTrace` instances representing minimal traces.
    #[allow(clippy::type_complexity)]
    fn execute_with_assembly(
        &self,
        input_data_path: Option<PathBuf>,
        _caller_stats_id: u64,
    ) -> (MinimalTraces, DeviceMetricsList, NestedDeviceMetricsList, Option<JoinHandle<AsmRunnerMO>>)
    {
        #[cfg(feature = "stats")]
        let parent_stats_id = self.stats.lock().unwrap().get_id();
        #[cfg(feature = "stats")]
        self.stats.lock().unwrap().add_stat(
            _caller_stats_id,
            parent_stats_id,
            "EXECUTE_WITH_ASSEMBLY",
            0,
            ExecutorStatsEvent::Begin,
        );

        if let Some(input_path) = input_data_path.as_ref() {
            AsmServices::SERVICES.par_iter().for_each(|service| {
                #[cfg(feature = "stats")]
                let stats_id = self.stats.lock().unwrap().get_id();
                #[cfg(feature = "stats")]
                self.stats.lock().unwrap().add_stat(
                    parent_stats_id,
                    stats_id,
                    "ASM_WRITE_INPUT",
                    0,
                    ExecutorStatsEvent::Begin,
                );

                let port = if let Some(base_port) = self.base_port {
                    AsmServices::port_for(service, base_port, self.local_rank)
                } else {
                    AsmServices::default_port(service, self.local_rank)
                };

                let shmem_input_name = AsmSharedMemory::<AsmMTHeader>::shmem_input_name(
                    port,
                    *service,
                    self.local_rank,
                );
                write_input(input_path, &shmem_input_name, self.unlock_mapped_memory);

                // Add to executor stats
                #[cfg(feature = "stats")]
                self.stats.lock().unwrap().add_stat(
                    parent_stats_id,
                    stats_id,
                    "ASM_WRITE_INPUT",
                    0,
                    ExecutorStatsEvent::End,
                );
            });
        }

        let chunk_size = self.chunk_size;
        let (world_rank, local_rank, base_port) =
            (self.world_rank, self.local_rank, self.base_port);

        let stats = Arc::clone(&self.stats);

        // Run the assembly Memory Operations (MO) runner thread
        let handle_mo = std::thread::spawn({
            let asm_shmem_mo = self.asm_shmem_mo.clone();
            move || {
                AsmRunnerMO::run(
                    asm_shmem_mo.lock().unwrap().as_mut().unwrap(),
                    Self::MAX_NUM_STEPS,
                    chunk_size,
                    world_rank,
                    local_rank,
                    base_port,
                    stats,
                )
                .expect("Error during Assembly Memory Operations execution")
            }
        });

        let stats = Arc::clone(&self.stats);

        // Run the assembly ROM Histogram runner with the provided input data path only if the world rank is 0
        let handle_rh = (self.world_rank == 0).then(|| {
            let asm_shmem_rh = self.asm_shmem_rh.clone();
            let unlock_mapped_memory = self.unlock_mapped_memory;
            std::thread::spawn(move || {
                AsmRunnerRH::run(
                    &mut asm_shmem_rh.lock().unwrap(),
                    Self::MAX_NUM_STEPS,
                    world_rank,
                    local_rank,
                    base_port,
                    unlock_mapped_memory,
                    stats,
                )
                .expect("Error during ROM Histogram execution")
            })
        });

        let (min_traces, main_count, secn_count) = self.run_mt_assembly();

        // Store execute steps
        let steps = if let MinimalTraces::AsmEmuTrace(asm_min_traces) = &min_traces {
            asm_min_traces.vec_chunks.iter().map(|trace| trace.steps).sum::<u64>()
        } else {
            panic!("Expected AsmEmuTrace, got something else");
        };

        self.execution_result.lock().unwrap().executed_steps = steps;

        // If the world rank is 0, wait for the ROM Histogram thread to finish and set the handler
        if self.world_rank == 0 {
            self.rom_sm.as_ref().unwrap().set_asm_runner_handler(
                handle_rh.expect("Error during Assembly ROM Histogram thread execution"),
            );
        }

        #[cfg(feature = "stats")]
        self.stats.lock().unwrap().add_stat(
            0,
            parent_stats_id,
            "EXECUTE_WITH_ASSEMBLY",
            0,
            ExecutorStatsEvent::End,
        );

        (min_traces, main_count, secn_count, Some(handle_mo))
    }

    fn run_mt_assembly(&self) -> (MinimalTraces, DeviceMetricsList, NestedDeviceMetricsList) {
        #[cfg(feature = "stats")]
        let parent_stats_id = self.stats.lock().unwrap().get_id();
        #[cfg(feature = "stats")]
        self.stats.lock().unwrap().add_stat(
            0,
            parent_stats_id,
            "RUN_MT_ASSEMBLY",
            0,
            ExecutorStatsEvent::Begin,
        );

        struct CounterTask<F, DB>
        where
            DB: DataBusTrait<PayloadType, Box<dyn BusDeviceMetrics>>,
        {
            chunk_id: ChunkId,
            emu_trace: Arc<EmuTrace>,
            data_bus: DB,
            zisk_rom: Arc<ZiskRom>,
            chunk_size: u64,
            _phantom: std::marker::PhantomData<F>,
            _stats: Arc<Mutex<ExecutorStats>>,
            _parent_stats_id: u64,
        }

        impl<F, DB> Task for CounterTask<F, DB>
        where
            F: PrimeField64,
            DB: DataBusTrait<PayloadType, Box<dyn BusDeviceMetrics>> + Send + Sync + 'static,
        {
            type Output = (ChunkId, DB);

            fn execute(mut self) -> Self::Output {
                #[cfg(feature = "stats")]
                let stats_id = self._stats.lock().unwrap().get_id();
                #[cfg(feature = "stats")]
                self._stats.lock().unwrap().add_stat(
                    self._parent_stats_id,
                    stats_id,
                    "MT_CHUNK_PLAYER",
                    0,
                    ExecutorStatsEvent::Begin,
                );

                ZiskEmulator::process_emu_trace::<F, _, _>(
                    &self.zisk_rom,
                    &self.emu_trace,
                    &mut self.data_bus,
                    self.chunk_size,
                    false,
                );

                self.data_bus.on_close();

                // Add to executor stats
                #[cfg(feature = "stats")]
                self._stats.lock().unwrap().add_stat(
                    self._parent_stats_id,
                    stats_id,
                    "MT_CHUNK_PLAYER",
                    0,
                    ExecutorStatsEvent::End,
                );

                (self.chunk_id, self.data_bus)
            }
        }

        let task_factory: TaskFactory<_> =
            Box::new(|chunk_id: ChunkId, emu_trace: Arc<EmuTrace>| {
                let data_bus = self.sm_bundle.build_data_bus_counters();
                CounterTask {
                    chunk_id,
                    emu_trace,
                    chunk_size: self.chunk_size,
                    data_bus,
                    zisk_rom: self.zisk_rom.clone(),
                    _phantom: std::marker::PhantomData::<F>,
                    _stats: self.stats.clone(),
                    #[cfg(feature = "stats")]
                    _parent_stats_id: parent_stats_id,
                    #[cfg(not(feature = "stats"))]
                    _parent_stats_id: 0,
                }
            });

        let (asm_runner_mt, mut data_buses) = AsmRunnerMT::run_and_count(
            self.asm_shmem_mt.lock().unwrap().as_mut().unwrap(),
            Self::MAX_NUM_STEPS,
            self.chunk_size,
            task_factory,
            self.world_rank,
            self.local_rank,
            self.base_port,
            self.stats.clone(),
        )
        .expect("Error during ASM execution");

        data_buses.sort_by_key(|(chunk_id, _)| chunk_id.0);

        let mut main_count = Vec::with_capacity(data_buses.len());
        let mut secn_count = HashMap::new();

        for (chunk_id, data_bus) in data_buses {
            let databus_counters = data_bus.into_devices(false);

            for (idx, counter) in databus_counters.into_iter() {
                match idx {
                    None => {
                        main_count.push((chunk_id, counter.unwrap_or(Box::new(DummyCounter {}))));
                    }
                    Some(idx) => {
                        secn_count
                            .entry(idx)
                            .or_insert_with(Vec::new)
                            .push((chunk_id, counter.unwrap()));
                    }
                }
            }
        }

<<<<<<< HEAD
        // Group counters by chunk_id and counter type
        let mut secn_vec_counters =
            (0..secn_count[0].len()).map(|_| Vec::new()).collect::<Vec<_>>();

        secn_count.into_iter().for_each(|counter_slice| {
            counter_slice.into_iter().enumerate().for_each(|(i, (chunk_id, counter))| {
                secn_vec_counters[i].push((chunk_id, counter.unwrap_or(Box::new(DummyCounter {}))));
            });
        });

        #[cfg(feature = "stats")]
        {
            self.stats.lock().unwrap().add_stat(
                0,
                parent_stats_id,
                "RUN_MT_ASSEMBLY",
                0,
                ExecutorStatsEvent::End,
            );
        }

        (MinimalTraces::AsmEmuTrace(asm_runner_mt), main_count, secn_vec_counters)
=======
        (MinimalTraces::AsmEmuTrace(asm_runner_mt), main_count, secn_count)
>>>>>>> e84617b3
    }

    fn run_emulator(&self, num_threads: usize, input_data_path: Option<PathBuf>) -> MinimalTraces {
        // Call emulate with these options
        let input_data = if let Some(path) = &input_data_path {
            // Read inputs data from the provided inputs path
            let path = PathBuf::from(path.display().to_string());
            fs::read(path).expect("Could not read inputs file")
        } else {
            Vec::new()
        };

        // Settings for the emulator
        let emu_options = EmuOptions {
            chunk_size: Some(self.chunk_size),
            max_steps: Self::MAX_NUM_STEPS,
            ..EmuOptions::default()
        };

        let min_traces = ZiskEmulator::compute_minimal_traces(
            &self.zisk_rom,
            &input_data,
            &emu_options,
            num_threads,
        )
        .expect("Error during emulator execution");

        MinimalTraces::EmuTrace(min_traces)
    }

    /// Adds main state machine instances to the proof context and assigns global IDs.
    ///
    /// # Arguments
    /// * `pctx` - Proof context.
    /// * `main_planning` - Planning information for main state machines.
    fn assign_main_instances(&self, pctx: &ProofCtx<F>, main_planning: &mut [Plan]) {
        for plan in main_planning.iter_mut() {
            plan.set_global_id(pctx.add_instance_assign(
                plan.airgroup_id,
                plan.air_id,
                plan.n_threads_witness,
            ));
        }
    }

    /// Creates main state machine instance based on a main planning.
    ///
    /// # Arguments
    /// * `global_id` - Global ID of the main instance to be created.
    ///
    /// # Returns
    /// A main instance for the provided global ID.
    fn create_main_instance(&self, global_id: usize) -> MainInstance<F> {
        let mut main_planning_guard = self.main_planning.write().unwrap();

        let plan_idx = main_planning_guard
            .iter()
            .position(|x| x.global_id.unwrap() == global_id)
            .expect("Main instance not found");

        let plan = main_planning_guard.remove(plan_idx);

        let global_id = plan.global_id.unwrap();
        let is_last_segment = *plan
            .meta
            .as_ref()
            .and_then(|m| m.downcast_ref::<bool>())
            .unwrap_or_else(|| panic!("create_main_instance: Invalid metadata format"));

        MainInstance::new(InstanceCtx::new(global_id, plan), is_last_segment, self.std.clone())
    }

    /// Counts metrics for secondary state machines based on minimal traces.
    ///
    /// # Arguments
    /// * `min_traces` - Minimal traces obtained from the ROM execution.
    ///
    /// # Returns
    /// A tuple containing two vectors:
    /// * A vector of main state machine metrics grouped by chunk ID.
    /// * A vector of secondary state machine metrics grouped by chunk ID. The vector is nested,
    ///   with the outer vector representing the secondary state machines and the inner vector
    ///   containing the metrics for each chunk.
    fn count(&self, min_traces: &MinimalTraces) -> (DeviceMetricsList, NestedDeviceMetricsList) {
        let min_traces = match min_traces {
            MinimalTraces::EmuTrace(min_traces) => min_traces,
            MinimalTraces::AsmEmuTrace(asm_min_traces) => &asm_min_traces.vec_chunks,
            _ => unreachable!(),
        };

        let metrics_slices: Vec<_> = min_traces
            .par_iter()
            .map(|minimal_trace| {
                let mut data_bus = self.sm_bundle.build_data_bus_counters();

                ZiskEmulator::process_emu_trace::<F, _, _>(
                    &self.zisk_rom,
                    minimal_trace,
                    &mut data_bus,
                    self.chunk_size,
                    true,
                );

                let mut counters = Vec::new();

                let databus_counters = data_bus.into_devices(true);
                for counter in databus_counters.into_iter() {
                    counters.push(counter);
                }

                counters
            })
            .collect();

        let mut main_count = Vec::new();
        let mut secn_count = HashMap::new();

        for (chunk_id, counter_slice) in metrics_slices.into_iter().enumerate() {
            for (idx, counter) in counter_slice.into_iter() {
                match idx {
                    None => {
                        main_count.push((
                            ChunkId(chunk_id),
                            counter.unwrap_or_else(|| Box::new(DummyCounter {})),
                        ));
                    }
                    Some(idx) => {
                        secn_count
                            .entry(idx)
                            .or_insert_with(Vec::new)
                            .push((ChunkId(chunk_id), counter.unwrap()));
                    }
                }
            }
        }

        (main_count, secn_count)
    }

    /// Adds secondary state machine instances to the proof context and assigns global IDs.
    ///
    /// # Arguments
    /// * `pctx` - Proof context.
    /// * `secn_planning` - Planning information for secondary state machines.
    fn assign_secn_instances(&self, pctx: &ProofCtx<F>, secn_planning: &mut [Plan]) {
        for plan in secn_planning.iter_mut() {
            // If the node has rank 0 and the plan targets the ROM instance,
            // we need to add it to the proof context using a special method.
            // This method allows us to mark it as an instance to be computed by node 0.
            let global_id = if plan.airgroup_id == ZISK_AIRGROUP_ID && plan.air_id == ROM_AIR_IDS[0]
            {
                // If this is the ROM instance, we need to add it to the proof context
                // with the rank 0.
                pctx.add_instance_rank(plan.airgroup_id, plan.air_id, 0, plan.n_threads_witness)
            } else {
                match plan.instance_type {
                    InstanceType::Instance => {
                        pctx.add_instance(plan.airgroup_id, plan.air_id, plan.n_threads_witness)
                    }
                    InstanceType::Table => pctx.add_table(plan.airgroup_id, plan.air_id),
                }
            };

            plan.set_global_id(global_id);
        }
    }

    /// Creates a secondary state machine instance based on the provided global ID.
    ///
    /// # Arguments
    /// * `global_id` - Global ID of the secondary state machine instance.
    ///
    /// # Returns
    /// A secondary state machine instance for the provided global ID.
    fn create_secn_instance(&self, global_id: usize) -> Box<dyn Instance<F>> {
        let mut secn_planning_guard = self.secn_planning.write().unwrap();

        let plan_idx =
            secn_planning_guard.iter().position(|plan| plan.global_id.unwrap() == global_id);
        if plan_idx.is_none() {
            panic!("Secondary instance not found");
        }

        let plan_idx = plan_idx.unwrap();
        let plan = secn_planning_guard.remove(plan_idx);

        let global_id = plan.global_id.unwrap();

        let ictx = InstanceCtx::new(global_id, plan);
        self.sm_bundle.build_instance(ictx)
    }

    /// Expands and computes witnesses for a main instance.
    ///
    /// # Arguments
    /// * `pctx` - Proof context.
    /// * `main_instance` - Main instance to compute witness for
    fn witness_main_instance(
        &self,
        pctx: &ProofCtx<F>,
        main_instance: &MainInstance<F>,
        trace_buffer: Vec<F>,
        _caller_stats_id: u64,
    ) {
        let (airgroup_id, air_id) = pctx.dctx_get_instance_info(main_instance.ictx.global_id);
        let witness_start_time = Instant::now();

        #[cfg(feature = "stats")]
        let stats_id = self.stats.lock().unwrap().get_id();
        #[cfg(feature = "stats")]
        self.stats.lock().unwrap().add_stat(
            _caller_stats_id,
            stats_id,
            "AIR_MAIN_WITNESS",
            air_id,
            ExecutorStatsEvent::Begin,
        );

        let min_traces_guard = self.min_traces.read().unwrap();
        let min_traces = &*min_traces_guard;

        let min_traces = match min_traces {
            MinimalTraces::EmuTrace(min_traces) => min_traces,
            MinimalTraces::AsmEmuTrace(asm_min_traces) => &asm_min_traces.vec_chunks,
            _ => unreachable!(),
        };

        let air_instance = main_instance.compute_witness(
            &self.zisk_rom,
            min_traces,
            self.chunk_size,
            main_instance,
            trace_buffer,
        );

        pctx.add_air_instance(air_instance, main_instance.ictx.global_id);

        #[cfg(feature = "stats")]
        self.stats.lock().unwrap().add_stat(
            _caller_stats_id,
            stats_id,
            "AIR_MAIN_WITNESS",
            air_id,
            ExecutorStatsEvent::End,
        );

        let stats = Stats {
            airgroup_id,
            air_id,
            collect_start_time: Instant::now(),
            collect_duration: 0,
            witness_start_time: Instant::now(),
            witness_duration: witness_start_time.elapsed().as_millis() as u64,
            num_chunks: 0,
        };

        self.witness_stats.lock().unwrap().insert(main_instance.ictx.global_id, stats);
    }

    /// computes witness for a secondary state machines instance.
    ///
    /// # Arguments
    /// * `pctx` - Proof context.
    /// * `sctx` - Setup context.
    /// * `global_id` - Global ID of the secondary state machine instance.
    /// * `secn_instance` - Secondary state machine instance to compute witness for
    fn witness_secn_instance(
        &self,
        pctx: &ProofCtx<F>,
        sctx: &SetupCtx<F>,
        global_id: usize,
        secn_instance: &dyn Instance<F>,
        trace_buffer: Vec<F>,
        _caller_stats_id: u64,
    ) {
        let witness_start_time = Instant::now();

        #[cfg(feature = "stats")]
        let (_airgroup_id, air_id) = pctx.dctx_get_instance_info(global_id);
        #[cfg(feature = "stats")]
        let stats_id = self.stats.lock().unwrap().get_id();
        #[cfg(feature = "stats")]
        self.stats.lock().unwrap().add_stat(
            _caller_stats_id,
            stats_id,
            "AIR_SECN_WITNESS",
            air_id,
            ExecutorStatsEvent::Begin,
        );

        let collectors_by_instance = {
            let mut guard = self.collectors_by_instance.write().unwrap();

            guard
                .remove(&global_id)
                .expect("Missing collectors for given global_id")
                .into_iter()
                .map(Option::unwrap) // All are guaranteed to be Some
                .collect()
        };

        if let Some(air_instance) =
            secn_instance.compute_witness(pctx, sctx, collectors_by_instance, trace_buffer)
        {
            pctx.add_air_instance(air_instance, global_id);
        }
        #[cfg(feature = "stats")]
        {
            self.stats.lock().unwrap().add_stat(
                _caller_stats_id,
                stats_id,
                "AIR_SECN_WITNESS",
                air_id,
                ExecutorStatsEvent::End,
            );
        }
        self.witness_stats.lock().unwrap().get_mut(&global_id).unwrap().witness_duration =
            witness_start_time.elapsed().as_millis() as u64;
    }

    fn order_chunks(
        &self,
        chunks_to_execute: &[Vec<usize>],
        global_id_chunks: &HashMap<usize, Vec<usize>>,
    ) -> Vec<usize> {
        let mut ordered_chunks = Vec::new();
        let mut already_selected_chunks = vec![false; chunks_to_execute.len()];

        let mut n_global_ids_incompleted = global_id_chunks.len();
        let mut n_chunks_by_global_id: HashMap<usize, usize> =
            global_id_chunks.iter().map(|(global_id, chunks)| (*global_id, chunks.len())).collect();

        while n_global_ids_incompleted > 0 {
            let selected_global_id = n_chunks_by_global_id
                .iter()
                .filter(|(_, &count)| count > 0)
                .min_by_key(|(_, &count)| count)
                .map(|(&global_id, _)| global_id);

            if let Some(global_id) = selected_global_id {
                for chunk_id in global_id_chunks[&global_id].iter() {
                    if already_selected_chunks[*chunk_id] {
                        continue;
                    }
                    ordered_chunks.push(*chunk_id);
                    already_selected_chunks[*chunk_id] = true;
                    for global_idx in chunks_to_execute[*chunk_id].iter() {
                        if let Some(count) = n_chunks_by_global_id.get_mut(global_idx) {
                            *count -= 1;
                            if *count == 0 {
                                n_chunks_by_global_id.remove(global_idx);
                                n_global_ids_incompleted -= 1;
                            }
                        }
                    }
                }
            } else {
                break;
            }
        }

        ordered_chunks
    }

    /// Expands for a secondary state machines instance.
    ///
    /// # Arguments
    /// * `pctx` - Proof context.
    /// * `sctx` - Setup context.
    /// * `global_id` - Global ID of the secondary state machine instance.
    /// * `secn_instance` - Secondary state machine instance to compute witness for
    #[allow(clippy::borrowed_box)]
    fn witness_collect_instances(
        &self,
        pctx: Arc<ProofCtx<F>>,
        secn_instances: HashMap<usize, &Box<dyn Instance<F>>>,
    ) {
        let min_traces = self.min_traces.read().unwrap();

        let min_traces = match &*min_traces {
            MinimalTraces::EmuTrace(min_traces) => min_traces,
            MinimalTraces::AsmEmuTrace(asm_min_traces) => &asm_min_traces.vec_chunks,
            _ => unreachable!(),
        };

        // Group the instances by the chunk they need to process
        let (chunks_to_execute, global_id_chunks) =
            self.chunks_to_execute(min_traces, &secn_instances);

        let ordered_chunks = self.order_chunks(&chunks_to_execute, &global_id_chunks);
        let global_ids: Vec<usize> = secn_instances.keys().copied().collect();

        let collect_start_times: Vec<Arc<AtomicCell<Option<Instant>>>> =
            global_ids.iter().map(|_| Arc::new(AtomicCell::new(None))).collect();

        let chunks_to_execute_clone = chunks_to_execute.clone();

        let global_ids_map: HashMap<usize, usize> =
            global_ids.iter().enumerate().map(|(idx, &id)| (id, idx)).collect();

        // Create data buses for each chunk
        let data_buses = self
            .sm_bundle
            .build_data_bus_collectors(&pctx, &secn_instances, &chunks_to_execute)
            .into_iter()
            .map(|db| Arc::new(Mutex::new(db)))
            .collect::<Vec<_>>();

        let n_chunks_left: Vec<Arc<AtomicUsize>> = global_ids
            .iter()
            .map(|global_id| Arc::new(AtomicUsize::new(global_id_chunks[global_id].len())))
            .collect();

        for global_id in global_ids.iter() {
            let (airgroup_id, air_id) = pctx.dctx_get_instance_info(*global_id);
            let stats = Stats {
                airgroup_id,
                air_id,
                collect_start_time: Instant::now(),
                collect_duration: 0,
                witness_start_time: Instant::now(),
                witness_duration: 0,
                num_chunks: global_id_chunks[global_id].len(),
            };

            self.collectors_by_instance
                .write()
                .unwrap()
                .insert(*global_id, (0..global_id_chunks[global_id].len()).map(|_| None).collect());
            self.witness_stats.lock().unwrap().insert(*global_id, stats);
        }

        let next_chunk = Arc::new(AtomicUsize::new(0));
        let n_threads = rayon::current_num_threads();

        let mut handles = Vec::with_capacity(n_threads);
        for _ in 0..n_threads {
            let next_chunk = Arc::clone(&next_chunk);
            let min_traces_lock = Arc::clone(&self.min_traces);
            let data_buses = data_buses.clone();
            let zisk_rom = self.zisk_rom.clone();
            let n_chunks_left = n_chunks_left.clone();
            let global_ids_map = global_ids_map.clone();
            let global_id_chunks = global_id_chunks.clone();
            let collectors_by_instance = self.collectors_by_instance.clone();
            let witness_stats = self.witness_stats.clone();
            let ordered_chunks_clone = ordered_chunks.clone();
            let chunk_size = self.chunk_size;

            let pctx_clone = pctx.clone();

            let chunks_to_execute = chunks_to_execute_clone.clone();

            let collect_start_times = collect_start_times.clone();

            handles.push(std::thread::spawn(move || {
                let guard = min_traces_lock.read().unwrap();
                let min_traces = match &*guard {
                    MinimalTraces::EmuTrace(v) => v,
                    MinimalTraces::AsmEmuTrace(a) => &a.vec_chunks,
                    _ => unreachable!(),
                };
                loop {
                    let next_chunk_id = next_chunk.fetch_add(1, Ordering::SeqCst);
                    if next_chunk_id >= ordered_chunks_clone.len() {
                        break;
                    }
                    let chunk_id = ordered_chunks_clone[next_chunk_id];

                    if let Some(mut data_bus) = data_buses[chunk_id].lock().unwrap().take() {
                        for global_id in chunks_to_execute[chunk_id].iter() {
                            let start_time_cell = &collect_start_times[global_ids_map[global_id]];
                            if start_time_cell.load().is_none() {
                                start_time_cell.store(Some(Instant::now()));
                            }
                        }

                        ZiskEmulator::process_emu_traces::<F, _, _>(
                            &zisk_rom,
                            min_traces,
                            chunk_id,
                            &mut data_bus,
                            chunk_size,
                        );

                        for (global_id, collector) in data_bus.into_devices(false) {
                            if let Some(global_id) = global_id {
                                let global_id_idx = global_ids_map
                                    .get(&global_id)
                                    .expect("Global ID not found in map");

                                let chunk_order = &global_id_chunks[&global_id];
                                let position = chunk_order
                                    .iter()
                                    .position(|&id| id == chunk_id)
                                    .expect("Chunk ID not found in order");

                                collectors_by_instance
                                    .write()
                                    .unwrap()
                                    .get_mut(&global_id)
                                    .unwrap()[position] = Some((chunk_id, collector.unwrap()));

                                if n_chunks_left[*global_id_idx].fetch_sub(1, Ordering::SeqCst) == 1
                                {
                                    pctx_clone.set_witness_ready(global_id, true);

                                    let collect_start_time = collect_start_times[*global_id_idx]
                                        .load()
                                        .expect("Collect start time was not set");
                                    let collect_duration =
                                        collect_start_time.elapsed().as_millis() as u64;

                                    let (airgroup_id, air_id) =
                                        pctx_clone.dctx_get_instance_info(global_id);
                                    let stats = Stats {
                                        airgroup_id,
                                        air_id,
                                        collect_start_time,
                                        collect_duration,
                                        witness_start_time: Instant::now(),
                                        witness_duration: 0,
                                        num_chunks: global_id_chunks[&global_id].len(),
                                    };

                                    witness_stats.lock().unwrap().insert(global_id, stats);
                                }
                            }
                        }
                    }
                }
            }));
        }

        for handle in handles {
            handle.join().unwrap();
        }
    }

    /// Computes and generates witness for secondary state machine instance of type `Table`.
    ///
    /// # Arguments
    /// * `pctx` - Proof context.
    /// * `sctx` - Setup context.
    /// * `global_id` - Global ID of the secondary state machine instance.
    /// * `table_instance` - Secondary state machine table instance to compute witness for
    fn witness_table(
        &self,
        pctx: &ProofCtx<F>,
        sctx: &SetupCtx<F>,
        global_id: usize,
        table_instance: &dyn Instance<F>,
        trace_buffer: Vec<F>,
        _caller_stats_id: u64,
    ) {
        #[cfg(feature = "stats")]
        let (_airgroup_id, air_id) = pctx.dctx_get_instance_info(global_id);
        #[cfg(feature = "stats")]
        let stats_id = self.stats.lock().unwrap().get_id();
        #[cfg(feature = "stats")]
        self.stats.lock().unwrap().add_stat(
            _caller_stats_id,
            stats_id,
            "AIR_WITNESS_TABLE",
            air_id,
            ExecutorStatsEvent::Begin,
        );
        assert_eq!(table_instance.instance_type(), InstanceType::Table, "Instance is not a table");

        if let Some(air_instance) = table_instance.compute_witness(pctx, sctx, vec![], trace_buffer)
        {
            if pctx.dctx_is_my_instance(global_id) {
                pctx.add_air_instance(air_instance, global_id);
            }
        }

        #[cfg(feature = "stats")]
        self.stats.lock().unwrap().add_stat(
            _caller_stats_id,
            stats_id,
            "AIR_WITNESS_TABLE",
            air_id,
            ExecutorStatsEvent::Begin,
        );
    }

    /// Computes all the chunks to be executed to generate the witness given an instance.
    ///
    /// # Arguments
    /// * `min_traces` - Minimal traces
    /// * `secn_instance` - Secondary state machine instance to group.
    ///
    /// # Returns
    /// A vector of booleans indicating which chunks to execute.
    #[allow(clippy::borrowed_box)]
    fn chunks_to_execute(
        &self,
        min_traces: &[EmuTrace],
        secn_instances: &HashMap<usize, &Box<dyn Instance<F>>>,
    ) -> (Vec<Vec<usize>>, HashMap<usize, Vec<usize>>) {
        let mut chunks_to_execute = vec![Vec::new(); min_traces.len()];
        let mut global_id_chunks: HashMap<usize, Vec<usize>> = HashMap::new();
        secn_instances.iter().for_each(|(global_idx, secn_instance)| {
            match secn_instance.check_point() {
                CheckPoint::None => {}
                CheckPoint::Single(chunk_id) => {
                    chunks_to_execute[chunk_id.as_usize()].push(*global_idx);
                    global_id_chunks.entry(*global_idx).or_default().push(chunk_id.as_usize());
                }
                CheckPoint::Multiple(chunk_ids) => {
                    chunk_ids.iter().for_each(|&chunk_id| {
                        chunks_to_execute[chunk_id.as_usize()].push(*global_idx);
                        global_id_chunks.entry(*global_idx).or_default().push(chunk_id.as_usize());
                    });
                }
            }
        });

        for chunk_ids in global_id_chunks.values_mut() {
            chunk_ids.sort();
        }

        (chunks_to_execute, global_id_chunks)
    }

    fn reset(&self) {
        // Reset the internal state of the executor
        *self.execution_result.lock().unwrap() = ZiskExecutionResult::default();
        *self.min_traces.write().unwrap() = MinimalTraces::None;
        *self.main_planning.write().unwrap() = Vec::new();
        *self.secn_planning.write().unwrap() = Vec::new();
        self.main_instances.write().unwrap().clear();
        self.secn_instances.write().unwrap().clear();
        self.collectors_by_instance.write().unwrap().clear();
        self.stats.lock().unwrap().reset();
    }
}

impl<F: PrimeField64> WitnessComponent<F> for ZiskExecutor<F> {
    /// Executes the ZisK ROM program and calculate the plans for main and secondary state machines.
    ///
    /// # Arguments
    /// * `pctx` - Proof context.
    ///
    /// # Returns
    /// A vector of global IDs for the instances to compute witness for.
    fn execute(&self, pctx: Arc<ProofCtx<F>>, input_data_path: Option<PathBuf>) -> Vec<usize> {
        #[cfg(feature = "stats")]
        let parent_stats_id = self.stats.lock().unwrap().get_id();
        #[cfg(feature = "stats")]
        self.stats.lock().unwrap().add_stat(
            0,
            parent_stats_id,
            "EXECUTE",
            0,
            ExecutorStatsEvent::Begin,
        );

        self.reset();

        // Set the start time of the current execution
        self.stats.lock().unwrap().set_start_time(Instant::now());

        // Process the ROM to collect the Minimal Traces
        timer_start_info!(COMPUTE_MINIMAL_TRACE);

        assert_eq!(self.asm_runner_path.is_some(), self.asm_rom_path.is_some());

        let (min_traces, main_count, mut secn_count, handle_mo) = if self.asm_runner_path.is_some()
        {
            // If we are executing in assembly mode
            self.execute_with_assembly(
                input_data_path,
                #[cfg(feature = "stats")]
                parent_stats_id,
                #[cfg(not(feature = "stats"))]
                0,
            )
        } else {
            // Otherwise, use the emulator
            let min_traces = self.execute_with_emulator(input_data_path);

            timer_start_info!(COUNT);
            let (main_count, secn_count) = self.count(&min_traces);
            timer_stop_and_log_info!(COUNT);

            (min_traces, main_count, secn_count, None)
        };
        timer_stop_and_log_info!(COMPUTE_MINIMAL_TRACE);

        // Plan the main and secondary instances using the counted metrics
        #[cfg(feature = "stats")]
        let stats_id = self.stats.lock().unwrap().get_id();
        #[cfg(feature = "stats")]
        self.stats.lock().unwrap().add_stat(
            parent_stats_id,
            stats_id,
            "MAIN_PLAN",
            0,
            ExecutorStatsEvent::Begin,
        );

        timer_start_info!(PLAN);
        let (mut main_planning, public_values) =
            MainPlanner::plan::<F>(&min_traces, main_count, self.chunk_size);

        // Add to executor stats
        #[cfg(feature = "stats")]
        self.stats.lock().unwrap().add_stat(
            parent_stats_id,
            stats_id,
            "MAIN_PLAN",
            0,
            ExecutorStatsEvent::End,
        );
        #[cfg(feature = "stats")]
        let stats_id = self.stats.lock().unwrap().get_id();
        #[cfg(feature = "stats")]
        self.stats.lock().unwrap().add_stat(
            parent_stats_id,
            stats_id,
            "SECN_PLAN",
            0,
            ExecutorStatsEvent::Begin,
        );

        let mut secn_planning = self.sm_bundle.plan_sec(&mut secn_count);

        timer_stop_and_log_info!(PLAN);

        timer_start_info!(PLAN_MEM_CPP);
        // Add to executor stats
        #[cfg(feature = "stats")]
        self.stats.lock().unwrap().add_stat(
            parent_stats_id,
            stats_id,
            "SECN_PLAN",
            0,
            ExecutorStatsEvent::End,
        );

        if let Some(handle_mo) = handle_mo {
            #[cfg(feature = "stats")]
            let stats_id = self.stats.lock().unwrap().get_id();
            #[cfg(feature = "stats")]
            self.stats.lock().unwrap().add_stat(
                parent_stats_id,
                stats_id,
                "MO_PLAN_WAIT",
                0,
                ExecutorStatsEvent::Begin,
            );

            // Wait for the memory operations thread to finish
            let asm_runner_mo =
                handle_mo.join().expect("Error during Assembly Memory Operations thread execution");

            // Add to executor stats
            #[cfg(feature = "stats")]
            self.stats.lock().unwrap().add_stat(
                parent_stats_id,
                stats_id,
                "MO_PLAN_WAIT",
                0,
                ExecutorStatsEvent::End,
            );
            #[cfg(feature = "stats")]
            let stats_id = self.stats.lock().unwrap().get_id();
            #[cfg(feature = "stats")]
            self.stats.lock().unwrap().add_stat(
                parent_stats_id,
                stats_id,
                "MO_PLAN_ADD",
                0,
                ExecutorStatsEvent::Begin,
            );

            secn_planning
                .entry(self.sm_bundle.get_mem_sm_id())
                .or_default()
                .extend(asm_runner_mo.plans);

            // Add to executor stats
            #[cfg(feature = "stats")]
            self.stats.lock().unwrap().add_stat(
                parent_stats_id,
                stats_id,
                "MO_PLAN_ADD",
                0,
                ExecutorStatsEvent::End,
            );
        }

        timer_stop_and_log_info!(PLAN_MEM_CPP);

        #[cfg(feature = "stats")]
        let stats_id = self.stats.lock().unwrap().get_id();
        #[cfg(feature = "stats")]
        self.stats.lock().unwrap().add_stat(
            parent_stats_id,
            stats_id,
            "CONFIGURE_INSTANCES",
            0,
            ExecutorStatsEvent::Begin,
        );

        // Configure the instances
        self.sm_bundle.configure_instances(&pctx, &secn_planning);

        // Flatten all plans
        let mut secn_planning =
            secn_planning.into_iter().flat_map(|(_, plans)| plans).collect::<Vec<_>>();

        // Assign the instances
        self.assign_main_instances(&pctx, &mut main_planning);
        self.assign_secn_instances(&pctx, &mut secn_planning);

        // Get the global IDs of the instances to compute witness for
        let main_global_ids =
            main_planning.iter().map(|plan| plan.global_id.unwrap()).collect::<Vec<_>>();
        let secn_global_ids =
            secn_planning.iter().map(|plan| plan.global_id.unwrap()).collect::<Vec<_>>();
        let secn_global_ids_vec: Vec<usize> = secn_global_ids.to_vec();

        // Add public values to the proof context
        let mut publics = ZiskPublicValues::from_vec_guard(pctx.get_publics());
        for (index, value) in public_values.iter() {
            publics.inputs[*index as usize] = F::from_u32(*value);
        }
        drop(publics);

        // Update internal state with the computed minimal traces and planning.
        *self.min_traces.write().unwrap() = min_traces;
        *self.main_planning.write().unwrap() = main_planning;
        *self.secn_planning.write().unwrap() = secn_planning;

        let mut main_instances = self.main_instances.write().unwrap();

        for global_id in &main_global_ids {
            main_instances
                .entry(*global_id)
                .or_insert_with(|| self.create_main_instance(*global_id));
        }

        let mut secn_instances = self.secn_instances.write().unwrap();
        for global_id in &secn_global_ids_vec {
            secn_instances
                .entry(*global_id)
                .or_insert_with(|| self.create_secn_instance(*global_id));
            secn_instances[global_id].reset();
            if secn_instances[global_id].instance_type() == InstanceType::Instance {
                let checkpoint = secn_instances[global_id].check_point();
                let chunks = match checkpoint {
                    CheckPoint::None => vec![],
                    CheckPoint::Single(chunk_id) => vec![chunk_id.as_usize()],
                    CheckPoint::Multiple(chunk_ids) => {
                        chunk_ids.iter().map(|id| id.as_usize()).collect()
                    }
                };
                let (_, air_id) = pctx.dctx_get_instance_info(*global_id);
                let mem_global_id = air_id == MEM_AIR_IDS[0]
                    || air_id == ROM_DATA_AIR_IDS[0]
                    || air_id == INPUT_DATA_AIR_IDS[0];
                pctx.dctx_set_chunks(*global_id, chunks, mem_global_id);
            }
        }

        // Add to executor stats
        #[cfg(feature = "stats")]
        self.stats.lock().unwrap().add_stat(
            parent_stats_id,
            stats_id,
            "CONFIGURE_INSTANCES",
            0,
            ExecutorStatsEvent::End,
        );

        #[cfg(feature = "stats")]
        self.stats.lock().unwrap().add_stat(
            0,
            parent_stats_id,
            "EXECUTE",
            0,
            ExecutorStatsEvent::End,
        );

        // #[cfg(feature = "stats")]
        // self.stats.lock().unwrap().store_stats();

        [main_global_ids, secn_global_ids_vec].concat()
    }

    /// Computes the witness for the main and secondary state machines.
    ///
    /// # Arguments
    /// * `stage` - The current stage id
    /// * `pctx` - Proof context.
    /// * `sctx` - Setup context.
    /// * `global_ids` - Global IDs of the instances to compute witness for.
    fn calculate_witness(
        &self,
        stage: u32,
        pctx: Arc<ProofCtx<F>>,
        sctx: Arc<SetupCtx<F>>,
        global_ids: &[usize],
        n_cores: usize,
        buffer_pool: &dyn BufferPool<F>,
    ) {
        if stage != 1 {
            return;
        }

        #[cfg(feature = "stats")]
        let parent_stats_id = self.stats.lock().unwrap().get_id();
        #[cfg(feature = "stats")]
        self.stats.lock().unwrap().add_stat(
            0,
            parent_stats_id,
            "CALCULATE_WITNESS",
            0,
            ExecutorStatsEvent::Begin,
        );

        let pool = create_pool(n_cores);
        pool.install(|| {
            for &global_id in global_ids {
                let (airgroup_id, air_id) = pctx.dctx_get_instance_info(global_id);

                if MAIN_AIR_IDS.contains(&air_id) {
                    let main_instance = &self.main_instances.read().unwrap()[&global_id];

                    self.witness_main_instance(
                        &pctx,
                        main_instance,
                        buffer_pool.take_buffer(),
                        #[cfg(feature = "stats")]
                        parent_stats_id,
                        #[cfg(not(feature = "stats"))]
                        0,
                    );
                } else {
                    let secn_instance = &self.secn_instances.read().unwrap()[&global_id];

                    match secn_instance.instance_type() {
                        InstanceType::Instance => {
                            if !self.collectors_by_instance.read().unwrap().contains_key(&global_id)
                            {
                                if air_id == ROM_AIR_IDS[0] && self.asm_runner_path.is_some() {
                                    let stats = Stats {
                                        airgroup_id,
                                        air_id,
                                        collect_start_time: Instant::now(),
                                        collect_duration: 0,
                                        witness_start_time: Instant::now(),
                                        witness_duration: 0,
                                        num_chunks: 0,
                                    };

                                    self.collectors_by_instance
                                        .write()
                                        .unwrap()
                                        .insert(global_id, Vec::new());
                                    self.witness_stats.lock().unwrap().insert(global_id, stats);
                                } else {
                                    let mut secn_instances = HashMap::new();
                                    secn_instances.insert(global_id, secn_instance);
                                    self.witness_collect_instances(pctx.clone(), secn_instances);
                                }
                            }
                            self.witness_secn_instance(
                                &pctx,
                                &sctx,
                                global_id,
                                &**secn_instance,
                                buffer_pool.take_buffer(),
                                #[cfg(feature = "stats")]
                                parent_stats_id,
                                #[cfg(not(feature = "stats"))]
                                0,
                            );
                        }
                        InstanceType::Table => self.witness_table(
                            &pctx,
                            &sctx,
                            global_id,
                            &**secn_instance,
                            Vec::new(),
                            #[cfg(feature = "stats")]
                            parent_stats_id,
                            #[cfg(not(feature = "stats"))]
                            0,
                        ),
                    }
                }
            }
        });

        // Add to executor stats
        #[cfg(feature = "stats")]
        self.stats.lock().unwrap().add_stat(
            0,
            parent_stats_id,
            "CALCULATE_WITNESS",
            0,
            ExecutorStatsEvent::End,
        );
    }

    fn pre_calculate_witness(
        &self,
        stage: u32,
        pctx: Arc<ProofCtx<F>>,
        _sctx: Arc<SetupCtx<F>>,
        global_ids: &[usize],
        n_cores: usize,
        _buffer_pool: &dyn BufferPool<F>,
    ) {
        #[cfg(feature = "stats")]
        let parent_stats_id = self.stats.lock().unwrap().get_id();
        #[cfg(feature = "stats")]
        self.stats.lock().unwrap().add_stat(
            0,
            parent_stats_id,
            "PRE_CALCULATE_WITNESS",
            0,
            ExecutorStatsEvent::Begin,
        );

        if stage != 1 {
            return;
        }
        let secn_instances_guard = self.secn_instances.read().unwrap();

        let mut secn_instances = HashMap::new();
        for &global_id in global_ids {
            let (airgroup_id, air_id) = pctx.dctx_get_instance_info(global_id);
            if MAIN_AIR_IDS.contains(&air_id) {
                pctx.set_witness_ready(global_id, false);
            } else if air_id == ROM_AIR_IDS[0] {
                if self.asm_runner_path.is_some() {
                    pctx.set_witness_ready(global_id, false);
                } else {
                    let secn_instance = &secn_instances_guard[&global_id];
                    let rom_instance =
                        secn_instance.as_any().downcast_ref::<RomInstance>().unwrap();
                    if rom_instance.skip_collector() {
                        let stats = Stats {
                            airgroup_id,
                            air_id,
                            collect_start_time: Instant::now(),
                            collect_duration: 0,
                            witness_start_time: Instant::now(),
                            witness_duration: 0,
                            num_chunks: 0,
                        };

                        self.collectors_by_instance.write().unwrap().insert(global_id, Vec::new());
                        self.witness_stats.lock().unwrap().insert(global_id, stats);
                        pctx.set_witness_ready(global_id, true);
                    } else {
                        secn_instances.insert(global_id, secn_instance);
                    }
                }
            } else {
                let secn_instance = &secn_instances_guard[&global_id];

                if secn_instance.instance_type() == InstanceType::Instance
                    && !self.collectors_by_instance.read().unwrap().contains_key(&global_id)
                {
                    secn_instances.insert(global_id, secn_instance);
                } else {
                    pctx.set_witness_ready(global_id, true);
                }
            }
        }

        let pool = create_pool(n_cores);
        pool.install(|| {
            if !secn_instances.is_empty() {
                self.witness_collect_instances(pctx.clone(), secn_instances);
            }
        });

        // Add to executor stats
        #[cfg(feature = "stats")]
        self.stats.lock().unwrap().add_stat(
            0,
            parent_stats_id,
            "PRE_CALCULATE_WITNESS",
            0,
            ExecutorStatsEvent::End,
        );
    }

    /// Debugs the main and secondary state machines.
    ///
    /// # Arguments
    /// * `pctx` - Proof context.
    /// * `sctx` - Setup context.
    /// * `global_ids` - Global IDs of the instances to debug.
    fn debug(&self, pctx: Arc<ProofCtx<F>>, sctx: Arc<SetupCtx<F>>, global_ids: &[usize]) {
        for &global_id in global_ids {
            let (_airgroup_id, air_id) = pctx.dctx_get_instance_info(global_id);

            if MAIN_AIR_IDS.contains(&air_id) {
                MainSM::debug(&pctx, &sctx);
            } else {
                let secn_instances = self.secn_instances.read().unwrap();
                let secn_instance = secn_instances.get(&global_id).expect("Instance not found");

                secn_instance.debug(&pctx, &sctx);
            }
        }
    }

    fn gen_custom_commits_fixed(
        &self,
        pctx: Arc<ProofCtx<F>>,
        sctx: Arc<SetupCtx<F>>,
        check: bool,
    ) -> Result<(), Box<dyn std::error::Error>> {
        let file_name = pctx.get_custom_commits_fixed_buffer("rom", false)?;

        let setup = sctx.get_setup(RomRomTrace::<usize>::AIRGROUP_ID, RomRomTrace::<usize>::AIR_ID);
        let blowup_factor =
            1 << (setup.stark_info.stark_struct.n_bits_ext - setup.stark_info.stark_struct.n_bits);

        gen_elf_hash(&self.rom_path, file_name.as_path(), blowup_factor, check)?;
        Ok(())
    }
}<|MERGE_RESOLUTION|>--- conflicted
+++ resolved
@@ -534,32 +534,7 @@
             }
         }
 
-<<<<<<< HEAD
-        // Group counters by chunk_id and counter type
-        let mut secn_vec_counters =
-            (0..secn_count[0].len()).map(|_| Vec::new()).collect::<Vec<_>>();
-
-        secn_count.into_iter().for_each(|counter_slice| {
-            counter_slice.into_iter().enumerate().for_each(|(i, (chunk_id, counter))| {
-                secn_vec_counters[i].push((chunk_id, counter.unwrap_or(Box::new(DummyCounter {}))));
-            });
-        });
-
-        #[cfg(feature = "stats")]
-        {
-            self.stats.lock().unwrap().add_stat(
-                0,
-                parent_stats_id,
-                "RUN_MT_ASSEMBLY",
-                0,
-                ExecutorStatsEvent::End,
-            );
-        }
-
-        (MinimalTraces::AsmEmuTrace(asm_runner_mt), main_count, secn_vec_counters)
-=======
         (MinimalTraces::AsmEmuTrace(asm_runner_mt), main_count, secn_count)
->>>>>>> e84617b3
     }
 
     fn run_emulator(&self, num_threads: usize, input_data_path: Option<PathBuf>) -> MinimalTraces {
