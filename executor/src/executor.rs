--- conflicted
+++ resolved
@@ -19,10 +19,7 @@
 //! By structuring these phases, the `ZiskExecutor` ensures high-performance execution while
 //! maintaining clarity and modularity in the computation process.
 
-<<<<<<< HEAD
-=======
 use asm_runner::AsmRunner;
->>>>>>> 30b88651
 use p3_field::PrimeField64;
 use pil_std_lib::Std;
 use proofman_common::{ProofCtx, SetupCtx};
@@ -49,10 +46,6 @@
 use zisk_common::{EmuTrace, MinimalTraces};
 use zisk_core::ZiskRom;
 use ziskemu::{EmuOptions, ZiskEmulator};
-
-type DeviceMetricsByChunk = (usize, Box<dyn BusDeviceMetrics>); // (chunk_id, metrics)
-type DeviceMetricsList = Vec<DeviceMetricsByChunk>;
-type NestedDeviceMetricsList = Vec<DeviceMetricsList>;
 
 type DeviceMetricsByChunk = (usize, Box<dyn BusDeviceMetrics>); // (chunk_id, metrics)
 type DeviceMetricsList = Vec<DeviceMetricsByChunk>;
@@ -234,9 +227,6 @@
     /// * A vector of secondary state machine metrics grouped by chunk ID. The vector is nested,
     ///   with the outer vector representing the secondary state machines and the inner vector
     ///   containing the metrics for each chunk.
-<<<<<<< HEAD
-    fn count(&self, min_traces: &[EmuTrace]) -> (DeviceMetricsList, NestedDeviceMetricsList) {
-=======
     fn count(&self, min_traces: &MinimalTraces) -> (DeviceMetricsList, NestedDeviceMetricsList) {
         let min_traces = match min_traces {
             MinimalTraces::EmuTrace(min_traces) => min_traces,
@@ -244,7 +234,6 @@
             _ => unreachable!(),
         };
 
->>>>>>> 30b88651
         let (main_metrics_slices, secn_metrics_slices): (Vec<_>, Vec<_>) = min_traces
             .par_iter()
             .map(|minimal_trace| {
@@ -374,7 +363,12 @@
         let min_traces_guard = self.min_traces.read().unwrap();
         let min_traces = &*min_traces_guard;
 
-<<<<<<< HEAD
+        let min_traces = match min_traces {
+            MinimalTraces::EmuTrace(min_traces) => min_traces,
+            MinimalTraces::AsmEmuTrace(asm_min_traces) => &asm_min_traces.vec_chunks,
+            _ => unreachable!(),
+        };
+
         let air_instance = MainSM::compute_witness(
             &self.zisk_rom,
             min_traces,
@@ -383,22 +377,6 @@
             self.std.clone(),
         );
 
-=======
-        let min_traces = match min_traces {
-            MinimalTraces::EmuTrace(min_traces) => min_traces,
-            MinimalTraces::AsmEmuTrace(asm_min_traces) => &asm_min_traces.vec_chunks,
-            _ => unreachable!(),
-        };
-
-        let air_instance = MainSM::compute_witness(
-            &self.zisk_rom,
-            min_traces,
-            Self::MIN_TRACE_SIZE,
-            main_instance,
-            self.std.clone(),
-        );
-
->>>>>>> 30b88651
         pctx.add_air_instance(air_instance, main_instance.ictx.global_id);
     }
 
@@ -419,11 +397,6 @@
         assert_eq!(secn_instance.instance_type(), InstanceType::Instance, "Instance is a table");
 
         let min_traces = self.min_traces.read().unwrap();
-<<<<<<< HEAD
-
-        // Group the instances by the chunk they need to process
-        let chunks_to_execute = self.chunks_to_execute(&min_traces, secn_instance);
-=======
 
         let min_traces = match &*min_traces {
             MinimalTraces::EmuTrace(min_traces) => min_traces,
@@ -433,7 +406,6 @@
 
         // Group the instances by the chunk they need to process
         let chunks_to_execute = self.chunks_to_execute(min_traces, secn_instance);
->>>>>>> 30b88651
 
         // Create data buses for each chunk
         let mut data_buses = self.get_data_bus_collectors(secn_instance, chunks_to_execute);
@@ -638,18 +610,6 @@
     /// # Returns
     /// A vector of global IDs for the instances to compute witness for.
     fn execute(&self, pctx: Arc<ProofCtx<F>>) -> Vec<usize> {
-<<<<<<< HEAD
-        // Call emulate with these options
-        let input_data = if self.input_data_path.is_some() {
-            // Read inputs data from the provided inputs path
-            let path = PathBuf::from(self.input_data_path.as_ref().unwrap().display().to_string());
-            fs::read(path).expect("Could not read inputs file")
-        } else {
-            Vec::new()
-        };
-
-=======
->>>>>>> 30b88651
         // Process the ROM to collect the Minimal Traces
         timer_start_info!(COMPUTE_MINIMAL_TRACE);
         let min_traces = self.compute_minimal_traces(Self::NUM_THREADS);
