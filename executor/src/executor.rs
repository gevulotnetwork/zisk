//! The `ZiskExecutor` module serves as the core orchestrator for executing the ZisK ROM program
//! and generating witness computations. It manages the execution of the state machines, from initial
//! planning to witness computation, ensuring efficient parallel processing and resource
//! utilization.
//!
//! This module handles both main and secondary state machines, integrating complex tasks such as
//! planning, configuration, and witness generation into a streamlined process.
//!
//! ## Executor Workflow
//! The execution is divided into distinct, sequential phases:
//!
//! 1. **Minimal Traces**: Rapidly process the ROM to collect minimal traces with minimal overhead.
//! 2. **Counting**: Creates the metrics required for the secondary state machine instances.
//! 3. **Planning**: Strategically plan the execution of instances to optimize resource usage.
//! 4. **Instance Creation**: Creates the AIR instances for the main and secondary state machines.
//! 5. **Witness Computation**: Compute the witnesses for all AIR instances, leveraging parallelism
//!    for efficiency.
//!
//! By structuring these phases, the `ZiskExecutor` ensures high-performance execution while
//! maintaining clarity and modularity in the computation process.

use asm_runner::{AsmRunnerMT, MinimalTraces, Task, TaskFactory};
use p3_field::PrimeField64;
use pil_std_lib::Std;
use proofman_common::{ProofCtx, SetupCtx};
use proofman_util::{timer_start_info, timer_stop_and_log_info};
use rom_setup::gen_elf_hash;
use sm_rom::RomSM;
use witness::WitnessComponent;

use rayon::prelude::*;

use crate::{DataBusCollectorCollection, DummyCounter};
use data_bus::DataBusTrait;
use sm_main::{MainInstance, MainPlanner, MainSM};
use zisk_common::{
    BusDevice, BusDeviceMetrics, CheckPoint, Instance, InstanceCtx, InstanceType, Plan,
};
use zisk_common::{ChunkId, PayloadType};
use zisk_pil::{RomRomTrace, ZiskPublicValues, MAIN_AIR_IDS};

use std::{
    collections::HashMap,
    fmt::Debug,
    fs,
    path::PathBuf,
    sync::{Arc, Mutex, RwLock},
};
use zisk_common::EmuTrace;
use zisk_core::ZiskRom;
use ziskemu::{EmuOptions, ZiskEmulator};

use crate::SMBundle;

type DeviceMetricsByChunk = (ChunkId, Box<dyn BusDeviceMetrics>); // (chunk_id, metrics)
type DeviceMetricsList = Vec<DeviceMetricsByChunk>;
pub type NestedDeviceMetricsList = Vec<DeviceMetricsList>;

#[derive(Debug, Default, Clone)]
pub struct ZiskExecutionResult {
    pub executed_steps: u64,
}

#[allow(dead_code)]
enum MinimalTraceExecutionMode {
    Emulator,
    Asm,
    AsmWithCounter,
}

#[derive(Debug, Clone)]
pub struct Stats {
    pub collect_time: u64,
    pub witness_time: u64,
    pub num_chunks: usize,
}

/// The `ZiskExecutor` struct orchestrates the execution of the ZisK ROM program, managing state
/// machines, planning, and witness computation.
pub struct ZiskExecutor<F: PrimeField64, BD: SMBundle<F>> {
    /// ZisK ROM, a binary file containing the ZisK program to be executed.
    pub zisk_rom: Arc<ZiskRom>,

    pub rom_path: PathBuf,

    pub asm_runner_path: Option<PathBuf>,
    pub asm_rom_path: Option<PathBuf>,

    /// Planning information for main state machines.
    pub min_traces: RwLock<MinimalTraces>,
    pub main_planning: RwLock<Vec<Plan>>,
    pub secn_planning: RwLock<Vec<Vec<Plan>>>,

    pub main_instances: RwLock<HashMap<usize, MainInstance>>,
    pub secn_instances: RwLock<HashMap<usize, Box<dyn Instance<F>>>>,
    std: Arc<Std<F>>,

    execution_result: Mutex<ZiskExecutionResult>,

    main_count: Mutex<Option<DeviceMetricsList>>,
    secn_count: Mutex<Option<NestedDeviceMetricsList>>,
    sm_bundle: BD,
<<<<<<< HEAD
    rom_sm: Option<Arc<RomSM>>,
=======

    stats: Mutex<Vec<(usize, usize, Stats)>>,
>>>>>>> 9c18b986
}

impl<F: PrimeField64, BD: SMBundle<F>> ZiskExecutor<F, BD> {
    /// The number of threads to use for parallel processing when computing minimal traces.
    const NUM_THREADS: usize = 16;

    /// The size in rows of the minimal traces
    const MIN_TRACE_SIZE: u64 = 1 << 18;

    const MAX_NUM_STEPS: u64 = 1 << 32;

    /// Creates a new instance of the `ZiskExecutor`.
    ///
    /// # Arguments
    /// * `zisk_rom` - An `Arc`-wrapped ZisK ROM instance.
    pub fn new(
        rom_path: PathBuf,
        asm_path: Option<PathBuf>,
        asm_rom_path: Option<PathBuf>,
        zisk_rom: Arc<ZiskRom>,
        std: Arc<Std<F>>,
        sm_bundle: BD,
        rom_sm: Option<Arc<RomSM>>,
    ) -> Self {
        Self {
            rom_path,
            asm_runner_path: asm_path,
            asm_rom_path,
            zisk_rom,
            min_traces: RwLock::new(MinimalTraces::None),
            main_planning: RwLock::new(Vec::new()),
            secn_planning: RwLock::new(Vec::new()),
            main_instances: RwLock::new(HashMap::new()),
            secn_instances: RwLock::new(HashMap::new()),
            std,
            execution_result: Mutex::new(ZiskExecutionResult::default()),
            main_count: Mutex::new(None),
            secn_count: Mutex::new(None),
            sm_bundle,
<<<<<<< HEAD
            rom_sm,
=======
            stats: Mutex::new(Vec::new()),
>>>>>>> 9c18b986
        }
    }

    pub fn get_execution_result(&self) -> (ZiskExecutionResult, Vec<(usize, usize, Stats)>) {
        (self.execution_result.lock().unwrap().clone(), self.get_stats())
    }

    pub fn get_stats(&self) -> Vec<(usize, usize, Stats)> {
        self.stats.lock().unwrap().clone()
    }

    /// Computes minimal traces by processing the ZisK ROM with given public inputs.
    ///
    /// # Arguments
    /// * `input_data` - Input data for the ROM execution.
    /// * `num_threads` - Number of threads to use for parallel execution.
    ///
    /// # Returns
    /// A vector of `EmuTrace` instances representing minimal traces.
    fn compute_minimal_traces(
        &self,
        mode: MinimalTraceExecutionMode,
        input_data_path: Option<PathBuf>,
    ) -> MinimalTraces {
        let min_traces = match mode {
            MinimalTraceExecutionMode::Emulator => {
                self.run_emulator(Self::NUM_THREADS, input_data_path)
            }
            MinimalTraceExecutionMode::Asm => self.run_assembly(input_data_path),
            MinimalTraceExecutionMode::AsmWithCounter => {
                self.run_and_count_assembly(input_data_path)
            }
        };

        // Store execute steps
        let steps = match &min_traces {
            MinimalTraces::None => {
                panic!("Error during minimal traces computation");
            }
            MinimalTraces::EmuTrace(min_traces) => {
                min_traces.iter().map(|trace| trace.steps).sum::<u64>()
            }
            MinimalTraces::AsmEmuTrace(asm_min_traces) => {
                asm_min_traces.vec_chunks.iter().map(|trace| trace.steps).sum::<u64>()
            }
        };

        self.execution_result.lock().unwrap().executed_steps = steps;

        min_traces
    }

    fn run_assembly(&self, input_data_path: Option<PathBuf>) -> MinimalTraces {
        MinimalTraces::AsmEmuTrace(AsmRunnerMT::run(
            self.asm_runner_path.as_ref().unwrap(),
            input_data_path.as_ref().unwrap(),
            Self::MAX_NUM_STEPS,
            Self::MIN_TRACE_SIZE,
            asm_runner::AsmRunnerOptions::default(),
        ))
    }

    fn run_and_count_assembly(&self, input_data_path: Option<PathBuf>) -> MinimalTraces {
        struct CounterTask<F, DB>
        where
            DB: DataBusTrait<PayloadType, Box<dyn BusDeviceMetrics>>,
        {
            chunk_id: ChunkId,
            emu_trace: EmuTrace,
            data_bus: Mutex<Option<DB>>,
            zisk_rom: Arc<ZiskRom>,
            _phantom: std::marker::PhantomData<F>,
        }

        impl<F, DB> Task for CounterTask<F, DB>
        where
            F: PrimeField64,
            DB: DataBusTrait<PayloadType, Box<dyn BusDeviceMetrics>> + Send + Sync + 'static,
        {
            type Output = (ChunkId, DB);

            fn execute(&self) -> Self::Output {
                let mut data_bus = self.data_bus.lock().unwrap();
                let mut data_bus = std::mem::take(&mut *data_bus).unwrap();

                ZiskEmulator::process_emu_trace::<F, _, _>(
                    &self.zisk_rom,
                    &self.emu_trace,
                    &mut data_bus,
                );

                data_bus.on_close();

                (self.chunk_id, data_bus)
            }
        }

        impl<F, DB> Drop for CounterTask<F, DB>
        where
            DB: DataBusTrait<PayloadType, Box<dyn BusDeviceMetrics>>,
        {
            fn drop(&mut self) {
                std::mem::forget(std::mem::take(&mut self.emu_trace.mem_reads));
            }
        }

        let task_factory: TaskFactory<_> = Box::new(|chunk_id: ChunkId, emu_trace: EmuTrace| {
            let data_bus = self.sm_bundle.build_data_bus_counters();
            CounterTask {
                chunk_id,
                emu_trace,
                data_bus: Mutex::new(Some(data_bus)),
                zisk_rom: self.zisk_rom.clone(),
                _phantom: std::marker::PhantomData::<F>,
            }
        });

        let (asm_runner_mt, mut data_buses) = AsmRunnerMT::run_and_count(
            self.asm_runner_path.as_ref().unwrap(),
            input_data_path.as_ref().unwrap(),
            Self::MAX_NUM_STEPS,
            Self::MIN_TRACE_SIZE,
            asm_runner::AsmRunnerOptions::default(),
            task_factory,
        );

        data_buses.sort_by_key(|(chunk_id, _)| chunk_id.0);

        let mut main_count = Vec::with_capacity(data_buses.len());
        let mut secn_count = Vec::with_capacity(data_buses.len());

        let main_idx = self.sm_bundle.main_counter_idx();
        for (chunk_id, data_bus) in data_buses {
            let databus_counters = data_bus.into_devices(false);

            let mut secondary = Vec::new();

            for (idx, counter) in databus_counters.into_iter().enumerate() {
                match main_idx {
                    None => secondary.push((chunk_id, counter)),
                    Some(i) if idx == i => {
                        main_count.push((chunk_id, counter.unwrap_or(Box::new(DummyCounter {}))))
                    }
                    Some(_) => secondary.push((chunk_id, counter)),
                }
            }

            secn_count.push(secondary);
        }

        // Group counters by chunk_id and counter type
        let mut secn_vec_counters =
            (0..secn_count[0].len()).map(|_| Vec::new()).collect::<Vec<_>>();

        secn_count.into_iter().for_each(|counter_slice| {
            counter_slice.into_iter().enumerate().for_each(|(i, (chunk_id, counter))| {
                secn_vec_counters[i].push((chunk_id, counter.unwrap_or(Box::new(DummyCounter {}))));
            });
        });

        self.main_count.lock().unwrap().replace(main_count);
        self.secn_count.lock().unwrap().replace(secn_vec_counters);

        MinimalTraces::AsmEmuTrace(asm_runner_mt)
    }

    fn run_emulator(&self, num_threads: usize, input_data_path: Option<PathBuf>) -> MinimalTraces {
        assert!(Self::MIN_TRACE_SIZE.is_power_of_two());

        // Call emulate with these options
        let input_data = if input_data_path.is_some() {
            // Read inputs data from the provided inputs path
            let path = PathBuf::from(input_data_path.as_ref().unwrap().display().to_string());
            fs::read(path).expect("Could not read inputs file")
        } else {
            Vec::new()
        };

        // Settings for the emulator
        let emu_options = EmuOptions {
            trace_steps: Some(Self::MIN_TRACE_SIZE),
            max_steps: Self::MAX_NUM_STEPS,
            ..EmuOptions::default()
        };

        let min_traces = ZiskEmulator::compute_minimal_traces(
            &self.zisk_rom,
            &input_data,
            &emu_options,
            num_threads,
        )
        .expect("Error during emulator execution");

        MinimalTraces::EmuTrace(min_traces)
    }

    /// Adds main state machine instances to the proof context and assigns global IDs.
    ///
    /// # Arguments
    /// * `pctx` - Proof context.
    /// * `main_planning` - Planning information for main state machines.
    fn assign_main_instances(&self, pctx: &ProofCtx<F>, main_planning: &mut [Plan]) {
        for plan in main_planning.iter_mut() {
            plan.set_global_id(pctx.add_instance(plan.airgroup_id, plan.air_id));
        }
    }

    /// Creates main state machine instance based on a main planning.
    ///
    /// # Arguments
    /// * `global_id` - Global ID of the main instance to be created.
    ///
    /// # Returns
    /// A main instance for the provided global ID.
    fn create_main_instance(&self, global_id: usize) -> MainInstance {
        let mut main_planning_guard = self.main_planning.write().unwrap();

        let plan_idx = main_planning_guard
            .iter()
            .position(|x| x.global_id.unwrap() == global_id)
            .expect("Main instance not found");

        let plan = main_planning_guard.remove(plan_idx);

        let global_id = plan.global_id.unwrap();
        let is_last_segment = *plan
            .meta
            .as_ref()
            .and_then(|m| m.downcast_ref::<bool>())
            .unwrap_or_else(|| panic!("create_main_instance: Invalid metadata format"));

        MainInstance::new(InstanceCtx::new(global_id, plan), is_last_segment)
    }

    /// Counts metrics for secondary state machines based on minimal traces.
    ///
    /// # Arguments
    /// * `min_traces` - Minimal traces obtained from the ROM execution.
    ///
    /// # Returns
    /// A tuple containing two vectors:
    /// * A vector of main state machine metrics grouped by chunk ID.
    /// * A vector of secondary state machine metrics grouped by chunk ID. The vector is nested,
    ///   with the outer vector representing the secondary state machines and the inner vector
    ///   containing the metrics for each chunk.
    fn count(&self, min_traces: &MinimalTraces) -> (DeviceMetricsList, NestedDeviceMetricsList) {
        let min_traces = match min_traces {
            MinimalTraces::EmuTrace(min_traces) => min_traces,
            MinimalTraces::AsmEmuTrace(asm_min_traces) => &asm_min_traces.vec_chunks,
            _ => unreachable!(),
        };

        let (main_metrics_slices, secn_metrics_slices): (Vec<_>, Vec<_>) = min_traces
            .par_iter()
            .map(|minimal_trace| {
                let mut data_bus = self.sm_bundle.build_data_bus_counters();

                ZiskEmulator::process_emu_trace::<F, _, _>(
                    &self.zisk_rom,
                    minimal_trace,
                    &mut data_bus,
                );

                let (mut main_count, mut secn_count) = (Vec::new(), Vec::new());

                let databus_counters = data_bus.into_devices(true);
                let main_idx = self.sm_bundle.main_counter_idx();
                for (idx, counter) in databus_counters.into_iter().enumerate() {
                    match main_idx {
                        None => secn_count.push(counter),
                        Some(i) if idx == i => main_count.push(counter),
                        Some(_) => secn_count.push(counter),
                    }
                }
                (main_count, secn_count)
            })
            .unzip();

        // Group counters by chunk_id and counter type
        let mut secn_vec_counters =
            (0..secn_metrics_slices[0].len()).map(|_| Vec::new()).collect::<Vec<_>>();

        secn_metrics_slices.into_iter().enumerate().for_each(|(chunk_id, counter_slice)| {
            counter_slice.into_iter().enumerate().for_each(|(i, counter)| {
                secn_vec_counters[i]
                    .push((ChunkId(chunk_id), counter.unwrap_or(Box::new(DummyCounter {}))));
            });
        });

        let main_vec_counters: Vec<_> = main_metrics_slices
            .into_iter()
            .enumerate()
            .flat_map(|(chunk_id, counters)| {
                counters.into_iter().map(move |counter| {
                    (ChunkId(chunk_id), counter.unwrap_or(Box::new(DummyCounter {})))
                })
            })
            .collect();

        (main_vec_counters, secn_vec_counters)
    }

    /// Adds secondary state machine instances to the proof context and assigns global IDs.
    ///
    /// # Arguments
    /// * `pctx` - Proof context.
    /// * `secn_planning` - Planning information for secondary state machines.
    fn assign_secn_instances(&self, pctx: &ProofCtx<F>, secn_planning: &mut [Vec<Plan>]) {
        for plans_by_sm in secn_planning.iter_mut() {
            for plan in plans_by_sm.iter_mut() {
                let global_id = match plan.instance_type {
                    InstanceType::Instance => pctx.add_instance(plan.airgroup_id, plan.air_id),
                    InstanceType::Table => pctx.add_instance_all(plan.airgroup_id, plan.air_id),
                };
                plan.set_global_id(global_id);
            }
        }
    }

    /// Creates a secondary state machine instance based on the provided global ID.
    ///
    /// # Arguments
    /// * `global_id` - Global ID of the secondary state machine instance.
    ///
    /// # Returns
    /// A secondary state machine instance for the provided global ID.
    fn create_secn_instance(&self, global_id: usize) -> Box<dyn Instance<F>> {
        let mut secn_planning_guard = self.secn_planning.write().unwrap();

        let plan_idx = secn_planning_guard.iter().enumerate().find_map(|(outer_idx, plans)| {
            plans
                .iter()
                .position(|plan| plan.global_id.unwrap() == global_id)
                .map(|inner_idx| (outer_idx, inner_idx))
        });
        if plan_idx.is_none() {
            panic!("Secondary instance not found");
        }

        let plan_idx = plan_idx.unwrap();
        let plan = secn_planning_guard[plan_idx.0].remove(plan_idx.1);

        let global_id = plan.global_id.unwrap();

        let ictx = InstanceCtx::new(global_id, plan);
        self.sm_bundle.build_instance(plan_idx.0, ictx)
    }

    /// Expands and computes witnesses for a main instance.
    ///
    /// # Arguments
    /// * `pctx` - Proof context.
    /// * `main_instance` - Main instance to compute witness for
<<<<<<< HEAD
    fn witness_main_instance(
        &self,
        pctx: &ProofCtx<F>,
        main_instance: &MainInstance,
        core_id: usize,
        n_cores: usize,
    ) {
=======
    fn witness_main_instance(&self, pctx: &ProofCtx<F>, main_instance: &mut MainInstance) {
        let witness_start = std::time::Instant::now();

>>>>>>> 9c18b986
        let min_traces_guard = self.min_traces.read().unwrap();
        let min_traces = &*min_traces_guard;

        let min_traces = match min_traces {
            MinimalTraces::EmuTrace(min_traces) => min_traces,
            MinimalTraces::AsmEmuTrace(asm_min_traces) => &asm_min_traces.vec_chunks,
            _ => unreachable!(),
        };

        let air_instance = MainSM::compute_witness(
            &self.zisk_rom,
            min_traces,
            Self::MIN_TRACE_SIZE,
            main_instance,
            self.std.clone(),
            core_id,
            n_cores,
        );

        pctx.add_air_instance(air_instance, main_instance.ictx.global_id);

        let witness_time = witness_start.elapsed().as_millis() as u64;
        let (airgroup_id, air_id) = pctx.dctx_get_instance_info(main_instance.ictx.global_id);

        self.stats.lock().unwrap().push((
            airgroup_id,
            air_id,
            Stats { collect_time: 0, witness_time, num_chunks: 1 },
        ));
    }

    /// Expands and computes witness for a secondary state machines instance.
    ///
    /// # Arguments
    /// * `pctx` - Proof context.
    /// * `sctx` - Setup context.
    /// * `global_id` - Global ID of the secondary state machine instance.
    /// * `secn_instance` - Secondary state machine instance to compute witness for
    #[allow(clippy::borrowed_box)]
    fn witness_secn_instance(
        &self,
        pctx: &ProofCtx<F>,
        sctx: &SetupCtx<F>,
        global_id: usize,
        secn_instance: &Box<dyn Instance<F>>,
        core_id: usize,
        n_cores: usize,
    ) {
        let collect_start = std::time::Instant::now();
        assert_eq!(secn_instance.instance_type(), InstanceType::Instance, "Instance is a table");

        let min_traces = self.min_traces.read().unwrap();

        let min_traces = match &*min_traces {
            MinimalTraces::EmuTrace(min_traces) => min_traces,
            MinimalTraces::AsmEmuTrace(asm_min_traces) => &asm_min_traces.vec_chunks,
            _ => unreachable!(),
        };

        // Group the instances by the chunk they need to process
        let chunks_to_execute = self.chunks_to_execute(min_traces, secn_instance);
        let num_chunks = chunks_to_execute.iter().filter(|&&x| x).count();

        // Create data buses for each chunk
        let mut data_buses =
            self.sm_bundle.build_data_bus_collectors(secn_instance, chunks_to_execute);

        // Execute collect process for each chunk
        data_buses.par_iter_mut().enumerate().for_each(|(chunk_id, data_bus)| {
            if let Some(data_bus) = data_bus {
                ZiskEmulator::process_emu_traces::<F, _, _>(
                    &self.zisk_rom,
                    min_traces,
                    chunk_id,
                    data_bus,
                );
            }
        });

        // Close the data buses and get for each instance its collectors
        let collectors_by_instance = self.close_data_bus_collectors(data_buses);

        let collect_time = collect_start.elapsed().as_millis() as u64;
        let witness_start = std::time::Instant::now();
        if let Some(air_instance) =
            secn_instance.compute_witness(pctx, sctx, collectors_by_instance, core_id, n_cores)
        {
            pctx.add_air_instance(air_instance, global_id);
        }
        let witness_time = witness_start.elapsed().as_millis() as u64;
        let (airgroup_id, air_id) = pctx.dctx_get_instance_info(global_id);

        self.stats.lock().unwrap().push((
            airgroup_id,
            air_id,
            Stats { collect_time, witness_time, num_chunks },
        ));
    }

    /// Computes and generates witness for secondary state machine instance of type `Table`.
    ///
    /// # Arguments
    /// * `pctx` - Proof context.
    /// * `sctx` - Setup context.
    /// * `global_id` - Global ID of the secondary state machine instance.
    /// * `table_instance` - Secondary state machine table instance to compute witness for
    #[allow(clippy::borrowed_box)]
    fn witness_table(
        &self,
        pctx: &ProofCtx<F>,
        sctx: &SetupCtx<F>,
        global_id: usize,
        table_instance: &Box<dyn Instance<F>>,
        core_id: usize,
        n_cores: usize,
    ) {
        let witness_start = std::time::Instant::now();
        assert_eq!(table_instance.instance_type(), InstanceType::Table, "Instance is not a table");

        if let Some(air_instance) =
            table_instance.compute_witness(pctx, sctx, vec![], core_id, n_cores)
        {
            if pctx.dctx_is_my_instance(global_id) {
                pctx.add_air_instance(air_instance, global_id);
            }
        }

        let witness_time = witness_start.elapsed().as_millis() as u64;
        let (airgroup_id, air_id) = pctx.dctx_get_instance_info(global_id);

        self.stats.lock().unwrap().push((
            airgroup_id,
            air_id,
            Stats { collect_time: 0, witness_time, num_chunks: 0 },
        ));
    }

    /// Computes all the chunks to be executed to generate the witness given an instance.
    ///
    /// # Arguments
    /// * `min_traces` - Minimal traces
    /// * `secn_instance` - Secondary state machine instance to group.
    ///
    /// # Returns
    /// A vector of booleans indicating which chunks to execute.
    #[allow(clippy::borrowed_box)]
    fn chunks_to_execute(
        &self,
        min_traces: &[EmuTrace],
        secn_instance: &Box<dyn Instance<F>>,
    ) -> Vec<bool> {
        let mut chunks_to_execute = vec![false; min_traces.len()];

        match secn_instance.check_point() {
            CheckPoint::None => {}
            CheckPoint::Single(chunk_id) => {
                chunks_to_execute[chunk_id.as_usize()] = true;
            }
            CheckPoint::Multiple(chunk_ids) => {
                chunk_ids.iter().for_each(|&chunk_id| {
                    chunks_to_execute[chunk_id.as_usize()] = true;
                });
            }
        };
        chunks_to_execute
    }

    /// Closes a data bus used for managing collectors and returns the first instance.
    ///
    /// # Arguments
    /// * `secn_instances` - A vector of secondary state machine instances.
    /// * `data_buses` - A vector of data buses with attached collectors.
    ///
    /// # Returns
    /// A vector of tuples containing the global ID, secondary state machine instance, and a vector
    /// of collectors for each instance.
    fn close_data_bus_collectors(
        &self,
        mut data_buses: DataBusCollectorCollection,
    ) -> Vec<(usize, Box<dyn BusDevice<u64>>)> {
        let mut collectors_by_instance = Vec::new();
        for (chunk_id, data_bus) in data_buses.iter_mut().enumerate() {
            if let Some(data_bus) = data_bus.take() {
                let mut detached = data_bus.into_devices(false);

                // As a convention the first element is the main collector the others are input generators
                let first_collector = detached.swap_remove(0);
                collectors_by_instance.push((chunk_id, first_collector.unwrap()));
            }
        }

        collectors_by_instance
    }
}

impl<F: PrimeField64, BD: SMBundle<F>> WitnessComponent<F> for ZiskExecutor<F, BD> {
    /// Executes the ZisK ROM program and calculate the plans for main and secondary state machines.
    ///
    /// # Arguments
    /// * `pctx` - Proof context.
    ///
    /// # Returns
    /// A vector of global IDs for the instances to compute witness for.
    fn execute(&self, pctx: Arc<ProofCtx<F>>, input_data_path: Option<PathBuf>) -> Vec<usize> {
        // Set ASM ROM worker
        if self.rom_sm.is_some() {
            self.rom_sm.as_ref().unwrap().set_asm_rom_worker(input_data_path.clone());
        }
        // Process the ROM to collect the Minimal Traces
        timer_start_info!(COMPUTE_MINIMAL_TRACE);
        let min_traces_execution_mode = if self.asm_runner_path.is_none() {
            MinimalTraceExecutionMode::Emulator
        } else {
            MinimalTraceExecutionMode::AsmWithCounter
        };
        let min_traces = self.compute_minimal_traces(min_traces_execution_mode, input_data_path);
        timer_stop_and_log_info!(COMPUTE_MINIMAL_TRACE);

        timer_start_info!(COUNT);
        // Count the metrics for the Secondary SM instances
        let (main_count, secn_count) = if self.main_count.lock().unwrap().is_none() {
            self.count(&min_traces)
        } else {
            let main_count = self.main_count.lock().unwrap().take().unwrap();
            let secn_count = self.secn_count.lock().unwrap().take().unwrap();

            (main_count, secn_count)
        };
        timer_stop_and_log_info!(COUNT);

        // Plan the main and secondary instances using the counted metrics
        timer_start_info!(PLAN);
        let (mut main_planning, public_values) =
            MainPlanner::plan::<F>(&min_traces, main_count, Self::MIN_TRACE_SIZE);

        let mut secn_planning = self.sm_bundle.plan_sec(secn_count);
        timer_stop_and_log_info!(PLAN);

        // Configure the instances
        self.sm_bundle.configure_instances(&pctx, &secn_planning);

        // Assign the instances
        self.assign_main_instances(&pctx, &mut main_planning);
        self.assign_secn_instances(&pctx, &mut secn_planning);

        // Get the global IDs of the instances to compute witness for
        let main_global_ids =
            main_planning.iter().map(|plan| plan.global_id.unwrap()).collect::<Vec<_>>();
        let secn_global_ids = secn_planning
            .iter()
            .map(|plans| plans.iter().map(|plan| plan.global_id.unwrap()).collect::<Vec<_>>())
            .collect::<Vec<_>>();
        let secn_global_ids_vec = secn_global_ids.iter().flatten().copied().collect::<Vec<_>>();

        // Add public values to the proof context
        let mut publics = ZiskPublicValues::from_vec_guard(pctx.get_publics());
        for (index, value) in public_values.iter() {
            publics.inputs[*index as usize] = F::from_u32(*value);
        }
        drop(publics);

        // Update internal state with the computed minimal traces and planning.
        *self.min_traces.write().unwrap() = min_traces;
        *self.main_planning.write().unwrap() = main_planning;
        *self.secn_planning.write().unwrap() = secn_planning;

        let mut main_instances = self.main_instances.write().unwrap();

        for global_id in &main_global_ids {
            main_instances
                .entry(*global_id)
                .or_insert_with(|| self.create_main_instance(*global_id));
        }

        let mut secn_instances = self.secn_instances.write().unwrap();
        for global_id in &secn_global_ids_vec {
            secn_instances
                .entry(*global_id)
                .or_insert_with(|| self.create_secn_instance(*global_id));
            secn_instances[global_id].reset();
        }

        [main_global_ids, secn_global_ids_vec].concat()
    }

    /// Computes the witness for the main and secondary state machines.
    ///
    /// # Arguments
    /// * `stage` - The current stage id
    /// * `pctx` - Proof context.
    /// * `sctx` - Setup context.
    /// * `global_ids` - Global IDs of the instances to compute witness for.
    fn calculate_witness(
        &self,
        stage: u32,
        pctx: Arc<ProofCtx<F>>,
        sctx: Arc<SetupCtx<F>>,
        global_ids: &[usize],
        core_id: usize,
        n_cores: usize,
    ) {
        if stage != 1 {
            return;
        }

        for &global_id in global_ids {
            let (_airgroup_id, air_id) = pctx.dctx_get_instance_info(global_id);

            if MAIN_AIR_IDS.contains(&air_id) {
                let main_instance = &self.main_instances.read().unwrap()[&global_id];

                self.witness_main_instance(&pctx, main_instance, core_id, n_cores);
            } else {
                let secn_instance = &self.secn_instances.read().unwrap()[&global_id];

                match secn_instance.instance_type() {
                    InstanceType::Instance => self.witness_secn_instance(
                        &pctx,
                        &sctx,
                        global_id,
                        secn_instance,
                        core_id,
                        n_cores,
                    ),
                    InstanceType::Table => {
                        self.witness_table(&pctx, &sctx, global_id, secn_instance, core_id, n_cores)
                    }
                }
            }
        }
    }

    /// Debugs the main and secondary state machines.
    ///
    /// # Arguments
    /// * `pctx` - Proof context.
    /// * `sctx` - Setup context.
    /// * `global_ids` - Global IDs of the instances to debug.
    fn debug(&self, pctx: Arc<ProofCtx<F>>, sctx: Arc<SetupCtx<F>>, global_ids: &[usize]) {
        for &global_id in global_ids {
            let (_airgroup_id, air_id) = pctx.dctx_get_instance_info(global_id);

            if MAIN_AIR_IDS.contains(&air_id) {
                MainSM::debug(&pctx, &sctx);
            } else {
                let secn_instances = self.secn_instances.read().unwrap();
                let secn_instance = secn_instances.get(&global_id).expect("Instance not found");

                secn_instance.debug(&pctx, &sctx);
            }
        }
    }

    fn gen_custom_commits_fixed(
        &self,
        pctx: Arc<ProofCtx<F>>,
        sctx: Arc<SetupCtx<F>>,
        check: bool,
    ) -> Result<(), Box<dyn std::error::Error>> {
        let file_name = pctx.get_custom_commits_fixed_buffer("rom")?;

        let setup = sctx.get_setup(RomRomTrace::<usize>::AIRGROUP_ID, RomRomTrace::<usize>::AIR_ID);
        let blowup_factor =
            1 << (setup.stark_info.stark_struct.n_bits_ext - setup.stark_info.stark_struct.n_bits);

        gen_elf_hash(&self.rom_path, file_name.as_path(), blowup_factor, check)?;
        Ok(())
    }
}<|MERGE_RESOLUTION|>--- conflicted
+++ resolved
@@ -100,12 +100,9 @@
     main_count: Mutex<Option<DeviceMetricsList>>,
     secn_count: Mutex<Option<NestedDeviceMetricsList>>,
     sm_bundle: BD,
-<<<<<<< HEAD
     rom_sm: Option<Arc<RomSM>>,
-=======
 
     stats: Mutex<Vec<(usize, usize, Stats)>>,
->>>>>>> 9c18b986
 }
 
 impl<F: PrimeField64, BD: SMBundle<F>> ZiskExecutor<F, BD> {
@@ -145,11 +142,8 @@
             main_count: Mutex::new(None),
             secn_count: Mutex::new(None),
             sm_bundle,
-<<<<<<< HEAD
             rom_sm,
-=======
             stats: Mutex::new(Vec::new()),
->>>>>>> 9c18b986
         }
     }
 
@@ -503,7 +497,6 @@
     /// # Arguments
     /// * `pctx` - Proof context.
     /// * `main_instance` - Main instance to compute witness for
-<<<<<<< HEAD
     fn witness_main_instance(
         &self,
         pctx: &ProofCtx<F>,
@@ -511,11 +504,8 @@
         core_id: usize,
         n_cores: usize,
     ) {
-=======
-    fn witness_main_instance(&self, pctx: &ProofCtx<F>, main_instance: &mut MainInstance) {
         let witness_start = std::time::Instant::now();
 
->>>>>>> 9c18b986
         let min_traces_guard = self.min_traces.read().unwrap();
         let min_traces = &*min_traces_guard;
 
