--- conflicted
+++ resolved
@@ -123,11 +123,9 @@
     /// Statistics collected during the execution, including time taken for collection and witness computation.
     stats: Mutex<Vec<(usize, usize, Stats)>>,
 
-<<<<<<< HEAD
     chunk_size: u64,
-=======
+    
     /// World rank for distributed execution. Default to 0 for single-node execution.
->>>>>>> bc5ec09f
     world_rank: i32,
 
     /// Local rank for distributed execution. Default to 0 for single-node execution.
@@ -141,13 +139,7 @@
     /// The number of threads to use for parallel processing when computing minimal traces.
     const NUM_THREADS: usize = 16;
 
-<<<<<<< HEAD
-=======
-    /// The size in rows of the minimal traces
-    const MIN_TRACE_SIZE: u64 = 1 << 18;
-
     /// The maximum number of steps to execute in the emulator or assembly runner.
->>>>>>> bc5ec09f
     const MAX_NUM_STEPS: u64 = 1 << 32;
 
     /// Creates a new instance of the `ZiskExecutor`.
