//! The `ZiskExecutor` module serves as the core orchestrator for executing the ZisK ROM program
//! and generating witness computations. It manages the execution of the state machines, from initial
//! planning to witness computation, ensuring efficient parallel processing and resource
//! utilization.
//!
//! This module handles both main and secondary state machines, integrating complex tasks such as
//! planning, configuration, and witness generation into a streamlined process.
//!
//! ## Executor Workflow
//! The execution is divided into distinct, sequential phases:
//!
//! 1. **Minimal Traces**: Rapidly process the ROM to collect minimal traces with minimal overhead.
//! 2. **Counting**: Creates the metrics required for the secondary state machine instances.
//! 3. **Planning**: Strategically plan the execution of instances to optimize resource usage.
//! 4. **Instance Creation**: Creates the AIR instances for the main and secondary state machines.
//! 5. **Witness Computation**: Compute the witnesses for all AIR instances, leveraging parallelism
//!    for efficiency.
//!
//! By structuring these phases, the `ZiskExecutor` ensures high-performance execution while
//! maintaining clarity and modularity in the computation process.

use itertools::Itertools;
use p3_field::PrimeField;
use pil_std_lib::Std;
use proofman_common::{ProofCtx, SetupCtx};
use proofman_util::{timer_start_info, timer_stop_and_log_info};
use rom_merkle::gen_elf_hash;
use witness::WitnessComponent;

use rayon::prelude::*;

use data_bus::{BusDevice, DataBus, PayloadType, OPERATION_BUS_ID};
use sm_common::{
    BusDeviceMetrics, BusDeviceMetricsWrapper, BusDeviceWrapper, CheckPoint, ComponentBuilder,
    Instance, InstanceCtx, InstanceType, Plan,
};
use sm_main::{MainInstance, MainPlanner, MainSM};
use zisk_pil::{RomRomTrace, ZiskPublicValues};

use std::{
    collections::HashMap,
    fs,
    path::PathBuf,
    sync::{Arc, RwLock},
};
use zisk_core::ZiskRom;
use ziskemu::{EmuOptions, EmuTrace, ZiskEmulator};

/// The `ZiskExecutor` struct orchestrates the execution of the ZisK ROM program, managing state
/// machines, planning, and witness computation.
pub struct ZiskExecutor<F: PrimeField> {
    /// ZisK ROM, a binary file containing the ZisK program to be executed.
    pub zisk_rom: Arc<ZiskRom>,

    /// Path to the input data file.
    pub input_data_path: Option<PathBuf>,

    pub rom_path: Option<PathBuf>,

    /// Registered secondary state machines.
    secondary_sm: Vec<Arc<dyn ComponentBuilder<F>>>,

    /// Planning information for main state machines.
    pub min_traces: RwLock<Vec<EmuTrace>>,
    pub main_planning: RwLock<Vec<Plan>>,
    pub secn_planning: RwLock<Vec<Vec<Plan>>>,
    std: Arc<Std<F>>,
}

impl<F: PrimeField> ZiskExecutor<F> {
    /// The number of threads to use for parallel processing when computing minimal traces.
    const NUM_THREADS: usize = 16;

    /// The size in rows of the minimal traces
    const MIN_TRACE_SIZE: u64 = 1 << 18;

    const MAX_NUM_STEPS: u64 = 1 << 32;

    /// Creates a new instance of the `ZiskExecutor`.
    ///
    /// # Arguments
    /// * `input_data_path` - Path to the input data file.
    /// * `zisk_rom` - An `Arc`-wrapped ZisK ROM instance.
<<<<<<< HEAD
    pub fn new(input_data_path: PathBuf, zisk_rom: Arc<ZiskRom>, std: Arc<Std<F>>) -> Self {
=======
    pub fn new(
        input_data_path: Option<PathBuf>,
        rom_path: Option<PathBuf>,
        zisk_rom: Arc<ZiskRom>,
    ) -> Self {
>>>>>>> c4625cf8
        Self {
            input_data_path,
            rom_path,
            zisk_rom,
            secondary_sm: Vec::new(),
            min_traces: RwLock::new(Vec::new()),
            main_planning: RwLock::new(Vec::new()),
            secn_planning: RwLock::new(Vec::new()),
            std,
        }
    }

    /// Registers a secondary state machine with the executor.
    ///
    /// # Arguments
    /// * `sm` - The state machine to register.
    pub fn register_sm(&mut self, sm: Arc<dyn ComponentBuilder<F>>) {
        self.secondary_sm.push(sm);
    }

    /// Computes minimal traces by processing the ZisK ROM with given public inputs.
    ///
    /// # Arguments
    /// * `input_data` - Input data for the ROM execution.
    /// * `num_threads` - Number of threads to use for parallel execution.
    ///
    /// # Returns
    /// A vector of `EmuTrace` instances representing minimal traces.
    fn compute_minimal_traces(&self, input_data: Vec<u8>, num_threads: usize) -> Vec<EmuTrace> {
        assert!(Self::MIN_TRACE_SIZE.is_power_of_two());

        // Settings for the emulator
        let emu_options = EmuOptions {
            trace_steps: Some(Self::MIN_TRACE_SIZE),
            max_steps: Self::MAX_NUM_STEPS,
            ..EmuOptions::default()
        };

        ZiskEmulator::compute_minimal_traces::<F>(
            &self.zisk_rom,
            &input_data,
            &emu_options,
            num_threads,
        )
        .expect("Error during emulator execution")
    }

    /// Adds main state machine instances to the proof context and assigns global IDs.
    ///
    /// # Arguments
    /// * `pctx` - Proof context.
    /// * `main_planning` - Planning information for main state machines.
    fn assign_main_instances(&self, pctx: &ProofCtx<F>, main_planning: &mut [Plan]) {
        main_planning.iter_mut().for_each(|plan| {
            let (_, global_idx) = pctx.dctx_add_instance(
                plan.airgroup_id,
                plan.air_id,
                pctx.get_weight(plan.airgroup_id, plan.air_id),
            );

            plan.set_global_id(global_idx);
        });
    }

    /// Creates main state machine instances based on the main plannings.
    ///
    /// # Arguments
    /// * `pctx` - Proof context.
    ///
    /// # Returns
    /// A vector of `MainInstance` objects.
    fn create_main_instances(&self, pctx: &ProofCtx<F>) -> Vec<MainInstance> {
        let mut main_planning_guard = self.main_planning.write().unwrap();
        let main_planning = std::mem::take(&mut *main_planning_guard);

        let len = main_planning.len() - 1;
        main_planning
            .into_iter()
            .filter_map(|plan| {
                let global_id = plan.global_id.unwrap();
                let is_last_segment = plan.segment_id.unwrap() == len;
                if pctx.dctx_is_my_instance(global_id) {
                    Some(MainInstance::new(InstanceCtx::new(global_id, plan), is_last_segment))
                } else {
                    None
                }
            })
            .collect()
    }

    /// Counts metrics for secondary state machines based on minimal traces.
    ///
    /// # Arguments
    /// * `min_traces` - Minimal traces obtained from the ROM execution.
    ///
    /// # Returns
    /// A vector of metrics grouped by chunk ID.
    #[allow(clippy::type_complexity)]
    fn count(
        &self,
        min_traces: &[EmuTrace],
    ) -> (Vec<(usize, Box<dyn BusDeviceMetrics>)>, Vec<Vec<(usize, Box<dyn BusDeviceMetrics>)>>)
    {
        let (mut main_metrics_slices, mut secn_metrics_slices): (Vec<_>, Vec<_>) = min_traces
            .par_iter()
            .map(|minimal_trace| {
                let mut data_bus = self.get_data_bus_counters();

                ZiskEmulator::process_emu_trace::<F, BusDeviceMetricsWrapper>(
                    &self.zisk_rom,
                    minimal_trace,
                    &mut data_bus,
                );

                let (mut main, mut secondary) = (Vec::new(), Vec::new());

                let result = self.close_data_bus_counters(data_bus);
                for (is_secondary, counter) in result {
                    if is_secondary {
                        secondary.push(counter);
                    } else {
                        main.push(counter);
                    }
                }
                (main, secondary)
            })
            .unzip();

        // Group counters by chunk_id and counter type
        let mut secn_vec_counters =
            (0..secn_metrics_slices[0].len()).map(|_| Vec::new()).collect::<Vec<_>>();

        for (chunk_id, counter_slice) in secn_metrics_slices.iter_mut().enumerate() {
            for (i, counter) in counter_slice.drain(..).enumerate() {
                secn_vec_counters[i].push((chunk_id, counter));
            }
        }

        let mut main_vec_counters = Vec::new();

        for (chunk_id, counter_slice) in main_metrics_slices.iter_mut().enumerate() {
            for counter in counter_slice.drain(..) {
                main_vec_counters.push((chunk_id, counter));
            }
        }

        (main_vec_counters, secn_vec_counters)
    }

    /// Plans the secondary state machines by generating plans from the counted metrics.
    ///
    /// # Arguments
    /// * `vec_counters` - A vector of counters grouped by chunk ID.
    ///
    /// # Returns
    /// A vector of plans for each secondary state machine.
    fn plan_sec(
        &self,
        mut vec_counters: Vec<Vec<(usize, Box<dyn BusDeviceMetrics>)>>,
    ) -> Vec<Vec<Plan>> {
        self.secondary_sm.iter().map(|sm| sm.build_planner().plan(vec_counters.remove(0))).collect()
    }

    /// Prepares and configures the secondary instances using the provided plans before their
    /// creation.
    ///
    /// # Arguments
    /// * `pctx` - Proof context.
    /// * `plannings` - A vector of vectors containing plans for each secondary state machine.
    ///
    /// # Panics
    /// This function will panic if the length of `plannings` does not match the length of
    /// `self.secondary_sm`.
    fn configure_instances(&self, pctx: &ProofCtx<F>, plannings: &[Vec<Plan>]) {
        self.secondary_sm
            .iter()
            .enumerate()
            .for_each(|(i, sm)| sm.configure_instances(pctx, &plannings[i]));
    }

    /// Adds secondary state machine instances to the proof context and assigns global IDs.
    ///
    /// # Arguments
    /// * `pctx` - Proof context.
    /// * `main_planning` - Planning information for main state machines.
    #[allow(clippy::type_complexity)]
    fn assign_secn_instances(&self, pctx: &ProofCtx<F>, secn_planning: &mut [Vec<Plan>]) {
        secn_planning.iter_mut().for_each(|plans_by_sm| {
            plans_by_sm.iter_mut().for_each(move |plan| {
                let global_id = pctx.dctx_add_instance_no_assign(
                    plan.airgroup_id,
                    plan.air_id,
                    pctx.get_weight(plan.airgroup_id, plan.air_id),
                );
                plan.set_global_id(global_id);
            })
        });

        pctx.dctx_assign_instances();
    }

    /// Creates secondary state machine instances based on the plans.
    ///
    /// # Arguments
    /// * `pctx` - Proof context.
    ///
    /// # Returns
    /// A tuple containing two vectors:
    /// * A vector of table instances grouped by global ID.
    /// * A vector of non-table instances grouped by global ID.
    #[allow(clippy::type_complexity)]
    fn create_secn_instances(
        &self,
        pctx: &ProofCtx<F>,
    ) -> (
        Vec<(usize, Box<dyn Instance<F>>)>, // Table instances
        Vec<(usize, Box<dyn Instance<F>>)>, // Non-table instances
    ) {
        let mut table_instances = Vec::new();
        let mut other_instances = Vec::new();

        let mut secn_planning_guard = self.secn_planning.write().unwrap();
        let secn_planning = std::mem::take(&mut *secn_planning_guard);

        secn_planning.into_iter().enumerate().for_each(|(i, plans_by_sm)| {
            plans_by_sm.into_iter().for_each(|plan| {
                let global_idx = plan.global_id.unwrap();
                let is_mine = pctx.dctx_is_my_instance(global_idx);
                let is_table = plan.instance_type == InstanceType::Table;
                if is_mine || is_table {
                    let ictx = InstanceCtx::new(global_idx, plan);
                    let instance = (global_idx, self.secondary_sm[i].build_instance(ictx));
                    if is_table {
                        table_instances.push(instance);
                    } else {
                        other_instances.push(instance);
                    }
                }
            })
        });

        (table_instances, other_instances)
    }

    /// Expands and computes witnesses for main state machines.
    ///
    /// # Arguments
    /// * `pctx` - Proof context.
    /// * `main_instances` - Main state machine instances to compute witnesses for
    fn witness_main_instances(&self, pctx: &ProofCtx<F>, main_instances: Vec<MainInstance>) {
        let min_traces_guard = self.min_traces.read().unwrap();
        let min_traces = &*min_traces_guard;

        main_instances.into_par_iter().for_each(|mut main_instance| {
            let air_instance = MainSM::compute_witness(
                &self.zisk_rom,
                min_traces,
                Self::MIN_TRACE_SIZE,
                &mut main_instance,
                self.std.clone(),
            );

            pctx.air_instance_repo.add_air_instance(air_instance, main_instance.ictx.global_id);
        });
    }

    /// Expands and computes witnesses for secondary state machines.
    ///
    /// # Arguments
    /// * `pctx` - Proof context.
    /// * `sctx` - Setup context.
    /// * `secn_instances` - Secondary state machine instances to compute witnesses for
    fn witness_secn_instances(
        &self,
        pctx: &ProofCtx<F>,
        sctx: &SetupCtx<F>,
        secn_instances: Vec<(usize, Box<dyn Instance<F>>)>,
    ) {
        let min_traces_guard = self.min_traces.read().unwrap();
        let min_traces = &*min_traces_guard;

        // Group the instances by the chunk they need to process
        let instances_by_chunk = self.chunks_to_execute(min_traces, &secn_instances);

        // Create data buses for each chunk
        let mut data_buses = self.get_data_bus_collectors(&secn_instances, instances_by_chunk);

        // Execute collect process for each chunk
        data_buses.par_iter_mut().enumerate().for_each(|(chunk_id, data_bus)| {
            if let Some(data_bus) = data_bus {
                ZiskEmulator::process_emu_traces::<F, BusDeviceWrapper<u64>>(
                    &self.zisk_rom,
                    min_traces,
                    chunk_id,
                    data_bus,
                );
            }
        });

        // Close the data buses and get for each instance its collectors
        let collectors_by_instance = self.close_data_bus_collectors(secn_instances, data_buses);

        collectors_by_instance.into_par_iter().for_each(|(global_idx, mut instance, collector)| {
            if let Some(air_instance) = instance.compute_witness(pctx, sctx, collector) {
                pctx.air_instance_repo.add_air_instance(air_instance, global_idx);
            }
        });
    }

    /// Computes and generates witnesses for secondary state machine instances of type `Table`.
    ///
    /// # Arguments
    /// * `pctx` - Proof context.
    /// * `sctx` - Setup context.
    /// * `table_instances` - Secondary state machine table instances to compute witnesses for
    fn witness_tables(
        &self,
        pctx: &ProofCtx<F>,
        sctx: &SetupCtx<F>,
        table_instances: Vec<(usize, Box<dyn Instance<F>>)>,
    ) {
        let mut instances = table_instances
            .into_iter()
            .filter(|(_, secn_instance)| secn_instance.instance_type() == InstanceType::Table)
            .collect::<Vec<_>>()
            .into_iter()
            .sorted_by(|(a, _), (b, _)| {
                let (airgroup_id_a, air_id_a) = pctx.dctx_get_instance_info(*a);
                let (airgroup_id_b, air_id_b) = pctx.dctx_get_instance_info(*b);

                airgroup_id_a.cmp(&airgroup_id_b).then(air_id_a.cmp(&air_id_b))
            })
            .collect::<Vec<_>>();

        instances.iter_mut().for_each(|(global_idx, secn_instance)| {
            if secn_instance.instance_type() == InstanceType::Table {
                if let Some(air_instance) = secn_instance.compute_witness(pctx, sctx, vec![]) {
                    if pctx.dctx_is_my_instance(*global_idx) {
                        pctx.air_instance_repo.add_air_instance(air_instance, *global_idx);
                    }
                }
            }
        });
    }

    /// Groups secondary state machine instances by the chunk they need to process.
    ///
    /// # Arguments
    /// * `min_traces` - Minimal traces
    /// * `secn_instances` - Secondary state machine instances to group.
    ///
    /// # Returns
    /// A vector of vectors containing the indices of secondary state machine instances to execute
    /// for each chunk.
    fn chunks_to_execute(
        &self,
        min_traces: &[EmuTrace],
        secn_instances: &[(usize, Box<dyn Instance<F>>)],
    ) -> Vec<Vec<usize>> {
        let mut chunks_to_execute = vec![Vec::new(); min_traces.len()];
        secn_instances.iter().enumerate().for_each(|(idx, (_, secn_instance))| match secn_instance
            .check_point()
        {
            CheckPoint::None => {}
            CheckPoint::Single(chunk_id) => {
                chunks_to_execute[chunk_id].push(idx);
            }
            CheckPoint::Multiple(chunk_ids) => {
                chunk_ids.iter().for_each(|&chunk_id| {
                    chunks_to_execute[chunk_id].push(idx);
                });
            }
        });
        chunks_to_execute
    }

    /// Retrieves a `DataBus` configured with counters for each secondary state machine.
    ///
    /// # Returns
    /// A `DataBus` instance with connected counters for each registered secondary state machine.
    fn get_data_bus_counters(&self) -> DataBus<PayloadType, BusDeviceMetricsWrapper> {
        let mut data_bus = DataBus::new();

        let counter = MainSM::build_counter();

        data_bus.connect_device(
            counter.bus_id(),
            Box::new(BusDeviceMetricsWrapper::new(counter, false)),
        );

        self.secondary_sm.iter().for_each(|sm| {
            let counter = sm.build_counter();

            data_bus.connect_device(
                counter.bus_id(),
                Box::new(BusDeviceMetricsWrapper::new(counter, true)),
            );
        });

        data_bus
    }

    /// Finalizes a `DataBus` with counters, detaching and closing all devices.
    ///
    /// # Arguments
    /// * `data_bus` - A `DataBus` instance with attached counters.
    ///
    /// # Returns
    /// A vector containing all detached counters after closing their associated devices.
    fn close_data_bus_counters(
        &self,
        mut data_bus: DataBus<u64, BusDeviceMetricsWrapper>,
    ) -> Vec<(bool, Box<dyn BusDeviceMetrics>)> {
        data_bus
            .detach_devices()
            .into_iter()
            .map(|mut device| {
                device.on_close();
                (device.is_secondary, device.inner)
            })
            .collect::<Vec<_>>()
    }

    /// Retrieves a data bus for managing collectors in secondary state machines.
    ///
    /// # Arguments
    /// * `secn_instances` - A vector of secondary state machine instances
    /// * `chunks_to_execute` - A vector of chunk IDs to execute
    ///
    /// # Returns
    /// A vector of `DataBus` instances, each configured with collectors for the secondary state
    fn get_data_bus_collectors(
        &self,
        secn_instances: &[(usize, Box<dyn Instance<F>>)],
        chunks_to_execute: Vec<Vec<usize>>,
    ) -> Vec<Option<DataBus<u64, BusDeviceWrapper<u64>>>> {
        chunks_to_execute
            .iter()
            .enumerate()
            .map(|(chunk_id, secn_indices)| {
                if secn_indices.is_empty() {
                    return None;
                }

                let mut data_bus: DataBus<u64, BusDeviceWrapper<PayloadType>> = DataBus::new();

                for idx in secn_indices {
                    let (_, secn_instance) = &secn_instances[*idx];
                    let bus_device = secn_instance.build_inputs_collector(chunk_id);
                    if let Some(bus_device) = bus_device {
                        let bus_device = Box::new(BusDeviceWrapper::new(Some(*idx), bus_device));
                        data_bus.connect_device(bus_device.bus_id(), bus_device);
                    }
                }

                self.secondary_sm.iter().for_each(|sm| {
                    let inputs_generator = sm.build_inputs_generator();

                    if let Some(inputs_generator) = inputs_generator {
                        data_bus.connect_device(
                            vec![OPERATION_BUS_ID],
                            Box::new(BusDeviceWrapper::new(None, inputs_generator)),
                        );
                    }
                });

                Some(data_bus)
            })
            .collect::<Vec<_>>()
    }

    /// Closes a data bus used for managing collectors and returns the first instance.
    ///
    /// # Arguments
    /// * `secn_instances` - A vector of secondary state machine instances.
    /// * `data_buses` - A vector of data buses with attached collectors.
    ///
    /// # Returns
    /// A vector of tuples containing the global ID, secondary state machine instance, and a vector
    /// of collectors for each instance.
    #[allow(clippy::type_complexity)]
    fn close_data_bus_collectors(
        &self,
        secn_instances: Vec<(usize, Box<dyn Instance<F>>)>,
        mut data_buses: Vec<Option<DataBus<u64, BusDeviceWrapper<u64>>>>,
    ) -> Vec<(usize, Box<dyn Instance<F>>, Vec<(usize, Box<BusDeviceWrapper<u64>>)>)> {
        let mut collectors_by_instance = Vec::new();
        for (global_id, secn_instance) in secn_instances {
            collectors_by_instance.push((global_id, secn_instance, Vec::new()));
        }

        for (chunk_id, data_bus) in data_buses.iter_mut().enumerate() {
            if let Some(data_bus) = data_bus {
                let collectors = data_bus.detach_devices();
                for collector in collectors {
                    if let Some(idx) = collector.instance_idx() {
                        collectors_by_instance[idx].2.push((chunk_id, collector));
                    }
                }
            }
        }
        collectors_by_instance
    }
}

impl<F: PrimeField> WitnessComponent<F> for ZiskExecutor<F> {
    /// Executes the ZisK ROM program and calculate the plans for main and secondary state machines.
    ///
    /// # Arguments
    /// * `pctx` - Proof context.
    fn execute(&self, pctx: Arc<ProofCtx<F>>) {
        // Call emulate with these options
        let input_data = {
            // Read inputs data from the provided inputs path
            let path = PathBuf::from(self.input_data_path.clone().unwrap().display().to_string());
            fs::read(path).expect("Could not read inputs file")
        };

        // PHASE 1. MINIMAL TRACES. Process the ROM super fast to collect the Minimal Traces
        timer_start_info!(COMPUTE_MINIMAL_TRACE);
        let min_traces = self.compute_minimal_traces(input_data, Self::NUM_THREADS);
        timer_stop_and_log_info!(COMPUTE_MINIMAL_TRACE);

        timer_start_info!(COUNT_AND_PLAN);
        // PHASE 2. COUNTING. Count the metrics for the Secondary SM instances
        let (main_count, secn_count) = self.count(&min_traces);

        // PHASE 3. PLANNING. Plan the instances
        let (mut main_planning, public_values) =
            MainPlanner::plan::<F>(&min_traces, main_count, Self::MIN_TRACE_SIZE);

        // Update pctx
        let mut publics = ZiskPublicValues::from_vec_guard(pctx.get_publics());

        for (index, value) in public_values.iter() {
            publics.inputs[*index as usize] = F::from_canonical_u32(*value);
        }

        let mut secn_planning = self.plan_sec(secn_count);

        // PHASE 4. PLANNING. Plan the instances
        self.configure_instances(&pctx, &secn_planning);

        timer_stop_and_log_info!(COUNT_AND_PLAN);

        // PHASE 5. INSTANCES. Assign the instances
        self.assign_main_instances(&pctx, &mut main_planning);
        self.assign_secn_instances(&pctx, &mut secn_planning);

        *self.min_traces.write().unwrap() = min_traces;
        *self.main_planning.write().unwrap() = main_planning;
        *self.secn_planning.write().unwrap() = secn_planning;
    }

    /// Computes the witness for the main and secondary state machines.
    ///
    /// # Arguments
    /// * `stage` - The current stage id
    /// * `pctx` - Proof context.
    /// * `sctx` - Setup context.
    fn calculate_witness(&self, stage: u32, pctx: Arc<ProofCtx<F>>, sctx: Arc<SetupCtx<F>>) {
        if stage == 1 {
            // PHASE 6. WITNESS. Compute the witnesses
            let main_instances = self.create_main_instances(&pctx);
            let (table_instances, secn_instances) = self.create_secn_instances(&pctx);

            self.witness_main_instances(&pctx, main_instances);
            self.witness_secn_instances(&pctx, &sctx, secn_instances);
            self.witness_tables(&pctx, &sctx, table_instances);
        }
    }

    /// Debugs the main and secondary state machines.
    ///
    /// # Arguments
    /// * `pctx` - Proof context.
    /// * `sctx` - Setup context.
    fn debug(&self, pctx: Arc<ProofCtx<F>>, sctx: Arc<SetupCtx<F>>) {
        let (table_instances, secn_instances) = self.create_secn_instances(&pctx);

        MainSM::debug(&pctx, &sctx);

        let mut debug_airs: HashMap<(usize, usize), bool> = HashMap::new();

        secn_instances.iter().for_each(|(global_idx, secn_instance)| {
            let instance_info = pctx.dctx_get_instance_info(*global_idx);
            if secn_instance.instance_type() == InstanceType::Instance
                && !debug_airs.contains_key(&instance_info)
            {
                debug_airs.insert(instance_info, true);
                secn_instance.debug(&pctx, &sctx);
            }
        });

        table_instances.iter().for_each(|(global_idx, secn_instance)| {
            let instance_info = pctx.dctx_get_instance_info(*global_idx);
            if secn_instance.instance_type() == InstanceType::Table
                && pctx.dctx_is_my_instance(*global_idx)
                && !debug_airs.contains_key(&instance_info)
            {
                debug_airs.insert(instance_info, true);
                secn_instance.debug(&pctx, &sctx);
            }
        });
    }

    fn gen_custom_commits_fixed(
        &self,
        pctx: Arc<ProofCtx<F>>,
        sctx: Arc<SetupCtx<F>>,
        check: bool,
    ) -> Result<(), Box<dyn std::error::Error>> {
        let file_name = pctx.get_custom_commits_fixed_buffer("rom")?;

        let setup = sctx.get_setup(RomRomTrace::<usize>::AIRGROUP_ID, RomRomTrace::<usize>::AIR_ID);
        let blowup_factor =
            1 << (setup.stark_info.stark_struct.n_bits_ext - setup.stark_info.stark_struct.n_bits);

        gen_elf_hash(&self.rom_path.clone().unwrap(), file_name, blowup_factor, check)?;
        Ok(())
    }
}<|MERGE_RESOLUTION|>--- conflicted
+++ resolved
@@ -81,15 +81,11 @@
     /// # Arguments
     /// * `input_data_path` - Path to the input data file.
     /// * `zisk_rom` - An `Arc`-wrapped ZisK ROM instance.
-<<<<<<< HEAD
-    pub fn new(input_data_path: PathBuf, zisk_rom: Arc<ZiskRom>, std: Arc<Std<F>>) -> Self {
-=======
     pub fn new(
         input_data_path: Option<PathBuf>,
         rom_path: Option<PathBuf>,
         zisk_rom: Arc<ZiskRom>,
     ) -> Self {
->>>>>>> c4625cf8
         Self {
             input_data_path,
             rom_path,
