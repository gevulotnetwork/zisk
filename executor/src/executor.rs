--- conflicted
+++ resolved
@@ -474,15 +474,9 @@
 
     fn run_emulator(&self, num_threads: usize, input_data_path: Option<PathBuf>) -> MinimalTraces {
         // Call emulate with these options
-<<<<<<< HEAD
-        let input_data = if let Some(input_path) = &input_data_path {
-            // Read inputs data from the provided inputs path
-            let path = PathBuf::from(input_path.display().to_string());
-=======
         let input_data = if let Some(path) = &input_data_path {
             // Read inputs data from the provided inputs path
             let path = PathBuf::from(path.display().to_string());
->>>>>>> a4988925
             fs::read(path).expect("Could not read inputs file")
         } else {
             Vec::new()
