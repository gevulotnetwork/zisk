//! The `ZiskExecutor` module serves as the core orchestrator for executing the ZisK ROM program
//! and generating witness computations. It manages the execution of the state machines, from initial
//! planning to witness computation, ensuring efficient parallel processing and resource
//! utilization.
//!
//! This module handles both main and secondary state machines, integrating complex tasks such as
//! planning, configuration, and witness generation into a streamlined process.
//!
//! ## Executor Workflow
//! The execution is divided into distinct, sequential phases:
//!
//! 1. **Minimal Traces**: Rapidly process the ROM to collect minimal traces with minimal overhead.
//! 2. **Counting**: Creates the metrics required for the secondary state machine instances.
//! 3. **Planning**: Strategically plan the execution of instances to optimize resource usage.
//! 4. **Instance Creation**: Creates the AIR instances for the main and secondary state machines.
//! 5. **Witness Computation**: Compute the witnesses for all AIR instances, leveraging parallelism
//!    for efficiency.
//!
//! By structuring these phases, the `ZiskExecutor` ensures high-performance execution while
//! maintaining clarity and modularity in the computation process.

<<<<<<< HEAD
use asm_runner::{/*AsmRunnerMO,*/ AsmRunnerMT, MinimalTraces, Task, TaskFactory};
use fields::PrimeField64;
=======
use asm_runner::{AsmRunnerMO, AsmRunnerMT, MinimalTraces, Task, TaskFactory};
use fields::PrimeField64;
use mem_planner_cpp::{MemAlignCheckPoint, MemCheckPoint};
>>>>>>> 74f535c1
use pil_std_lib::Std;
use proofman_common::{create_pool, ProofCtx, SetupCtx};
use proofman_util::{timer_start_info, timer_stop_and_log_info};
use rom_setup::gen_elf_hash;
use sm_rom::RomSM;
use witness::WitnessComponent;

use rayon::prelude::*;

use crate::{DataBusCollectorCollection, DummyCounter};
use data_bus::DataBusTrait;
use sm_main::{MainInstance, MainPlanner, MainSM};
use zisk_common::{
    BusDevice, BusDeviceMetrics, CheckPoint, Instance, InstanceCtx, InstanceType, Plan,
};
use zisk_common::{ChunkId, PayloadType};
use zisk_pil::{RomRomTrace, ZiskPublicValues, MAIN_AIR_IDS};

use std::{
    collections::HashMap,
    fmt::Debug,
    fs,
    path::PathBuf,
    sync::{Arc, Mutex, RwLock},
};
use zisk_common::EmuTrace;
use zisk_core::ZiskRom;
use ziskemu::{EmuOptions, ZiskEmulator};

use crate::SMBundle;

type DeviceMetricsByChunk = (ChunkId, Box<dyn BusDeviceMetrics>); // (chunk_id, metrics)
type DeviceMetricsList = Vec<DeviceMetricsByChunk>;
pub type NestedDeviceMetricsList = Vec<DeviceMetricsList>;

#[derive(Debug, Default, Clone)]
pub struct ZiskExecutionResult {
    pub executed_steps: u64,
}

#[allow(dead_code)]
enum MinimalTraceExecutionMode {
    Emulator,
    AsmWithCounter,
}

#[derive(Debug, Clone)]
pub struct Stats {
    pub collect_time: u64,
    pub witness_time: u64,
    pub num_chunks: usize,
}

/// The `ZiskExecutor` struct orchestrates the execution of the ZisK ROM program, managing state
/// machines, planning, and witness computation.
pub struct ZiskExecutor<F: PrimeField64, BD: SMBundle<F>> {
    /// ZisK ROM, a binary file containing the ZisK program to be executed.
    pub zisk_rom: Arc<ZiskRom>,

    pub rom_path: PathBuf,

    pub asm_runner_path: Option<PathBuf>,
    pub asm_rom_path: Option<PathBuf>,

    /// Planning information for main state machines.
    pub min_traces: RwLock<MinimalTraces>,
    pub main_planning: RwLock<Vec<Plan>>,
    pub secn_planning: RwLock<Vec<Vec<Plan>>>,

    pub main_instances: RwLock<HashMap<usize, MainInstance>>,
    pub secn_instances: RwLock<HashMap<usize, Box<dyn Instance<F>>>>,
    std: Arc<Std<F>>,

    execution_result: Mutex<ZiskExecutionResult>,

    sm_bundle: BD,
    rom_sm: Option<Arc<RomSM>>,

    #[allow(clippy::type_complexity)]
    collectors_by_instance: RwLock<HashMap<usize, (Stats, Vec<(usize, Box<dyn BusDevice<u64>>)>)>>,
    stats: Mutex<Vec<(usize, usize, Stats)>>,

<<<<<<< HEAD
    rank: Option<i32>,
=======
    rank: i32,
>>>>>>> 74f535c1
}

impl<F: PrimeField64, BD: SMBundle<F>> ZiskExecutor<F, BD> {
    /// The number of threads to use for parallel processing when computing minimal traces.
    const NUM_THREADS: usize = 16;

    /// The size in rows of the minimal traces
    const MIN_TRACE_SIZE: u64 = 1 << 18;

    const MAX_NUM_STEPS: u64 = 1 << 32;

    /// Creates a new instance of the `ZiskExecutor`.
    ///
    /// # Arguments
    /// * `zisk_rom` - An `Arc`-wrapped ZisK ROM instance.
    pub fn new(
        rom_path: PathBuf,
        asm_path: Option<PathBuf>,
        asm_rom_path: Option<PathBuf>,
        zisk_rom: Arc<ZiskRom>,
        std: Arc<Std<F>>,
        sm_bundle: BD,
        rom_sm: Option<Arc<RomSM>>,
<<<<<<< HEAD
        rank: Option<i32>,
=======
        rank: i32,
>>>>>>> 74f535c1
    ) -> Self {
        Self {
            rom_path,
            asm_runner_path: asm_path,
            asm_rom_path,
            zisk_rom,
            min_traces: RwLock::new(MinimalTraces::None),
            main_planning: RwLock::new(Vec::new()),
            secn_planning: RwLock::new(Vec::new()),
            main_instances: RwLock::new(HashMap::new()),
            secn_instances: RwLock::new(HashMap::new()),
            collectors_by_instance: RwLock::new(HashMap::new()),
            std,
            execution_result: Mutex::new(ZiskExecutionResult::default()),
            sm_bundle,
            rom_sm,
            stats: Mutex::new(Vec::new()),
            rank,
        }
    }

    pub fn get_execution_result(&self) -> (ZiskExecutionResult, Vec<(usize, usize, Stats)>) {
        (self.execution_result.lock().unwrap().clone(), self.get_stats())
    }

    pub fn get_stats(&self) -> Vec<(usize, usize, Stats)> {
        self.stats.lock().unwrap().clone()
    }

    /// Computes minimal traces by processing the ZisK ROM with given public inputs.
    ///
    /// # Arguments
    /// * `input_data` - Input data for the ROM execution.
    /// * `num_threads` - Number of threads to use for parallel execution.
    ///
    /// # Returns
    /// A vector of `EmuTrace` instances representing minimal traces.
    fn execute_with_emulator(&self, input_data_path: Option<PathBuf>) -> MinimalTraces {
        let min_traces = self.run_emulator(Self::NUM_THREADS, input_data_path);

        // Store execute steps
        let steps = if let MinimalTraces::EmuTrace(min_traces) = &min_traces {
            min_traces.iter().map(|trace| trace.steps).sum::<u64>()
        } else {
            panic!("Expected EmuTrace, got something else");
        };

        self.execution_result.lock().unwrap().executed_steps = steps;

        min_traces
    }

    /// Computes minimal traces by processing the ZisK ROM with given public inputs.
    ///
    /// # Arguments
    /// * `input_data` - Input data for the ROM execution.
    /// * `num_threads` - Number of threads to use for parallel execution.
    ///
    /// # Returns
    /// A vector of `EmuTrace` instances representing minimal traces.
    fn execute_with_assembly(
        &self,
        input_data_path: Option<PathBuf>,
<<<<<<< HEAD
    ) -> (MinimalTraces, DeviceMetricsList, NestedDeviceMetricsList) {
        // let input_data_cloned = input_data_path.clone();
        // let handle_mo = std::thread::spawn(move || {
        //     AsmRunnerMO::run(
        //         input_data_cloned.as_ref().unwrap(),
        //         Self::MAX_NUM_STEPS,
        //         Self::MIN_TRACE_SIZE,
        //     )
        //     .expect("Error during Assembly Memory Operations execution")
        // });
=======
    ) -> (
        MinimalTraces,
        DeviceMetricsList,
        NestedDeviceMetricsList,
        Option<(Vec<Vec<MemCheckPoint>>, Vec<Vec<MemAlignCheckPoint>>)>,
    ) {
        let input_data_cloned = input_data_path.clone();
        let rank = self.rank;
        let handle_mo = std::thread::spawn(move || {
            AsmRunnerMO::run(
                input_data_cloned.as_ref().unwrap(),
                Self::MAX_NUM_STEPS,
                Self::MIN_TRACE_SIZE,
                rank,
            )
            .expect("Error during Assembly Memory Operations execution")
        });
>>>>>>> 74f535c1

        let (min_traces, main_count, secn_count) = self.run_mt_assembly(input_data_path);

        // Store execute steps
        let steps = if let MinimalTraces::AsmEmuTrace(asm_min_traces) = &min_traces {
            asm_min_traces.vec_chunks.iter().map(|trace| trace.steps).sum::<u64>()
        } else {
            panic!("Expected AsmEmuTrace, got something else");
        };

        self.execution_result.lock().unwrap().executed_steps = steps;

        // Wait for the memory operations thread to finish
<<<<<<< HEAD
        // let (mem_segments, mem_align_segments) =
        //     handle_mo.join().expect("Error during Assembly Memory Operations thread execution");

        (min_traces, main_count, secn_count)
=======
        let (mem_segments, mem_align_segments) =
            handle_mo.join().expect("Error during Assembly Memory Operations thread execution");

        (min_traces, main_count, secn_count, Some((mem_segments, mem_align_segments)))
>>>>>>> 74f535c1
    }

    fn run_mt_assembly(
        &self,
        input_data_path: Option<PathBuf>,
    ) -> (MinimalTraces, DeviceMetricsList, NestedDeviceMetricsList) {
        struct CounterTask<F, DB>
        where
            DB: DataBusTrait<PayloadType, Box<dyn BusDeviceMetrics>>,
        {
            chunk_id: ChunkId,
            emu_trace: Arc<EmuTrace>,
            data_bus: Mutex<Option<DB>>,
            zisk_rom: Arc<ZiskRom>,
            _phantom: std::marker::PhantomData<F>,
        }

        impl<F, DB> Task for CounterTask<F, DB>
        where
            F: PrimeField64,
            DB: DataBusTrait<PayloadType, Box<dyn BusDeviceMetrics>> + Send + Sync + 'static,
        {
            type Output = (ChunkId, DB);

            fn execute(&self) -> Self::Output {
                let mut data_bus = self.data_bus.lock().unwrap();
                let mut data_bus = std::mem::take(&mut *data_bus).unwrap();

                ZiskEmulator::process_emu_trace::<F, _, _>(
                    &self.zisk_rom,
                    &self.emu_trace,
                    &mut data_bus,
                );

                data_bus.on_close();

                (self.chunk_id, data_bus)
            }
        }

        let task_factory: TaskFactory<_> =
            Box::new(|chunk_id: ChunkId, emu_trace: Arc<EmuTrace>| {
                let data_bus = self.sm_bundle.build_data_bus_counters();
                CounterTask {
                    chunk_id,
                    emu_trace,
                    data_bus: Mutex::new(Some(data_bus)),
                    zisk_rom: self.zisk_rom.clone(),
                    _phantom: std::marker::PhantomData::<F>,
                }
            });

        let (asm_runner_mt, mut data_buses) = AsmRunnerMT::run_and_count(
            input_data_path.as_ref().unwrap(),
            Self::MAX_NUM_STEPS,
            Self::MIN_TRACE_SIZE,
            // asm_runner::AsmRunnerOptions::default(),
            task_factory,
<<<<<<< HEAD
            self.rank.unwrap_or(0),
=======
            self.rank,
>>>>>>> 74f535c1
        )
        .expect("Error during ASM execution");

        data_buses.sort_by_key(|(chunk_id, _)| chunk_id.0);

        let mut main_count = Vec::with_capacity(data_buses.len());
        let mut secn_count = Vec::with_capacity(data_buses.len());

        let main_idx = self.sm_bundle.main_counter_idx();
        for (chunk_id, data_bus) in data_buses {
            let databus_counters = data_bus.into_devices(false);

            let mut secondary = Vec::new();

            for (idx, counter) in databus_counters.into_iter().enumerate() {
                match main_idx {
                    None => secondary.push((chunk_id, counter)),
                    Some(i) if idx == i => {
                        main_count.push((chunk_id, counter.unwrap_or(Box::new(DummyCounter {}))))
                    }
                    Some(_) => secondary.push((chunk_id, counter)),
                }
            }

            secn_count.push(secondary);
        }

        // Group counters by chunk_id and counter type
        let mut secn_vec_counters =
            (0..secn_count[0].len()).map(|_| Vec::new()).collect::<Vec<_>>();

        secn_count.into_iter().for_each(|counter_slice| {
            counter_slice.into_iter().enumerate().for_each(|(i, (chunk_id, counter))| {
                secn_vec_counters[i].push((chunk_id, counter.unwrap_or(Box::new(DummyCounter {}))));
            });
        });

        (MinimalTraces::AsmEmuTrace(asm_runner_mt), main_count, secn_vec_counters)
    }

    fn run_emulator(&self, num_threads: usize, input_data_path: Option<PathBuf>) -> MinimalTraces {
        assert!(Self::MIN_TRACE_SIZE.is_power_of_two());

        // Call emulate with these options
        let input_data = if input_data_path.is_some() {
            // Read inputs data from the provided inputs path
            let path = PathBuf::from(input_data_path.as_ref().unwrap().display().to_string());
            fs::read(path).expect("Could not read inputs file")
        } else {
            Vec::new()
        };

        // Settings for the emulator
        let emu_options = EmuOptions {
            trace_steps: Some(Self::MIN_TRACE_SIZE),
            max_steps: Self::MAX_NUM_STEPS,
            ..EmuOptions::default()
        };

        let min_traces = ZiskEmulator::compute_minimal_traces(
            &self.zisk_rom,
            &input_data,
            &emu_options,
            num_threads,
        )
        .expect("Error during emulator execution");

        MinimalTraces::EmuTrace(min_traces)
    }

    /// Adds main state machine instances to the proof context and assigns global IDs.
    ///
    /// # Arguments
    /// * `pctx` - Proof context.
    /// * `main_planning` - Planning information for main state machines.
    fn assign_main_instances(&self, pctx: &ProofCtx<F>, main_planning: &mut [Plan]) {
        for plan in main_planning.iter_mut() {
            plan.set_global_id(pctx.add_instance(plan.airgroup_id, plan.air_id, false, 1));
        }
    }

    /// Creates main state machine instance based on a main planning.
    ///
    /// # Arguments
    /// * `global_id` - Global ID of the main instance to be created.
    ///
    /// # Returns
    /// A main instance for the provided global ID.
    fn create_main_instance(&self, global_id: usize) -> MainInstance {
        let mut main_planning_guard = self.main_planning.write().unwrap();

        let plan_idx = main_planning_guard
            .iter()
            .position(|x| x.global_id.unwrap() == global_id)
            .expect("Main instance not found");

        let plan = main_planning_guard.remove(plan_idx);

        let global_id = plan.global_id.unwrap();
        let is_last_segment = *plan
            .meta
            .as_ref()
            .and_then(|m| m.downcast_ref::<bool>())
            .unwrap_or_else(|| panic!("create_main_instance: Invalid metadata format"));

        MainInstance::new(InstanceCtx::new(global_id, plan), is_last_segment)
    }

    /// Counts metrics for secondary state machines based on minimal traces.
    ///
    /// # Arguments
    /// * `min_traces` - Minimal traces obtained from the ROM execution.
    ///
    /// # Returns
    /// A tuple containing two vectors:
    /// * A vector of main state machine metrics grouped by chunk ID.
    /// * A vector of secondary state machine metrics grouped by chunk ID. The vector is nested,
    ///   with the outer vector representing the secondary state machines and the inner vector
    ///   containing the metrics for each chunk.
    fn count(&self, min_traces: &MinimalTraces) -> (DeviceMetricsList, NestedDeviceMetricsList) {
        let min_traces = match min_traces {
            MinimalTraces::EmuTrace(min_traces) => min_traces,
            MinimalTraces::AsmEmuTrace(asm_min_traces) => &asm_min_traces.vec_chunks,
            _ => unreachable!(),
        };

        let (main_metrics_slices, secn_metrics_slices): (Vec<_>, Vec<_>) = min_traces
            .par_iter()
            .map(|minimal_trace| {
                let mut data_bus = self.sm_bundle.build_data_bus_counters();

                ZiskEmulator::process_emu_trace::<F, _, _>(
                    &self.zisk_rom,
                    minimal_trace,
                    &mut data_bus,
                );

                let (mut main_count, mut secn_count) = (Vec::new(), Vec::new());

                let databus_counters = data_bus.into_devices(true);
                let main_idx = self.sm_bundle.main_counter_idx();
                for (idx, counter) in databus_counters.into_iter().enumerate() {
                    match main_idx {
                        None => secn_count.push(counter),
                        Some(i) if idx == i => main_count.push(counter),
                        Some(_) => secn_count.push(counter),
                    }
                }
                (main_count, secn_count)
            })
            .unzip();

        // Group counters by chunk_id and counter type
        let mut secn_vec_counters =
            (0..secn_metrics_slices[0].len()).map(|_| Vec::new()).collect::<Vec<_>>();

        secn_metrics_slices.into_iter().enumerate().for_each(|(chunk_id, counter_slice)| {
            counter_slice.into_iter().enumerate().for_each(|(i, counter)| {
                secn_vec_counters[i]
                    .push((ChunkId(chunk_id), counter.unwrap_or(Box::new(DummyCounter {}))));
            });
        });

        let main_vec_counters: Vec<_> = main_metrics_slices
            .into_iter()
            .enumerate()
            .flat_map(|(chunk_id, counters)| {
                counters.into_iter().map(move |counter| {
                    (ChunkId(chunk_id), counter.unwrap_or(Box::new(DummyCounter {})))
                })
            })
            .collect();

        (main_vec_counters, secn_vec_counters)
    }

    /// Adds secondary state machine instances to the proof context and assigns global IDs.
    ///
    /// # Arguments
    /// * `pctx` - Proof context.
    /// * `secn_planning` - Planning information for secondary state machines.
    fn assign_secn_instances(&self, pctx: &ProofCtx<F>, secn_planning: &mut [Vec<Plan>]) {
        for plans_by_sm in secn_planning.iter_mut() {
            for plan in plans_by_sm.iter_mut() {
                let global_id = match plan.instance_type {
                    InstanceType::Instance => {
                        pctx.add_instance(plan.airgroup_id, plan.air_id, true, 1)
                    }
                    InstanceType::Table => pctx.add_instance_all(plan.airgroup_id, plan.air_id),
                };
                plan.set_global_id(global_id);
            }
        }
    }

    /// Creates a secondary state machine instance based on the provided global ID.
    ///
    /// # Arguments
    /// * `global_id` - Global ID of the secondary state machine instance.
    ///
    /// # Returns
    /// A secondary state machine instance for the provided global ID.
    fn create_secn_instance(&self, global_id: usize) -> Box<dyn Instance<F>> {
        let mut secn_planning_guard = self.secn_planning.write().unwrap();

        let plan_idx = secn_planning_guard.iter().enumerate().find_map(|(outer_idx, plans)| {
            plans
                .iter()
                .position(|plan| plan.global_id.unwrap() == global_id)
                .map(|inner_idx| (outer_idx, inner_idx))
        });
        if plan_idx.is_none() {
            panic!("Secondary instance not found");
        }

        let plan_idx = plan_idx.unwrap();
        let plan = secn_planning_guard[plan_idx.0].remove(plan_idx.1);

        let global_id = plan.global_id.unwrap();

        let ictx = InstanceCtx::new(global_id, plan);
        self.sm_bundle.build_instance(plan_idx.0, ictx)
    }

    /// Expands and computes witnesses for a main instance.
    ///
    /// # Arguments
    /// * `pctx` - Proof context.
    /// * `main_instance` - Main instance to compute witness for
    fn witness_main_instance(&self, pctx: &ProofCtx<F>, main_instance: &MainInstance) {
        let witness_start = std::time::Instant::now();

        let min_traces_guard = self.min_traces.read().unwrap();
        let min_traces = &*min_traces_guard;

        let min_traces = match min_traces {
            MinimalTraces::EmuTrace(min_traces) => min_traces,
            MinimalTraces::AsmEmuTrace(asm_min_traces) => &asm_min_traces.vec_chunks,
            _ => unreachable!(),
        };

        let air_instance = MainSM::compute_witness(
            &self.zisk_rom,
            min_traces,
            Self::MIN_TRACE_SIZE,
            main_instance,
            self.std.clone(),
        );

        pctx.add_air_instance(air_instance, main_instance.ictx.global_id);

        let witness_time = witness_start.elapsed().as_millis() as u64;
        let (airgroup_id, air_id) = pctx.dctx_get_instance_info(main_instance.ictx.global_id);

        self.stats.lock().unwrap().push((
            airgroup_id,
            air_id,
            Stats { collect_time: 0, witness_time, num_chunks: 1 },
        ));
    }

    /// computes witness for a secondary state machines instance.
    ///
    /// # Arguments
    /// * `pctx` - Proof context.
    /// * `sctx` - Setup context.
    /// * `global_id` - Global ID of the secondary state machine instance.
    /// * `secn_instance` - Secondary state machine instance to compute witness for
    fn witness_secn_instance(
        &self,
        pctx: &ProofCtx<F>,
        sctx: &SetupCtx<F>,
        global_id: usize,
        secn_instance: &dyn Instance<F>,
    ) {
        let (mut stats, collectors_by_instance) = self
            .collectors_by_instance
            .write()
            .unwrap()
            .remove(&global_id)
            .expect("Missing collectors for given global_id");

        let witness_start = std::time::Instant::now();
        if let Some(air_instance) =
            secn_instance.compute_witness(pctx, sctx, collectors_by_instance)
        {
            pctx.add_air_instance(air_instance, global_id);
        }
        let witness_time = witness_start.elapsed().as_millis() as u64;
        let (airgroup_id, air_id) = pctx.dctx_get_instance_info(global_id);

        stats.witness_time = witness_time;
        self.stats.lock().unwrap().push((airgroup_id, air_id, stats));
    }

    /// Expands for a secondary state machines instance.
    ///
    /// # Arguments
    /// * `pctx` - Proof context.
    /// * `sctx` - Setup context.
    /// * `global_id` - Global ID of the secondary state machine instance.
    /// * `secn_instance` - Secondary state machine instance to compute witness for
    fn witness_collect_instance(&self, global_id: usize, secn_instance: &dyn Instance<F>) {
        let collect_start = std::time::Instant::now();
        assert_eq!(secn_instance.instance_type(), InstanceType::Instance, "Instance is a table");

        let min_traces = self.min_traces.read().unwrap();

        let min_traces = match &*min_traces {
            MinimalTraces::EmuTrace(min_traces) => min_traces,
            MinimalTraces::AsmEmuTrace(asm_min_traces) => &asm_min_traces.vec_chunks,
            _ => unreachable!(),
        };

        // Group the instances by the chunk they need to process
        let chunks_to_execute = self.chunks_to_execute(min_traces, secn_instance);
        let num_chunks = chunks_to_execute.iter().filter(|&&x| x).count();

        // Create data buses for each chunk
        let mut data_buses =
            self.sm_bundle.build_data_bus_collectors(secn_instance, chunks_to_execute);

        // Execute collect process for each chunk
        data_buses.par_iter_mut().enumerate().for_each(|(chunk_id, data_bus)| {
            if let Some(data_bus) = data_bus {
                ZiskEmulator::process_emu_traces::<F, _, _>(
                    &self.zisk_rom,
                    min_traces,
                    chunk_id,
                    data_bus,
                );
            }
        });

        // Close the data buses and get for each instance its collectors
        let collectors_by_instance = self.close_data_bus_collectors(data_buses);

        let collect_time = collect_start.elapsed().as_millis() as u64;
        let stats = Stats { collect_time, witness_time: 0, num_chunks };

        self.collectors_by_instance
            .write()
            .unwrap()
            .insert(global_id, (stats, collectors_by_instance));
    }

    /// Computes and generates witness for secondary state machine instance of type `Table`.
    ///
    /// # Arguments
    /// * `pctx` - Proof context.
    /// * `sctx` - Setup context.
    /// * `global_id` - Global ID of the secondary state machine instance.
    /// * `table_instance` - Secondary state machine table instance to compute witness for
    fn witness_table(
        &self,
        pctx: &ProofCtx<F>,
        sctx: &SetupCtx<F>,
        global_id: usize,
        table_instance: &dyn Instance<F>,
    ) {
        let witness_start = std::time::Instant::now();
        assert_eq!(table_instance.instance_type(), InstanceType::Table, "Instance is not a table");

        if let Some(air_instance) = table_instance.compute_witness(pctx, sctx, vec![]) {
            if pctx.dctx_is_my_instance(global_id) {
                pctx.add_air_instance(air_instance, global_id);
            }
        }

        let witness_time = witness_start.elapsed().as_millis() as u64;
        let (airgroup_id, air_id) = pctx.dctx_get_instance_info(global_id);

        self.stats.lock().unwrap().push((
            airgroup_id,
            air_id,
            Stats { collect_time: 0, witness_time, num_chunks: 0 },
        ));
    }

    /// Computes all the chunks to be executed to generate the witness given an instance.
    ///
    /// # Arguments
    /// * `min_traces` - Minimal traces
    /// * `secn_instance` - Secondary state machine instance to group.
    ///
    /// # Returns
    /// A vector of booleans indicating which chunks to execute.
    fn chunks_to_execute(
        &self,
        min_traces: &[EmuTrace],
        secn_instance: &dyn Instance<F>,
    ) -> Vec<bool> {
        let mut chunks_to_execute = vec![false; min_traces.len()];

        match secn_instance.check_point() {
            CheckPoint::None => {}
            CheckPoint::Single(chunk_id) => {
                chunks_to_execute[chunk_id.as_usize()] = true;
            }
            CheckPoint::Multiple(chunk_ids) => {
                chunk_ids.iter().for_each(|&chunk_id| {
                    chunks_to_execute[chunk_id.as_usize()] = true;
                });
            }
        };
        chunks_to_execute
    }

    /// Closes a data bus used for managing collectors and returns the first instance.
    ///
    /// # Arguments
    /// * `secn_instances` - A vector of secondary state machine instances.
    /// * `data_buses` - A vector of data buses with attached collectors.
    ///
    /// # Returns
    /// A vector of tuples containing the global ID, secondary state machine instance, and a vector
    /// of collectors for each instance.
    fn close_data_bus_collectors(
        &self,
        mut data_buses: DataBusCollectorCollection,
    ) -> Vec<(usize, Box<dyn BusDevice<u64>>)> {
        let mut collectors_by_instance = Vec::new();
        for (chunk_id, data_bus) in data_buses.iter_mut().enumerate() {
            if let Some(data_bus) = data_bus.take() {
                let mut detached = data_bus.into_devices(false);

                // As a convention the first element is the main collector the others are input generators
                let first_collector = detached.swap_remove(0);
                collectors_by_instance.push((chunk_id, first_collector.unwrap()));
            }
        }

        collectors_by_instance
    }
}

impl<F: PrimeField64, BD: SMBundle<F>> WitnessComponent<F> for ZiskExecutor<F, BD> {
    /// Executes the ZisK ROM program and calculate the plans for main and secondary state machines.
    ///
    /// # Arguments
    /// * `pctx` - Proof context.
    ///
    /// # Returns
    /// A vector of global IDs for the instances to compute witness for.
    fn execute(&self, pctx: Arc<ProofCtx<F>>, input_data_path: Option<PathBuf>) -> Vec<usize> {
        // Set ASM ROM worker
        if self.rom_sm.is_some() {
            self.rom_sm.as_ref().unwrap().set_asm_rom_worker(input_data_path.clone());
        }
        // Process the ROM to collect the Minimal Traces
        timer_start_info!(COMPUTE_MINIMAL_TRACE);

        assert_eq!(self.asm_runner_path.is_some(), self.asm_rom_path.is_some());

<<<<<<< HEAD
        let (min_traces, main_count, secn_count) = if self.asm_runner_path.is_some() {
=======
        let (min_traces, main_count, secn_count, mem_cpp) = if self.asm_runner_path.is_some() {
>>>>>>> 74f535c1
            // If we are executing in assembly mode
            self.execute_with_assembly(input_data_path)
        } else {
            // Otherwise, use the emulator
            let min_traces = self.execute_with_emulator(input_data_path);

            timer_start_info!(COUNT);
            let (main_count, secn_count) = self.count(&min_traces);
            timer_stop_and_log_info!(COUNT);

<<<<<<< HEAD
            (min_traces, main_count, secn_count)
=======
            (min_traces, main_count, secn_count, None)
>>>>>>> 74f535c1
        };
        timer_stop_and_log_info!(COMPUTE_MINIMAL_TRACE);

        // Plan the main and secondary instances using the counted metrics
        timer_start_info!(PLAN);
        let (mut main_planning, public_values) =
            MainPlanner::plan::<F>(&min_traces, main_count, Self::MIN_TRACE_SIZE);

        let mut secn_planning = self.sm_bundle.plan_sec(secn_count);

        // If we have memory segments, add them to the planning
        if let Some((mem_segments, mem_align_segments)) = mem_cpp {
            // TODO!!!!!
        }

        timer_stop_and_log_info!(PLAN);

        // Configure the instances
        self.sm_bundle.configure_instances(&pctx, &secn_planning);

        // Assign the instances
        self.assign_main_instances(&pctx, &mut main_planning);
        self.assign_secn_instances(&pctx, &mut secn_planning);

        // Get the global IDs of the instances to compute witness for
        let main_global_ids =
            main_planning.iter().map(|plan| plan.global_id.unwrap()).collect::<Vec<_>>();
        let secn_global_ids = secn_planning
            .iter()
            .map(|plans| plans.iter().map(|plan| plan.global_id.unwrap()).collect::<Vec<_>>())
            .collect::<Vec<_>>();
        let secn_global_ids_vec = secn_global_ids.iter().flatten().copied().collect::<Vec<_>>();

        // Add public values to the proof context
        let mut publics = ZiskPublicValues::from_vec_guard(pctx.get_publics());
        for (index, value) in public_values.iter() {
            publics.inputs[*index as usize] = F::from_u32(*value);
        }
        drop(publics);

        // Update internal state with the computed minimal traces and planning.
        *self.min_traces.write().unwrap() = min_traces;
        *self.main_planning.write().unwrap() = main_planning;
        *self.secn_planning.write().unwrap() = secn_planning;

        let mut main_instances = self.main_instances.write().unwrap();

        for global_id in &main_global_ids {
            main_instances
                .entry(*global_id)
                .or_insert_with(|| self.create_main_instance(*global_id));
        }

        let mut secn_instances = self.secn_instances.write().unwrap();
        for global_id in &secn_global_ids_vec {
            secn_instances
                .entry(*global_id)
                .or_insert_with(|| self.create_secn_instance(*global_id));
            secn_instances[global_id].reset();
            if secn_instances[global_id].instance_type() == InstanceType::Instance {
                let checkpoint = secn_instances[global_id].check_point();
                let chunks = match checkpoint {
                    CheckPoint::None => vec![],
                    CheckPoint::Single(chunk_id) => vec![chunk_id.as_usize()],
                    CheckPoint::Multiple(chunk_ids) => {
                        chunk_ids.into_iter().map(|id| id.as_usize()).collect()
                    }
                };
                pctx.dctx_set_chunks(*global_id, chunks);
            }
        }

        [main_global_ids, secn_global_ids_vec].concat()
    }

    /// Computes the witness for the main and secondary state machines.
    ///
    /// # Arguments
    /// * `stage` - The current stage id
    /// * `pctx` - Proof context.
    /// * `sctx` - Setup context.
    /// * `global_ids` - Global IDs of the instances to compute witness for.
    fn calculate_witness(
        &self,
        stage: u32,
        pctx: Arc<ProofCtx<F>>,
        sctx: Arc<SetupCtx<F>>,
        global_ids: &[usize],
        n_cores: usize,
    ) {
        if stage != 1 {
            return;
        }

        let pool = create_pool(n_cores);
        pool.install(|| {
            for &global_id in global_ids {
                let (_airgroup_id, air_id) = pctx.dctx_get_instance_info(global_id);

                if MAIN_AIR_IDS.contains(&air_id) {
                    let main_instance = &self.main_instances.read().unwrap()[&global_id];

                    self.witness_main_instance(&pctx, main_instance);
                } else {
                    let secn_instance = &self.secn_instances.read().unwrap()[&global_id];

                    match secn_instance.instance_type() {
                        InstanceType::Instance => self.witness_secn_instance(
                            &pctx,
                            &sctx,
                            global_id,
                            secn_instance.as_ref(),
                        ),
                        InstanceType::Table => {
                            self.witness_table(&pctx, &sctx, global_id, secn_instance.as_ref())
                        }
                    }
                }
            }
        });
    }

    fn pre_calculate_witness(
        &self,
        stage: u32,
        pctx: Arc<ProofCtx<F>>,
        _sctx: Arc<SetupCtx<F>>,
        global_ids: &[usize],
        n_cores: usize,
    ) {
        if stage != 1 {
            return;
        }

        let pool = create_pool(n_cores);
        pool.install(|| {
            for &global_id in global_ids {
                let (_airgroup_id, air_id) = pctx.dctx_get_instance_info(global_id);

                if !MAIN_AIR_IDS.contains(&air_id) {
                    let secn_instance = &self.secn_instances.read().unwrap()[&global_id];

                    if secn_instance.instance_type() == InstanceType::Instance {
                        self.witness_collect_instance(global_id, secn_instance.as_ref());
                    }
                }
            }
        });
    }

    /// Debugs the main and secondary state machines.
    ///
    /// # Arguments
    /// * `pctx` - Proof context.
    /// * `sctx` - Setup context.
    /// * `global_ids` - Global IDs of the instances to debug.
    fn debug(&self, pctx: Arc<ProofCtx<F>>, sctx: Arc<SetupCtx<F>>, global_ids: &[usize]) {
        for &global_id in global_ids {
            let (_airgroup_id, air_id) = pctx.dctx_get_instance_info(global_id);

            if MAIN_AIR_IDS.contains(&air_id) {
                MainSM::debug(&pctx, &sctx);
            } else {
                let secn_instances = self.secn_instances.read().unwrap();
                let secn_instance = secn_instances.get(&global_id).expect("Instance not found");

                secn_instance.debug(&pctx, &sctx);
            }
        }
    }

    fn gen_custom_commits_fixed(
        &self,
        pctx: Arc<ProofCtx<F>>,
        sctx: Arc<SetupCtx<F>>,
        check: bool,
    ) -> Result<(), Box<dyn std::error::Error>> {
        let file_name = pctx.get_custom_commits_fixed_buffer("rom")?;

        let setup = sctx.get_setup(RomRomTrace::<usize>::AIRGROUP_ID, RomRomTrace::<usize>::AIR_ID);
        let blowup_factor =
            1 << (setup.stark_info.stark_struct.n_bits_ext - setup.stark_info.stark_struct.n_bits);

        gen_elf_hash(&self.rom_path, file_name.as_path(), blowup_factor, check)?;
        Ok(())
    }
}<|MERGE_RESOLUTION|>--- conflicted
+++ resolved
@@ -19,14 +19,9 @@
 //! By structuring these phases, the `ZiskExecutor` ensures high-performance execution while
 //! maintaining clarity and modularity in the computation process.
 
-<<<<<<< HEAD
-use asm_runner::{/*AsmRunnerMO,*/ AsmRunnerMT, MinimalTraces, Task, TaskFactory};
-use fields::PrimeField64;
-=======
 use asm_runner::{AsmRunnerMO, AsmRunnerMT, MinimalTraces, Task, TaskFactory};
 use fields::PrimeField64;
 use mem_planner_cpp::{MemAlignCheckPoint, MemCheckPoint};
->>>>>>> 74f535c1
 use pil_std_lib::Std;
 use proofman_common::{create_pool, ProofCtx, SetupCtx};
 use proofman_util::{timer_start_info, timer_stop_and_log_info};
@@ -109,11 +104,7 @@
     collectors_by_instance: RwLock<HashMap<usize, (Stats, Vec<(usize, Box<dyn BusDevice<u64>>)>)>>,
     stats: Mutex<Vec<(usize, usize, Stats)>>,
 
-<<<<<<< HEAD
-    rank: Option<i32>,
-=======
     rank: i32,
->>>>>>> 74f535c1
 }
 
 impl<F: PrimeField64, BD: SMBundle<F>> ZiskExecutor<F, BD> {
@@ -137,11 +128,7 @@
         std: Arc<Std<F>>,
         sm_bundle: BD,
         rom_sm: Option<Arc<RomSM>>,
-<<<<<<< HEAD
-        rank: Option<i32>,
-=======
         rank: i32,
->>>>>>> 74f535c1
     ) -> Self {
         Self {
             rom_path,
@@ -205,18 +192,6 @@
     fn execute_with_assembly(
         &self,
         input_data_path: Option<PathBuf>,
-<<<<<<< HEAD
-    ) -> (MinimalTraces, DeviceMetricsList, NestedDeviceMetricsList) {
-        // let input_data_cloned = input_data_path.clone();
-        // let handle_mo = std::thread::spawn(move || {
-        //     AsmRunnerMO::run(
-        //         input_data_cloned.as_ref().unwrap(),
-        //         Self::MAX_NUM_STEPS,
-        //         Self::MIN_TRACE_SIZE,
-        //     )
-        //     .expect("Error during Assembly Memory Operations execution")
-        // });
-=======
     ) -> (
         MinimalTraces,
         DeviceMetricsList,
@@ -234,7 +209,6 @@
             )
             .expect("Error during Assembly Memory Operations execution")
         });
->>>>>>> 74f535c1
 
         let (min_traces, main_count, secn_count) = self.run_mt_assembly(input_data_path);
 
@@ -248,17 +222,10 @@
         self.execution_result.lock().unwrap().executed_steps = steps;
 
         // Wait for the memory operations thread to finish
-<<<<<<< HEAD
-        // let (mem_segments, mem_align_segments) =
-        //     handle_mo.join().expect("Error during Assembly Memory Operations thread execution");
-
-        (min_traces, main_count, secn_count)
-=======
         let (mem_segments, mem_align_segments) =
             handle_mo.join().expect("Error during Assembly Memory Operations thread execution");
 
         (min_traces, main_count, secn_count, Some((mem_segments, mem_align_segments)))
->>>>>>> 74f535c1
     }
 
     fn run_mt_assembly(
@@ -317,11 +284,7 @@
             Self::MIN_TRACE_SIZE,
             // asm_runner::AsmRunnerOptions::default(),
             task_factory,
-<<<<<<< HEAD
-            self.rank.unwrap_or(0),
-=======
             self.rank,
->>>>>>> 74f535c1
         )
         .expect("Error during ASM execution");
 
@@ -776,11 +739,7 @@
 
         assert_eq!(self.asm_runner_path.is_some(), self.asm_rom_path.is_some());
 
-<<<<<<< HEAD
-        let (min_traces, main_count, secn_count) = if self.asm_runner_path.is_some() {
-=======
         let (min_traces, main_count, secn_count, mem_cpp) = if self.asm_runner_path.is_some() {
->>>>>>> 74f535c1
             // If we are executing in assembly mode
             self.execute_with_assembly(input_data_path)
         } else {
@@ -791,11 +750,7 @@
             let (main_count, secn_count) = self.count(&min_traces);
             timer_stop_and_log_info!(COUNT);
 
-<<<<<<< HEAD
-            (min_traces, main_count, secn_count)
-=======
             (min_traces, main_count, secn_count, None)
->>>>>>> 74f535c1
         };
         timer_stop_and_log_info!(COMPUTE_MINIMAL_TRACE);
 
