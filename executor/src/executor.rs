--- conflicted
+++ resolved
@@ -23,10 +23,7 @@
 use p3_field::PrimeField;
 use proofman_common::{ProofCtx, SetupCtx};
 use proofman_util::{timer_start_info, timer_stop_and_log_info};
-<<<<<<< HEAD
-=======
 use rom_merkle::gen_elf_hash;
->>>>>>> c4625cf8
 use witness::WitnessComponent;
 
 use rayon::prelude::*;
@@ -37,11 +34,7 @@
     Instance, InstanceCtx, InstanceType, Plan,
 };
 use sm_main::{MainInstance, MainPlanner, MainSM};
-<<<<<<< HEAD
-use zisk_pil::ZiskPublicValues;
-=======
 use zisk_pil::{RomRomTrace, ZiskPublicValues};
->>>>>>> c4625cf8
 
 use std::{
     collections::HashMap,
@@ -59,13 +52,9 @@
     pub zisk_rom: Arc<ZiskRom>,
 
     /// Path to the input data file.
-<<<<<<< HEAD
-    pub input_data_path: PathBuf,
-=======
     pub input_data_path: Option<PathBuf>,
 
     pub rom_path: Option<PathBuf>,
->>>>>>> c4625cf8
 
     /// Registered secondary state machines.
     secondary_sm: Vec<Arc<dyn ComponentBuilder<F>>>,
@@ -82,22 +71,14 @@
 
     /// The size in rows of the minimal traces
     const MIN_TRACE_SIZE: u64 = 1 << 18;
-<<<<<<< HEAD
-=======
 
     const MAX_NUM_STEPS: u64 = 1 << 32;
->>>>>>> c4625cf8
 
     /// Creates a new instance of the `ZiskExecutor`.
     ///
     /// # Arguments
     /// * `input_data_path` - Path to the input data file.
     /// * `zisk_rom` - An `Arc`-wrapped ZisK ROM instance.
-<<<<<<< HEAD
-    pub fn new(input_data_path: PathBuf, zisk_rom: Arc<ZiskRom>) -> Self {
-        Self {
-            input_data_path,
-=======
     pub fn new(
         input_data_path: Option<PathBuf>,
         rom_path: Option<PathBuf>,
@@ -106,7 +87,6 @@
         Self {
             input_data_path,
             rom_path,
->>>>>>> c4625cf8
             zisk_rom,
             secondary_sm: Vec::new(),
             min_traces: RwLock::new(Vec::new()),
@@ -174,21 +154,6 @@
     ///
     /// # Returns
     /// A vector of `MainInstance` objects.
-<<<<<<< HEAD
-    fn assign_main_instances(&self, pctx: &ProofCtx<F>, main_planning: &mut [Plan]) {
-        main_planning.iter_mut().for_each(|plan| {
-            let (_, global_idx) = pctx.dctx_add_instance(
-                plan.airgroup_id,
-                plan.air_id,
-                pctx.get_weight(plan.airgroup_id, plan.air_id),
-            );
-
-            plan.set_global_id(global_idx);
-        });
-    }
-
-=======
->>>>>>> c4625cf8
     fn create_main_instances(&self, pctx: &ProofCtx<F>) -> Vec<MainInstance> {
         let mut main_planning_guard = self.main_planning.write().unwrap();
         let main_planning = std::mem::take(&mut *main_planning_guard);
@@ -298,11 +263,6 @@
             .for_each(|(i, sm)| sm.configure_instances(pctx, &plannings[i]));
     }
 
-<<<<<<< HEAD
-    #[allow(clippy::type_complexity)]
-    fn assign_secn_instances(&self, pctx: &ProofCtx<F>, plans: &mut [Vec<Plan>]) {
-        plans.iter_mut().for_each(|plans_by_sm| {
-=======
     /// Adds secondary state machine instances to the proof context and assigns global IDs.
     ///
     /// # Arguments
@@ -311,7 +271,6 @@
     #[allow(clippy::type_complexity)]
     fn assign_secn_instances(&self, pctx: &ProofCtx<F>, secn_planning: &mut [Vec<Plan>]) {
         secn_planning.iter_mut().for_each(|plans_by_sm| {
->>>>>>> c4625cf8
             plans_by_sm.iter_mut().for_each(move |plan| {
                 let global_id = pctx.dctx_add_instance_no_assign(
                     plan.airgroup_id,
@@ -325,11 +284,7 @@
         pctx.dctx_assign_instances();
     }
 
-<<<<<<< HEAD
-    /// Creates secondary state machine instances based on their plans.
-=======
     /// Creates secondary state machine instances based on the plans.
->>>>>>> c4625cf8
     ///
     /// # Arguments
     /// * `pctx` - Proof context.
@@ -396,13 +351,8 @@
     /// Expands and computes witnesses for secondary state machines.
     ///
     /// # Arguments
-<<<<<<< HEAD
-    /// * `pctx` - Proof context for managing air instances.
-    /// * `min_traces` - Minimal traces obtained from the ROM execution.
-=======
     /// * `pctx` - Proof context.
     /// * `sctx` - Setup context.
->>>>>>> c4625cf8
     /// * `secn_instances` - Secondary state machine instances to compute witnesses for
     fn witness_secn_instances(
         &self,
@@ -444,12 +394,8 @@
     /// Computes and generates witnesses for secondary state machine instances of type `Table`.
     ///
     /// # Arguments
-<<<<<<< HEAD
-    /// * `pctx` - Proof context for managing air instances.
-=======
     /// * `pctx` - Proof context.
     /// * `sctx` - Setup context.
->>>>>>> c4625cf8
     /// * `table_instances` - Secondary state machine table instances to compute witnesses for
     fn witness_tables(
         &self,
@@ -482,17 +428,11 @@
     }
 
     /// Groups secondary state machine instances by the chunk they need to process.
-<<<<<<< HEAD
-    ///  # Arguments
+    ///
+    /// # Arguments
     /// * `min_traces` - Minimal traces
     /// * `secn_instances` - Secondary state machine instances to group.
-=======
-    ///
-    /// # Arguments
-    /// * `min_traces` - Minimal traces
-    /// * `secn_instances` - Secondary state machine instances to group.
-    ///
->>>>>>> c4625cf8
+    ///
     /// # Returns
     /// A vector of vectors containing the indices of secondary state machine instances to execute
     /// for each chunk.
@@ -570,17 +510,12 @@
     /// * `secn_instances` - A vector of secondary state machine instances
     ///  * `chunks_to_execute` - A vector of chunk IDs to execute
     ///
-<<<<<<< HEAD
-    ///   # Returns
-    ///  A vector of `DataBus` instances, each configured with collectors for the secondary state
-=======
     /// # Arguments
     /// * `secn_instances` - A vector of secondary state machine instances
     /// * `chunks_to_execute` - A vector of chunk IDs to execute
     ///
     /// # Returns
     /// A vector of `DataBus` instances, each configured with collectors for the secondary state
->>>>>>> c4625cf8
     fn get_data_bus_collectors(
         &self,
         secn_instances: &[(usize, Box<dyn Instance<F>>)],
@@ -664,11 +599,7 @@
         // Call emulate with these options
         let input_data = {
             // Read inputs data from the provided inputs path
-<<<<<<< HEAD
-            let path = PathBuf::from(self.input_data_path.display().to_string());
-=======
-            let path = PathBuf::from(self.input_data_path.clone().unwrap().display().to_string());
->>>>>>> c4625cf8
+            let path = PathBuf::from(self.input_data_path.as_ref().unwrap().display().to_string());
             fs::read(path).expect("Could not read inputs file")
         };
 
@@ -696,36 +627,6 @@
 
         // PHASE 4. PLANNING. Plan the instances
         self.configure_instances(&pctx, &secn_planning);
-<<<<<<< HEAD
-
-        timer_stop_and_log_info!(COUNT_AND_PLAN);
-
-        // PHASE 5. INSTANCES. Assign the instances
-        self.assign_main_instances(&pctx, &mut main_planning);
-        self.assign_secn_instances(&pctx, &mut secn_planning);
-
-        *self.min_traces.write().unwrap() = min_traces;
-        *self.main_planning.write().unwrap() = main_planning;
-        *self.secn_planning.write().unwrap() = secn_planning;
-    }
-
-    fn calculate_witness(&self, stage: u32, pctx: Arc<ProofCtx<F>>, sctx: Arc<SetupCtx<F>>) {
-        if stage == 1 {
-            // PHASE 6. WITNESS. Compute the witnesses
-            let main_instances = self.create_main_instances(&pctx);
-            let (table_instances, secn_instances) = self.create_secn_instances(&pctx);
-
-            self.witness_main_instances(&pctx, main_instances);
-            self.witness_secn_instances(&pctx, &sctx, secn_instances);
-            self.witness_tables(&pctx, &sctx, table_instances);
-        }
-    }
-
-    fn debug(&self, pctx: Arc<ProofCtx<F>>, sctx: Arc<SetupCtx<F>>) {
-        let (table_instances, secn_instances) = self.create_secn_instances(&pctx);
-
-        MainSM::debug(pctx.clone(), sctx.clone());
-=======
 
         timer_stop_and_log_info!(COUNT_AND_PLAN);
 
@@ -765,7 +666,6 @@
         let (table_instances, secn_instances) = self.create_secn_instances(&pctx);
 
         MainSM::debug(&pctx, &sctx);
->>>>>>> c4625cf8
 
         let mut debug_airs: HashMap<(usize, usize), bool> = HashMap::new();
 
@@ -789,8 +689,6 @@
                 secn_instance.debug(&pctx, &sctx);
             }
         });
-<<<<<<< HEAD
-=======
     }
 
     fn gen_custom_commits_fixed(
@@ -807,6 +705,5 @@
 
         gen_elf_hash(&self.rom_path.clone().unwrap(), file_name, blowup_factor, check)?;
         Ok(())
->>>>>>> c4625cf8
     }
 }