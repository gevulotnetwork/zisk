//! The `ZiskExecutor` module serves as the core orchestrator for executing the ZisK ROM program
//! and generating witness computations. It manages the execution of the state machines, from initial
//! planning to witness computation, ensuring efficient parallel processing and resource
//! utilization.
//!
//! This module handles both main and secondary state machines, integrating complex tasks such as
//! planning, configuration, and witness generation into a streamlined process.
//!
//! ## Executor Workflow
//! The execution is divided into distinct, sequential phases:
//!
//! 1. **Minimal Traces**: Rapidly process the ROM to collect minimal traces with minimal overhead.
//! 2. **Counting**: Creates the metrics required for the secondary state machine instances.
//! 3. **Planning**: Strategically plan the execution of instances to optimize resource usage.
//! 4. **Instance Creation**: Creates the AIR instances for the main and secondary state machines.
//! 5. **Witness Computation**: Compute the witnesses for all AIR instances, leveraging parallelism
//!    for efficiency.
//!
//! By structuring these phases, the `ZiskExecutor` ensures high-performance execution while
//! maintaining clarity and modularity in the computation process.

use asm_runner::{
    write_input, AsmMTHeader, AsmRunnerMO, AsmRunnerMT, AsmRunnerRH, AsmServices, AsmSharedMemory,
    MinimalTraces, PreloadedMO, PreloadedMT, PreloadedRH, Task, TaskFactory,
};
use fields::PrimeField64;
use pil_std_lib::Std;
use proofman_common::{create_pool, BufferPool, ProofCtx, SetupCtx};
use proofman_util::{timer_start_info, timer_stop_and_log_info};
use rayon::prelude::*;
use rom_setup::gen_elf_hash;
use sm_rom::{RomInstance, RomSM};
use std::sync::atomic::{AtomicUsize, Ordering};
use witness::WitnessComponent;

use crate::DummyCounter;
use data_bus::DataBusTrait;
use sm_main::{MainInstance, MainPlanner, MainSM};
use zisk_common::{
    BusDevice, BusDeviceMetrics, CheckPoint, ExecutorStats, Instance, InstanceCtx, InstanceType,
    Plan,
};
use zisk_common::{ChunkId, PayloadType};
use zisk_pil::{
    RomRomTrace, ZiskPublicValues, INPUT_DATA_AIR_IDS, MAIN_AIR_IDS, MEM_AIR_IDS, ROM_AIR_IDS,
    ROM_DATA_AIR_IDS, ZISK_AIRGROUP_ID,
};

use std::thread::JoinHandle;
use std::time::Instant;
use std::{
    collections::HashMap,
    fmt::Debug,
    fs,
    path::PathBuf,
    sync::{Arc, Mutex, RwLock},
};
#[cfg(feature = "stats")]
use zisk_common::ExecutorStatsEvent;

use crossbeam::atomic::AtomicCell;

use zisk_common::EmuTrace;
use zisk_core::ZiskRom;
use ziskemu::{EmuOptions, ZiskEmulator};

use crate::StaticSMBundle;

type DeviceMetricsByChunk = (ChunkId, Box<dyn BusDeviceMetrics>); // (chunk_id, metrics)
type DeviceMetricsList = Vec<DeviceMetricsByChunk>;
pub type NestedDeviceMetricsList = HashMap<usize, DeviceMetricsList>;

#[derive(Debug, Default, Clone)]
pub struct ZiskExecutionResult {
    pub executed_steps: u64,
}

#[allow(dead_code)]
enum MinimalTraceExecutionMode {
    Emulator,
    AsmWithCounter,
}

#[derive(Debug, Clone)]
pub struct Stats {
    pub airgroup_id: usize,
    pub air_id: usize,
    /// Collect start time
    pub collect_start_time: Instant,
    /// Collect duration in microseconds
    pub collect_duration: u64,
    /// Witness start time
    pub witness_start_time: Instant,
    /// Witness duration in microseconds
    pub witness_duration: u64,
    /// Number of chunks
    pub num_chunks: usize,
}

/// The `ZiskExecutor` struct orchestrates the execution of the ZisK ROM program, managing state
/// machines, planning, and witness computation.
pub struct ZiskExecutor<F: PrimeField64> {
    /// ZisK ROM, a binary file containing the ZisK program to be executed.
    pub zisk_rom: Arc<ZiskRom>,

    /// Path to the ZisK ROM file.
    pub rom_path: PathBuf,

    /// Path to the assembly minimal trace binary file, if applicable.
    pub asm_runner_path: Option<PathBuf>,

    /// Path to the assembly ROM binary file, if applicable.
    pub asm_rom_path: Option<PathBuf>,

    /// Planning information for main state machines.
    pub min_traces: Arc<RwLock<MinimalTraces>>,

    /// Planning information for secondary state machines.
    pub secn_planning: RwLock<Vec<Plan>>,

    /// Main state machine instances, indexed by their global ID.
    pub main_instances: RwLock<HashMap<usize, MainInstance<F>>>,

    /// Secondary state machine instances, indexed by their global ID.
    pub secn_instances: RwLock<HashMap<usize, Box<dyn Instance<F>>>>,

    /// Standard library instance, providing common functionalities.
    std: Arc<Std<F>>,

    /// Execution result, including the number of executed steps.
    execution_result: Mutex<ZiskExecutionResult>,

    /// State machine bundle, containing the state machines and their configurations.
    sm_bundle: StaticSMBundle<F>,

    /// Optional ROM state machine, used for assembly ROM execution.
    rom_sm: Option<Arc<RomSM>>,

    /// Collectors by instance, storing statistics and collectors for each instance.
    #[allow(clippy::type_complexity)]
    collectors_by_instance:
        Arc<RwLock<HashMap<usize, Vec<Option<(usize, Box<dyn BusDevice<u64>>)>>>>>,

    /// Statistics collected during the execution, including time taken for collection and witness computation.
    stats: Arc<Mutex<ExecutorStats>>,

    witness_stats: Arc<Mutex<HashMap<usize, Stats>>>,

    chunk_size: u64,

    /// World rank for distributed execution. Default to 0 for single-node execution.
    world_rank: i32,

    /// Local rank for distributed execution. Default to 0 for single-node execution.
    local_rank: i32,

    /// Optional baseline port to communicate with assembly microservices.
    base_port: Option<u16>,

    /// Map unlocked flag
    /// This is used to unlock the memory map for the ROM file.
    unlock_mapped_memory: bool,

    asm_shmem_mt: Arc<Mutex<Option<PreloadedMT>>>,
    asm_shmem_mo: Arc<Mutex<Option<PreloadedMO>>>,
    asm_shmem_rh: Arc<Mutex<Option<PreloadedRH>>>,
}

impl<F: PrimeField64> ZiskExecutor<F> {
    /// The number of threads to use for parallel processing when computing minimal traces.
    const NUM_THREADS: usize = 16;

    /// The maximum number of steps to execute in the emulator or assembly runner.
    const MAX_NUM_STEPS: u64 = 1 << 32;

    /// Creates a new instance of the `ZiskExecutor`.
    ///
    /// # Arguments
    /// * `zisk_rom` - An `Arc`-wrapped ZisK ROM instance.
    #[allow(clippy::too_many_arguments)]
    pub fn new(
        rom_path: PathBuf,
        asm_path: Option<PathBuf>,
        asm_rom_path: Option<PathBuf>,
        zisk_rom: Arc<ZiskRom>,
        std: Arc<Std<F>>,
        sm_bundle: StaticSMBundle<F>,
        rom_sm: Option<Arc<RomSM>>,
        chunk_size: u64,
        world_rank: i32,
        local_rank: i32,
        base_port: Option<u16>,
        unlock_mapped_memory: bool,
    ) -> Self {
        #[cfg(not(all(target_os = "linux", target_arch = "x86_64")))]
        let (asm_shmem_mt, asm_shmem_mo) = (None, None);

        #[cfg(all(target_os = "linux", target_arch = "x86_64"))]
        let (asm_shmem_mt, asm_shmem_mo) = if asm_path.is_some() {
            let mt = PreloadedMT::new(local_rank, base_port, unlock_mapped_memory)
                .expect("Failed to create PreloadedMT");
            let mo = PreloadedMO::new(local_rank, base_port, unlock_mapped_memory)
                .expect("Failed to create PreloadedMO");
            (Some(mt), Some(mo))
        } else {
            (None, None)
        };

        Self {
            rom_path,
            asm_runner_path: asm_path,
            asm_rom_path,
            zisk_rom,
            min_traces: Arc::new(RwLock::new(MinimalTraces::None)),
            secn_planning: RwLock::new(Vec::new()),
            main_instances: RwLock::new(HashMap::new()),
            secn_instances: RwLock::new(HashMap::new()),
            collectors_by_instance: Arc::new(RwLock::new(HashMap::new())),
            std,
            execution_result: Mutex::new(ZiskExecutionResult::default()),
            sm_bundle,
            rom_sm,
            stats: Arc::new(Mutex::new(ExecutorStats::new())),
            witness_stats: Arc::new(Mutex::new(HashMap::new())),
            chunk_size,
            world_rank,
            local_rank,
            base_port,
            unlock_mapped_memory,
            asm_shmem_mt: Arc::new(Mutex::new(asm_shmem_mt)),
            asm_shmem_mo: Arc::new(Mutex::new(asm_shmem_mo)),
            asm_shmem_rh: Arc::new(Mutex::new(None)),
        }
    }

    #[allow(clippy::type_complexity)]
    pub fn get_execution_result(
        &self,
    ) -> (ZiskExecutionResult, Arc<Mutex<ExecutorStats>>, Arc<Mutex<HashMap<usize, Stats>>>) {
        (
            self.execution_result.lock().unwrap().clone(),
            self.stats.clone(),
            self.witness_stats.clone(),
        )
    }

    pub fn store_stats(&self) {
        self.stats.lock().unwrap().store_stats();
    }

    /// Computes minimal traces by processing the ZisK ROM with given public inputs.
    ///
    /// # Arguments
    /// * `input_data` - Input data for the ROM execution.
    /// * `num_threads` - Number of threads to use for parallel execution.
    ///
    /// # Returns
    /// A vector of `EmuTrace` instances representing minimal traces.
    fn execute_with_emulator(&self, input_data_path: Option<PathBuf>) -> MinimalTraces {
        let min_traces = self.run_emulator(Self::NUM_THREADS, input_data_path);

        // Store execute steps
        let steps = if let MinimalTraces::EmuTrace(min_traces) = &min_traces {
            min_traces.iter().map(|trace| trace.steps).sum::<u64>()
        } else {
            panic!("Expected EmuTrace, got something else");
        };

        self.execution_result.lock().unwrap().executed_steps = steps;

        min_traces
    }

    /// Computes minimal traces by processing the ZisK ROM with given public inputs.
    ///
    /// # Arguments
    /// * `input_data` - Input data for the ROM execution.
    /// * `num_threads` - Number of threads to use for parallel execution.
    ///
    /// # Returns
    /// A vector of `EmuTrace` instances representing minimal traces.
    #[allow(clippy::type_complexity)]
    fn execute_with_assembly(
        &self,
        pctx: &ProofCtx<F>,
        input_data_path: Option<PathBuf>,
        _caller_stats_id: u64,
    ) -> (MinimalTraces, DeviceMetricsList, NestedDeviceMetricsList, Option<JoinHandle<AsmRunnerMO>>)
    {
        #[cfg(feature = "stats")]
        let parent_stats_id = self.stats.lock().unwrap().get_id();
        #[cfg(feature = "stats")]
        self.stats.lock().unwrap().add_stat(
            _caller_stats_id,
            parent_stats_id,
            "EXECUTE_WITH_ASSEMBLY",
            0,
            ExecutorStatsEvent::Begin,
        );

        if let Some(input_path) = input_data_path.as_ref() {
            AsmServices::SERVICES.par_iter().for_each(|service| {
                #[cfg(feature = "stats")]
                let stats_id = self.stats.lock().unwrap().get_id();
                #[cfg(feature = "stats")]
                self.stats.lock().unwrap().add_stat(
                    parent_stats_id,
                    stats_id,
                    "ASM_WRITE_INPUT",
                    0,
                    ExecutorStatsEvent::Begin,
                );

                let port = if let Some(base_port) = self.base_port {
                    AsmServices::port_for(service, base_port, self.local_rank)
                } else {
                    AsmServices::default_port(service, self.local_rank)
                };

                let shmem_input_name = AsmSharedMemory::<AsmMTHeader>::shmem_input_name(
                    port,
                    *service,
                    self.local_rank,
                );
                write_input(input_path, &shmem_input_name, self.unlock_mapped_memory);

                // Add to executor stats
                #[cfg(feature = "stats")]
                self.stats.lock().unwrap().add_stat(
                    parent_stats_id,
                    stats_id,
                    "ASM_WRITE_INPUT",
                    0,
                    ExecutorStatsEvent::End,
                );
            });
        }

        let chunk_size = self.chunk_size;
        let (world_rank, local_rank, base_port) =
            (self.world_rank, self.local_rank, self.base_port);

        let stats = Arc::clone(&self.stats);

        // Run the assembly Memory Operations (MO) runner thread
        let handle_mo = std::thread::spawn({
            let asm_shmem_mo = self.asm_shmem_mo.clone();
            move || {
                AsmRunnerMO::run(
                    asm_shmem_mo.lock().unwrap().as_mut().unwrap(),
                    Self::MAX_NUM_STEPS,
                    chunk_size,
                    world_rank,
                    local_rank,
                    base_port,
                    stats,
                )
                .expect("Error during Assembly Memory Operations execution")
            }
        });

        let stats = Arc::clone(&self.stats);

        // Run the ROM histogram only on partition 0 as it is always computed by this partition
        let has_rom_sm = pctx.dctx_is_first_partition();

        let handle_rh = (has_rom_sm).then(|| {
            let asm_shmem_rh = self.asm_shmem_rh.clone();
            let unlock_mapped_memory = self.unlock_mapped_memory;
            std::thread::spawn(move || {
                AsmRunnerRH::run(
                    &mut asm_shmem_rh.lock().unwrap(),
                    Self::MAX_NUM_STEPS,
                    world_rank,
                    local_rank,
                    base_port,
                    unlock_mapped_memory,
                    stats,
                )
                .expect("Error during ROM Histogram execution")
            })
        });

        let (min_traces, main_count, secn_count) = self.run_mt_assembly();

        // Store execute steps
        let steps = if let MinimalTraces::AsmEmuTrace(asm_min_traces) = &min_traces {
            asm_min_traces.vec_chunks.iter().map(|trace| trace.steps).sum::<u64>()
        } else {
            panic!("Expected AsmEmuTrace, got something else");
        };

        self.execution_result.lock().unwrap().executed_steps = steps;

        // If the world rank is 0, wait for the ROM Histogram thread to finish and set the handler
        if has_rom_sm {
            self.rom_sm.as_ref().unwrap().set_asm_runner_handler(
                handle_rh.expect("Error during Assembly ROM Histogram thread execution"),
            );
        }

        #[cfg(feature = "stats")]
        self.stats.lock().unwrap().add_stat(
            0,
            parent_stats_id,
            "EXECUTE_WITH_ASSEMBLY",
            0,
            ExecutorStatsEvent::End,
        );

        (min_traces, main_count, secn_count, Some(handle_mo))
    }

    fn run_mt_assembly(&self) -> (MinimalTraces, DeviceMetricsList, NestedDeviceMetricsList) {
        #[cfg(feature = "stats")]
        let parent_stats_id = self.stats.lock().unwrap().get_id();
        #[cfg(feature = "stats")]
        self.stats.lock().unwrap().add_stat(
            0,
            parent_stats_id,
            "RUN_MT_ASSEMBLY",
            0,
            ExecutorStatsEvent::Begin,
        );

        struct CounterTask<F, DB>
        where
            DB: DataBusTrait<PayloadType, Box<dyn BusDeviceMetrics>>,
        {
            chunk_id: ChunkId,
            emu_trace: Arc<EmuTrace>,
            data_bus: DB,
            zisk_rom: Arc<ZiskRom>,
            _phantom: std::marker::PhantomData<F>,
            _stats: Arc<Mutex<ExecutorStats>>,
            _parent_stats_id: u64,
        }

        impl<F, DB> Task for CounterTask<F, DB>
        where
            F: PrimeField64,
            DB: DataBusTrait<PayloadType, Box<dyn BusDeviceMetrics>> + Send + Sync + 'static,
        {
            type Output = (ChunkId, DB);

            fn execute(mut self) -> Self::Output {
                #[cfg(feature = "stats")]
                let stats_id = self._stats.lock().unwrap().get_id();
                #[cfg(feature = "stats")]
                self._stats.lock().unwrap().add_stat(
                    self._parent_stats_id,
                    stats_id,
                    "MT_CHUNK_PLAYER",
                    0,
                    ExecutorStatsEvent::Begin,
                );

                ZiskEmulator::process_emu_trace::<F, _, _>(
                    &self.zisk_rom,
                    &self.emu_trace,
                    &mut self.data_bus,
                    false,
                );

                self.data_bus.on_close();

                // Add to executor stats
                #[cfg(feature = "stats")]
                self._stats.lock().unwrap().add_stat(
                    self._parent_stats_id,
                    stats_id,
                    "MT_CHUNK_PLAYER",
                    0,
                    ExecutorStatsEvent::End,
                );

                (self.chunk_id, self.data_bus)
            }
        }

        let task_factory: TaskFactory<_> =
            Box::new(|chunk_id: ChunkId, emu_trace: Arc<EmuTrace>| {
                let data_bus = self.sm_bundle.build_data_bus_counters();
                CounterTask {
                    chunk_id,
                    emu_trace,
                    data_bus,
                    zisk_rom: self.zisk_rom.clone(),
                    _phantom: std::marker::PhantomData::<F>,
                    _stats: self.stats.clone(),
                    #[cfg(feature = "stats")]
                    _parent_stats_id: parent_stats_id,
                    #[cfg(not(feature = "stats"))]
                    _parent_stats_id: 0,
                }
            });

        let (asm_runner_mt, mut data_buses) = AsmRunnerMT::run_and_count(
            self.asm_shmem_mt.lock().unwrap().as_mut().unwrap(),
            Self::MAX_NUM_STEPS,
            self.chunk_size,
            task_factory,
            self.world_rank,
            self.local_rank,
            self.base_port,
            self.stats.clone(),
        )
        .expect("Error during ASM execution");

        data_buses.sort_by_key(|(chunk_id, _)| chunk_id.0);

        let mut main_count = Vec::with_capacity(data_buses.len());
        let mut secn_count = HashMap::new();

        for (chunk_id, data_bus) in data_buses {
            let databus_counters = data_bus.into_devices(false);

            for (idx, counter) in databus_counters.into_iter() {
                match idx {
                    None => {
                        main_count.push((chunk_id, counter.unwrap_or(Box::new(DummyCounter {}))));
                    }
                    Some(idx) => {
                        secn_count
                            .entry(idx)
                            .or_insert_with(Vec::new)
                            .push((chunk_id, counter.unwrap()));
                    }
                }
            }
        }

        (MinimalTraces::AsmEmuTrace(asm_runner_mt), main_count, secn_count)
    }

    fn run_emulator(&self, num_threads: usize, input_data_path: Option<PathBuf>) -> MinimalTraces {
        // Call emulate with these options
        let input_data = if let Some(path) = &input_data_path {
            // Read inputs data from the provided inputs path
            let path = PathBuf::from(path.display().to_string());
            fs::read(path).expect("Could not read inputs file")
        } else {
            Vec::new()
        };

        // Settings for the emulator
        let emu_options = EmuOptions {
            chunk_size: Some(self.chunk_size),
            max_steps: Self::MAX_NUM_STEPS,
            ..EmuOptions::default()
        };

        let min_traces = ZiskEmulator::compute_minimal_traces(
            &self.zisk_rom,
            &input_data,
            &emu_options,
            num_threads,
        )
        .expect("Error during emulator execution");

        MinimalTraces::EmuTrace(min_traces)
    }

    /// Adds main state machine instances to the proof context and assigns global IDs.
    ///
    /// # Arguments
    /// * `pctx` - Proof context.
    /// * `main_planning` - Planning information for main state machines.
    fn assign_main_instances(
        &self,
        pctx: &ProofCtx<F>,
        global_ids: &RwLock<Vec<usize>>,
        main_planning: Vec<Plan>,
    ) {
        let mut main_instances = self.main_instances.write().unwrap();

        for mut plan in main_planning {
            let global_id =
                pctx.add_instance_assign(plan.airgroup_id, plan.air_id, plan.n_threads_witness);
            plan.set_global_id(global_id);
            global_ids.write().unwrap().push(global_id);
            main_instances
                .entry(global_id)
                .or_insert_with(|| self.create_main_instance(plan, global_id));
            if pctx.dctx_is_my_process_instance(global_id) {
                pctx.set_witness_ready(global_id, false);
            }
        }
    }

    /// Creates main state machine instance based on a main planning.
    ///
    /// # Arguments
    /// * `global_id` - Global ID of the main instance to be created.
    ///
    /// # Returns
    /// A main instance for the provided global ID.
    fn create_main_instance(&self, plan: Plan, global_id: usize) -> MainInstance<F> {
        MainInstance::new(InstanceCtx::new(global_id, plan), self.std.clone())
    }

    /// Counts metrics for secondary state machines based on minimal traces.
    ///
    /// # Arguments
    /// * `min_traces` - Minimal traces obtained from the ROM execution.
    ///
    /// # Returns
    /// A tuple containing two vectors:
    /// * A vector of main state machine metrics grouped by chunk ID.
    /// * A vector of secondary state machine metrics grouped by chunk ID. The vector is nested,
    ///   with the outer vector representing the secondary state machines and the inner vector
    ///   containing the metrics for each chunk.
    fn count(&self, min_traces: &MinimalTraces) -> (DeviceMetricsList, NestedDeviceMetricsList) {
        let min_traces = match min_traces {
            MinimalTraces::EmuTrace(min_traces) => min_traces,
            MinimalTraces::AsmEmuTrace(asm_min_traces) => &asm_min_traces.vec_chunks,
            _ => unreachable!(),
        };

        let metrics_slices: Vec<_> = min_traces
            .par_iter()
            .map(|minimal_trace| {
                let mut data_bus = self.sm_bundle.build_data_bus_counters();

                ZiskEmulator::process_emu_trace::<F, _, _>(
                    &self.zisk_rom,
                    minimal_trace,
                    &mut data_bus,
                    true,
                );

                let mut counters = Vec::new();

                let databus_counters = data_bus.into_devices(true);
                for counter in databus_counters.into_iter() {
                    counters.push(counter);
                }

                counters
            })
            .collect();

        let mut main_count = Vec::new();
        let mut secn_count = HashMap::new();

        for (chunk_id, counter_slice) in metrics_slices.into_iter().enumerate() {
            for (idx, counter) in counter_slice.into_iter() {
                match idx {
                    None => {
                        main_count.push((
                            ChunkId(chunk_id),
                            counter.unwrap_or_else(|| Box::new(DummyCounter {})),
                        ));
                    }
                    Some(idx) => {
                        secn_count
                            .entry(idx)
                            .or_insert_with(Vec::new)
                            .push((ChunkId(chunk_id), counter.unwrap()));
                    }
                }
            }
        }

        (main_count, secn_count)
    }

    /// Adds secondary state machine instances to the proof context and assigns global IDs.
    ///
    /// # Arguments
    /// * `pctx` - Proof context.
    /// * `secn_planning` - Planning information for secondary state machines.
    fn assign_secn_instances(
        &self,
        pctx: &ProofCtx<F>,
        global_ids: &RwLock<Vec<usize>>,
        secn_planning: &mut [Plan],
    ) {
        for plan in secn_planning.iter_mut() {
            // If the node has rank 0 and the plan targets the ROM instance,
            // we need to add it to the proof context using a special method.
            // This method allows us to mark it as an instance to be computed by node 0.
            let global_id = if plan.airgroup_id == ZISK_AIRGROUP_ID && plan.air_id == ROM_AIR_IDS[0]
            {
                // If this is the ROM instance, we need to add it to the proof context
                // with the rank 0.
                pctx.add_instance_assign_first_partition(
                    plan.airgroup_id,
                    plan.air_id,
                    plan.n_threads_witness,
                )
            } else {
                match plan.instance_type {
                    InstanceType::Instance => {
                        pctx.add_instance(plan.airgroup_id, plan.air_id, plan.n_threads_witness)
                    }
                    InstanceType::Table => pctx.add_table(plan.airgroup_id, plan.air_id),
                }
            };

            global_ids.write().unwrap().push(global_id);
            plan.set_global_id(global_id);
        }
    }

    /// Creates a secondary state machine instance based on the provided global ID.
    ///
    /// # Arguments
    /// * `global_id` - Global ID of the secondary state machine instance.
    ///
    /// # Returns
    /// A secondary state machine instance for the provided global ID.
    fn create_secn_instance(&self, global_id: usize) -> Box<dyn Instance<F>> {
        let mut secn_planning_guard = self.secn_planning.write().unwrap();

        let plan_idx =
            secn_planning_guard.iter().position(|plan| plan.global_id.unwrap() == global_id);
        if plan_idx.is_none() {
            panic!("Secondary instance not found");
        }

        let plan_idx = plan_idx.unwrap();
        let plan = secn_planning_guard.remove(plan_idx);

        let global_id = plan.global_id.unwrap();

        let ictx = InstanceCtx::new(global_id, plan);
        self.sm_bundle.build_instance(ictx)
    }

    /// Expands and computes witnesses for a main instance.
    ///
    /// # Arguments
    /// * `pctx` - Proof context.
    /// * `main_instance` - Main instance to compute witness for
    fn witness_main_instance(
        &self,
        pctx: &ProofCtx<F>,
        main_instance: &MainInstance<F>,
        trace_buffer: Vec<F>,
        _caller_stats_id: u64,
    ) {
        let (airgroup_id, air_id) = pctx.dctx_get_instance_info(main_instance.ictx.global_id);
        let witness_start_time = Instant::now();

        #[cfg(feature = "stats")]
        let stats_id = self.stats.lock().unwrap().get_id();
        #[cfg(feature = "stats")]
        self.stats.lock().unwrap().add_stat(
            _caller_stats_id,
            stats_id,
            "AIR_MAIN_WITNESS",
            air_id,
            ExecutorStatsEvent::Begin,
        );

        let min_traces_guard = self.min_traces.read().unwrap();
        let min_traces = &*min_traces_guard;

        let min_traces = match min_traces {
            MinimalTraces::EmuTrace(min_traces) => min_traces,
            MinimalTraces::AsmEmuTrace(asm_min_traces) => &asm_min_traces.vec_chunks,
            _ => unreachable!(),
        };

        let air_instance = main_instance.compute_witness(
            &self.zisk_rom,
            min_traces,
            self.chunk_size,
            main_instance,
            trace_buffer,
        );

        pctx.add_air_instance(air_instance, main_instance.ictx.global_id);

        #[cfg(feature = "stats")]
        self.stats.lock().unwrap().add_stat(
            _caller_stats_id,
            stats_id,
            "AIR_MAIN_WITNESS",
            air_id,
            ExecutorStatsEvent::End,
        );

        let stats = Stats {
            airgroup_id,
            air_id,
            collect_start_time: Instant::now(),
            collect_duration: 0,
            witness_start_time: Instant::now(),
            witness_duration: witness_start_time.elapsed().as_millis() as u64,
            num_chunks: 0,
        };

        self.witness_stats.lock().unwrap().insert(main_instance.ictx.global_id, stats);
    }

    /// computes witness for a secondary state machines instance.
    ///
    /// # Arguments
    /// * `pctx` - Proof context.
    /// * `sctx` - Setup context.
    /// * `global_id` - Global ID of the secondary state machine instance.
    /// * `secn_instance` - Secondary state machine instance to compute witness for
    fn witness_secn_instance(
        &self,
        pctx: &ProofCtx<F>,
        sctx: &SetupCtx<F>,
        global_id: usize,
        secn_instance: &dyn Instance<F>,
        trace_buffer: Vec<F>,
        _caller_stats_id: u64,
    ) {
        let witness_start_time = Instant::now();

        #[cfg(feature = "stats")]
        let (_airgroup_id, air_id) = pctx.dctx_get_instance_info(global_id);
        #[cfg(feature = "stats")]
        let stats_id = self.stats.lock().unwrap().get_id();
        #[cfg(feature = "stats")]
        self.stats.lock().unwrap().add_stat(
            _caller_stats_id,
            stats_id,
            "AIR_SECN_WITNESS",
            air_id,
            ExecutorStatsEvent::Begin,
        );

        let collectors_by_instance = {
            let mut guard = self.collectors_by_instance.write().unwrap();

            guard
                .remove(&global_id)
                .expect("Missing collectors for given global_id")
                .into_iter()
                .map(Option::unwrap) // All are guaranteed to be Some
                .collect()
        };

        if let Some(air_instance) =
            secn_instance.compute_witness(pctx, sctx, collectors_by_instance, trace_buffer)
        {
            pctx.add_air_instance(air_instance, global_id);
        }
        #[cfg(feature = "stats")]
        {
            self.stats.lock().unwrap().add_stat(
                _caller_stats_id,
                stats_id,
                "AIR_SECN_WITNESS",
                air_id,
                ExecutorStatsEvent::End,
            );
        }
        self.witness_stats.lock().unwrap().get_mut(&global_id).unwrap().witness_duration =
            witness_start_time.elapsed().as_millis() as u64;
    }

    fn order_chunks(
        &self,
        chunks_to_execute: &[Vec<usize>],
        global_id_chunks: &HashMap<usize, Vec<usize>>,
    ) -> Vec<usize> {
        let mut ordered_chunks = Vec::new();
        let mut already_selected_chunks = vec![false; chunks_to_execute.len()];

        let mut n_global_ids_incompleted = global_id_chunks.len();
        let mut n_chunks_by_global_id: HashMap<usize, usize> =
            global_id_chunks.iter().map(|(global_id, chunks)| (*global_id, chunks.len())).collect();

        while n_global_ids_incompleted > 0 {
            let selected_global_id = n_chunks_by_global_id
                .iter()
                .filter(|(_, &count)| count > 0)
                .min_by_key(|(_, &count)| count)
                .map(|(&global_id, _)| global_id);

            if let Some(global_id) = selected_global_id {
                for chunk_id in global_id_chunks[&global_id].iter() {
                    if already_selected_chunks[*chunk_id] {
                        continue;
                    }
                    ordered_chunks.push(*chunk_id);
                    already_selected_chunks[*chunk_id] = true;
                    for global_idx in chunks_to_execute[*chunk_id].iter() {
                        if let Some(count) = n_chunks_by_global_id.get_mut(global_idx) {
                            *count -= 1;
                            if *count == 0 {
                                n_chunks_by_global_id.remove(global_idx);
                                n_global_ids_incompleted -= 1;
                            }
                        }
                    }
                }
            } else {
                break;
            }
        }

        ordered_chunks
    }

    /// Expands for a secondary state machines instance.
    ///
    /// # Arguments
    /// * `pctx` - Proof context.
    /// * `sctx` - Setup context.
    /// * `global_id` - Global ID of the secondary state machine instance.
    /// * `secn_instance` - Secondary state machine instance to compute witness for
    #[allow(clippy::borrowed_box)]
    fn witness_collect_instances(
        &self,
        pctx: Arc<ProofCtx<F>>,
        secn_instances: HashMap<usize, &Box<dyn Instance<F>>>,
    ) {
        let min_traces = self.min_traces.read().unwrap();

        let min_traces = match &*min_traces {
            MinimalTraces::EmuTrace(min_traces) => min_traces,
            MinimalTraces::AsmEmuTrace(asm_min_traces) => &asm_min_traces.vec_chunks,
            _ => unreachable!(),
        };

        // Group the instances by the chunk they need to process
        let (chunks_to_execute, global_id_chunks) =
            self.chunks_to_execute(min_traces, &secn_instances);

        let ordered_chunks = self.order_chunks(&chunks_to_execute, &global_id_chunks);
        let global_ids: Vec<usize> = secn_instances.keys().copied().collect();

        let collect_start_times: Vec<Arc<AtomicCell<Option<Instant>>>> =
            global_ids.iter().map(|_| Arc::new(AtomicCell::new(None))).collect();

        let chunks_to_execute_clone = chunks_to_execute.clone();

        let global_ids_map: HashMap<usize, usize> =
            global_ids.iter().enumerate().map(|(idx, &id)| (id, idx)).collect();

        // Create data buses for each chunk
        let data_buses = self
            .sm_bundle
            .build_data_bus_collectors(&pctx, &secn_instances, &chunks_to_execute)
            .into_iter()
            .map(|db| Arc::new(Mutex::new(db)))
            .collect::<Vec<_>>();

        let n_chunks_left: Vec<Arc<AtomicUsize>> = global_ids
            .iter()
            .map(|global_id| Arc::new(AtomicUsize::new(global_id_chunks[global_id].len())))
            .collect();

        for global_id in global_ids.iter() {
            let (airgroup_id, air_id) = pctx.dctx_get_instance_info(*global_id);
            let stats = Stats {
                airgroup_id,
                air_id,
                collect_start_time: Instant::now(),
                collect_duration: 0,
                witness_start_time: Instant::now(),
                witness_duration: 0,
                num_chunks: global_id_chunks[global_id].len(),
            };

            self.collectors_by_instance
                .write()
                .unwrap()
                .insert(*global_id, (0..global_id_chunks[global_id].len()).map(|_| None).collect());
            self.witness_stats.lock().unwrap().insert(*global_id, stats);
        }

        let next_chunk = Arc::new(AtomicUsize::new(0));
        let n_threads = rayon::current_num_threads();

        let mut handles = Vec::with_capacity(n_threads);
        for _ in 0..n_threads {
            let next_chunk = Arc::clone(&next_chunk);
            let min_traces_lock = Arc::clone(&self.min_traces);
            let data_buses = data_buses.clone();
            let zisk_rom = self.zisk_rom.clone();
            let n_chunks_left = n_chunks_left.clone();
            let global_ids_map = global_ids_map.clone();
            let global_id_chunks = global_id_chunks.clone();
            let collectors_by_instance = self.collectors_by_instance.clone();
            let witness_stats = self.witness_stats.clone();
            let ordered_chunks_clone = ordered_chunks.clone();

            let pctx_clone = pctx.clone();

            let chunks_to_execute = chunks_to_execute_clone.clone();

            let collect_start_times = collect_start_times.clone();

            handles.push(std::thread::spawn(move || {
                let guard = min_traces_lock.read().unwrap();
                let min_traces = match &*guard {
                    MinimalTraces::EmuTrace(v) => v,
                    MinimalTraces::AsmEmuTrace(a) => &a.vec_chunks,
                    _ => unreachable!(),
                };
                loop {
                    let next_chunk_id = next_chunk.fetch_add(1, Ordering::SeqCst);
                    if next_chunk_id >= ordered_chunks_clone.len() {
                        break;
                    }
                    let chunk_id = ordered_chunks_clone[next_chunk_id];

                    if let Some(mut data_bus) = data_buses[chunk_id].lock().unwrap().take() {
                        for global_id in chunks_to_execute[chunk_id].iter() {
                            let start_time_cell = &collect_start_times[global_ids_map[global_id]];
                            if start_time_cell.load().is_none() {
                                start_time_cell.store(Some(Instant::now()));
                            }
                        }

                        ZiskEmulator::process_emu_traces::<F, _, _>(
                            &zisk_rom,
                            min_traces,
                            chunk_id,
                            &mut data_bus,
                        );

                        for (global_id, collector) in data_bus.into_devices(false) {
                            if let Some(global_id) = global_id {
                                let global_id_idx = global_ids_map
                                    .get(&global_id)
                                    .expect("Global ID not found in map");

                                let chunk_order = &global_id_chunks[&global_id];
                                let position = chunk_order
                                    .iter()
                                    .position(|&id| id == chunk_id)
                                    .expect("Chunk ID not found in order");

                                collectors_by_instance
                                    .write()
                                    .unwrap()
                                    .get_mut(&global_id)
                                    .unwrap()[position] = Some((chunk_id, collector.unwrap()));

                                if n_chunks_left[*global_id_idx].fetch_sub(1, Ordering::SeqCst) == 1
                                {
                                    pctx_clone.set_witness_ready(global_id, true);

                                    let collect_start_time = collect_start_times[*global_id_idx]
                                        .load()
                                        .expect("Collect start time was not set");
                                    let collect_duration =
                                        collect_start_time.elapsed().as_millis() as u64;

                                    let (airgroup_id, air_id) =
                                        pctx_clone.dctx_get_instance_info(global_id);
                                    let stats = Stats {
                                        airgroup_id,
                                        air_id,
                                        collect_start_time,
                                        collect_duration,
                                        witness_start_time: Instant::now(),
                                        witness_duration: 0,
                                        num_chunks: global_id_chunks[&global_id].len(),
                                    };

                                    witness_stats.lock().unwrap().insert(global_id, stats);
                                }
                            }
                        }
                    }
                }
            }));
        }

        for handle in handles {
            handle.join().unwrap();
        }
    }

    /// Computes and generates witness for secondary state machine instance of type `Table`.
    ///
    /// # Arguments
    /// * `pctx` - Proof context.
    /// * `sctx` - Setup context.
    /// * `global_id` - Global ID of the secondary state machine instance.
    /// * `table_instance` - Secondary state machine table instance to compute witness for
    fn witness_table(
        &self,
        pctx: &ProofCtx<F>,
        sctx: &SetupCtx<F>,
        global_id: usize,
        table_instance: &dyn Instance<F>,
        trace_buffer: Vec<F>,
        _caller_stats_id: u64,
    ) {
        #[cfg(feature = "stats")]
        let (_airgroup_id, air_id) = pctx.dctx_get_instance_info(global_id);
        #[cfg(feature = "stats")]
        let stats_id = self.stats.lock().unwrap().get_id();
        #[cfg(feature = "stats")]
        self.stats.lock().unwrap().add_stat(
            _caller_stats_id,
            stats_id,
            "AIR_WITNESS_TABLE",
            air_id,
            ExecutorStatsEvent::Begin,
        );
        assert_eq!(table_instance.instance_type(), InstanceType::Table, "Instance is not a table");

        if let Some(air_instance) = table_instance.compute_witness(pctx, sctx, vec![], trace_buffer)
        {
            if pctx.dctx_is_my_process_instance(global_id) {
                pctx.add_air_instance(air_instance, global_id);
            }
        }

        #[cfg(feature = "stats")]
        self.stats.lock().unwrap().add_stat(
            _caller_stats_id,
            stats_id,
            "AIR_WITNESS_TABLE",
            air_id,
            ExecutorStatsEvent::Begin,
        );
    }

    /// Computes all the chunks to be executed to generate the witness given an instance.
    ///
    /// # Arguments
    /// * `min_traces` - Minimal traces
    /// * `secn_instance` - Secondary state machine instance to group.
    ///
    /// # Returns
    /// A vector of booleans indicating which chunks to execute.
    #[allow(clippy::borrowed_box)]
    fn chunks_to_execute(
        &self,
        min_traces: &[EmuTrace],
        secn_instances: &HashMap<usize, &Box<dyn Instance<F>>>,
    ) -> (Vec<Vec<usize>>, HashMap<usize, Vec<usize>>) {
        let mut chunks_to_execute = vec![Vec::new(); min_traces.len()];
        let mut global_id_chunks: HashMap<usize, Vec<usize>> = HashMap::new();
        secn_instances.iter().for_each(|(global_idx, secn_instance)| {
            match secn_instance.check_point() {
                CheckPoint::None => {}
                CheckPoint::Single(chunk_id) => {
                    chunks_to_execute[chunk_id.as_usize()].push(*global_idx);
                    global_id_chunks.entry(*global_idx).or_default().push(chunk_id.as_usize());
                }
                CheckPoint::Multiple(chunk_ids) => {
                    chunk_ids.iter().for_each(|&chunk_id| {
                        chunks_to_execute[chunk_id.as_usize()].push(*global_idx);
                        global_id_chunks.entry(*global_idx).or_default().push(chunk_id.as_usize());
                    });
                }
            }
        });

        for chunk_ids in global_id_chunks.values_mut() {
            chunk_ids.sort();
        }

        (chunks_to_execute, global_id_chunks)
    }

    fn reset(&self) {
        // Reset the internal state of the executor
        *self.execution_result.lock().unwrap() = ZiskExecutionResult::default();
        *self.min_traces.write().unwrap() = MinimalTraces::None;
        *self.secn_planning.write().unwrap() = Vec::new();
        self.main_instances.write().unwrap().clear();
        self.secn_instances.write().unwrap().clear();
        self.collectors_by_instance.write().unwrap().clear();
        self.stats.lock().unwrap().reset();
    }
}

impl<F: PrimeField64> WitnessComponent<F> for ZiskExecutor<F> {
    /// Executes the ZisK ROM program and calculate the plans for main and secondary state machines.
    ///
    /// # Arguments
    /// * `pctx` - Proof context.
    ///
    /// # Returns
    /// A vector of global IDs for the instances to compute witness for.
<<<<<<< HEAD
    fn execute(&self, pctx: Arc<ProofCtx<F>>, input_data_path: Option<PathBuf>) -> Vec<usize> {
<<<<<<< HEAD
=======
        self.reset();

>>>>>>> pre-develop-0.9.1
=======
    fn execute(
        &self,
        pctx: Arc<ProofCtx<F>>,
        global_ids: &RwLock<Vec<usize>>,
        input_data_path: Option<PathBuf>,
    ) {
        #[cfg(feature = "stats")]
        let parent_stats_id = self.stats.lock().unwrap().get_id();
        #[cfg(feature = "stats")]
        self.stats.lock().unwrap().add_stat(
            0,
            parent_stats_id,
            "EXECUTE",
            0,
            ExecutorStatsEvent::Begin,
        );

        self.reset();

        // Set the start time of the current execution
        self.stats.lock().unwrap().set_start_time(Instant::now());

>>>>>>> af5c05a9
        // Process the ROM to collect the Minimal Traces
        timer_start_info!(COMPUTE_MINIMAL_TRACE);

        assert_eq!(self.asm_runner_path.is_some(), self.asm_rom_path.is_some());

        let (min_traces, main_count, mut secn_count, handle_mo) = if self.asm_runner_path.is_some()
        {
            // If we are executing in assembly mode
            self.execute_with_assembly(
                &pctx,
                input_data_path,
                #[cfg(feature = "stats")]
                parent_stats_id,
                #[cfg(not(feature = "stats"))]
                0,
            )
        } else {
            // Otherwise, use the emulator
            let min_traces = self.execute_with_emulator(input_data_path);

            timer_start_info!(COUNT);
            let (main_count, secn_count) = self.count(&min_traces);
            timer_stop_and_log_info!(COUNT);

            (min_traces, main_count, secn_count, None)
        };
        timer_stop_and_log_info!(COMPUTE_MINIMAL_TRACE);

        // Plan the main and secondary instances using the counted metrics
        #[cfg(feature = "stats")]
        let stats_id = self.stats.lock().unwrap().get_id();
        #[cfg(feature = "stats")]
        self.stats.lock().unwrap().add_stat(
            parent_stats_id,
            stats_id,
            "MAIN_PLAN",
            0,
            ExecutorStatsEvent::Begin,
        );

        timer_start_info!(PLAN);
        let (main_planning, public_values) =
            MainPlanner::plan::<F>(&min_traces, main_count, self.chunk_size);
        *self.min_traces.write().unwrap() = min_traces;
        self.assign_main_instances(&pctx, global_ids, main_planning);

        // Add to executor stats
        #[cfg(feature = "stats")]
        self.stats.lock().unwrap().add_stat(
            parent_stats_id,
            stats_id,
            "MAIN_PLAN",
            0,
            ExecutorStatsEvent::End,
        );
        #[cfg(feature = "stats")]
        let stats_id = self.stats.lock().unwrap().get_id();
        #[cfg(feature = "stats")]
        self.stats.lock().unwrap().add_stat(
            parent_stats_id,
            stats_id,
            "SECN_PLAN",
            0,
            ExecutorStatsEvent::Begin,
        );

        let mut secn_planning = self.sm_bundle.plan_sec(&mut secn_count);

        timer_stop_and_log_info!(PLAN);

        timer_start_info!(PLAN_MEM_CPP);
        // Add to executor stats
        #[cfg(feature = "stats")]
        self.stats.lock().unwrap().add_stat(
            parent_stats_id,
            stats_id,
            "SECN_PLAN",
            0,
            ExecutorStatsEvent::End,
        );

        if let Some(handle_mo) = handle_mo {
            #[cfg(feature = "stats")]
            let stats_id = self.stats.lock().unwrap().get_id();
            #[cfg(feature = "stats")]
            self.stats.lock().unwrap().add_stat(
                parent_stats_id,
                stats_id,
                "MO_PLAN_WAIT",
                0,
                ExecutorStatsEvent::Begin,
            );

            // Wait for the memory operations thread to finish
            let asm_runner_mo =
                handle_mo.join().expect("Error during Assembly Memory Operations thread execution");

            // Add to executor stats
            #[cfg(feature = "stats")]
            self.stats.lock().unwrap().add_stat(
                parent_stats_id,
                stats_id,
                "MO_PLAN_WAIT",
                0,
                ExecutorStatsEvent::End,
            );
            #[cfg(feature = "stats")]
            let stats_id = self.stats.lock().unwrap().get_id();
            #[cfg(feature = "stats")]
            self.stats.lock().unwrap().add_stat(
                parent_stats_id,
                stats_id,
                "MO_PLAN_ADD",
                0,
                ExecutorStatsEvent::Begin,
            );

            secn_planning
                .entry(self.sm_bundle.get_mem_sm_id())
                .or_default()
                .extend(asm_runner_mo.plans);

            // Add to executor stats
            #[cfg(feature = "stats")]
            self.stats.lock().unwrap().add_stat(
                parent_stats_id,
                stats_id,
                "MO_PLAN_ADD",
                0,
                ExecutorStatsEvent::End,
            );
        }

        timer_stop_and_log_info!(PLAN_MEM_CPP);

        #[cfg(feature = "stats")]
        let stats_id = self.stats.lock().unwrap().get_id();
        #[cfg(feature = "stats")]
        self.stats.lock().unwrap().add_stat(
            parent_stats_id,
            stats_id,
            "CONFIGURE_INSTANCES",
            0,
            ExecutorStatsEvent::Begin,
        );

        // Configure the instances
        self.sm_bundle.configure_instances(&pctx, &secn_planning);

        // Flatten all plans
        let mut secn_planning =
            secn_planning.into_iter().flat_map(|(_, plans)| plans).collect::<Vec<_>>();

        // Assign the instances
        self.assign_secn_instances(&pctx, global_ids, &mut secn_planning);

        // Get the global IDs of the instances to compute witness for
        let secn_global_ids =
            secn_planning.iter().map(|plan| plan.global_id.unwrap()).collect::<Vec<_>>();
        let secn_global_ids_vec: Vec<usize> = secn_global_ids.to_vec();

        // Add public values to the proof context
        let mut publics = ZiskPublicValues::from_vec_guard(pctx.get_publics());
        for (index, value) in public_values.iter() {
            publics.inputs[*index as usize] = F::from_u32(*value);
        }
        drop(publics);

        // Update internal state with the computed minimal traces and planning.
        *self.secn_planning.write().unwrap() = secn_planning;

        let mut secn_instances = self.secn_instances.write().unwrap();
        for global_id in &secn_global_ids_vec {
            secn_instances
                .entry(*global_id)
                .or_insert_with(|| self.create_secn_instance(*global_id));
            secn_instances[global_id].reset();
            if secn_instances[global_id].instance_type() == InstanceType::Instance {
                let checkpoint = secn_instances[global_id].check_point();
                let chunks = match checkpoint {
                    CheckPoint::None => vec![],
                    CheckPoint::Single(chunk_id) => vec![chunk_id.as_usize()],
                    CheckPoint::Multiple(chunk_ids) => {
                        chunk_ids.iter().map(|id| id.as_usize()).collect()
                    }
                };
                let (_, air_id) = pctx.dctx_get_instance_info(*global_id);
                let mem_global_id = air_id == MEM_AIR_IDS[0]
                    || air_id == ROM_DATA_AIR_IDS[0]
                    || air_id == INPUT_DATA_AIR_IDS[0];
                pctx.dctx_set_chunks(*global_id, chunks, mem_global_id);
            }
        }

        // Add to executor stats
        #[cfg(feature = "stats")]
        self.stats.lock().unwrap().add_stat(
            parent_stats_id,
            stats_id,
            "CONFIGURE_INSTANCES",
            0,
            ExecutorStatsEvent::End,
        );

        #[cfg(feature = "stats")]
        self.stats.lock().unwrap().add_stat(
            0,
            parent_stats_id,
            "EXECUTE",
            0,
            ExecutorStatsEvent::End,
        );

        // #[cfg(feature = "stats")]
        // self.stats.lock().unwrap().store_stats();
    }

    /// Computes the witness for the main and secondary state machines.
    ///
    /// # Arguments
    /// * `stage` - The current stage id
    /// * `pctx` - Proof context.
    /// * `sctx` - Setup context.
    /// * `global_ids` - Global IDs of the instances to compute witness for.
    fn calculate_witness(
        &self,
        stage: u32,
        pctx: Arc<ProofCtx<F>>,
        sctx: Arc<SetupCtx<F>>,
        global_ids: &[usize],
        n_cores: usize,
        buffer_pool: &dyn BufferPool<F>,
    ) {
        if stage != 1 {
            return;
        }

        #[cfg(feature = "stats")]
        let parent_stats_id = self.stats.lock().unwrap().get_id();
        #[cfg(feature = "stats")]
        self.stats.lock().unwrap().add_stat(
            0,
            parent_stats_id,
            "CALCULATE_WITNESS",
            0,
            ExecutorStatsEvent::Begin,
        );

        let pool = create_pool(n_cores);
        pool.install(|| {
            for &global_id in global_ids {
                let (airgroup_id, air_id) = pctx.dctx_get_instance_info(global_id);

                if MAIN_AIR_IDS.contains(&air_id) {
                    let main_instance = &self.main_instances.read().unwrap()[&global_id];

                    self.witness_main_instance(
                        &pctx,
                        main_instance,
                        buffer_pool.take_buffer(),
                        #[cfg(feature = "stats")]
                        parent_stats_id,
                        #[cfg(not(feature = "stats"))]
                        0,
                    );
                } else {
                    let secn_instance = &self.secn_instances.read().unwrap()[&global_id];

                    match secn_instance.instance_type() {
                        InstanceType::Instance => {
                            if !self.collectors_by_instance.read().unwrap().contains_key(&global_id)
                            {
                                if air_id == ROM_AIR_IDS[0] && self.asm_runner_path.is_some() {
                                    let stats = Stats {
                                        airgroup_id,
                                        air_id,
                                        collect_start_time: Instant::now(),
                                        collect_duration: 0,
                                        witness_start_time: Instant::now(),
                                        witness_duration: 0,
                                        num_chunks: 0,
                                    };

                                    self.collectors_by_instance
                                        .write()
                                        .unwrap()
                                        .insert(global_id, Vec::new());
                                    self.witness_stats.lock().unwrap().insert(global_id, stats);
                                } else {
                                    let mut secn_instances = HashMap::new();
                                    secn_instances.insert(global_id, secn_instance);
                                    self.witness_collect_instances(pctx.clone(), secn_instances);
                                }
                            }
                            self.witness_secn_instance(
                                &pctx,
                                &sctx,
                                global_id,
                                &**secn_instance,
                                buffer_pool.take_buffer(),
                                #[cfg(feature = "stats")]
                                parent_stats_id,
                                #[cfg(not(feature = "stats"))]
                                0,
                            );
                        }
                        InstanceType::Table => self.witness_table(
                            &pctx,
                            &sctx,
                            global_id,
                            &**secn_instance,
                            Vec::new(),
                            #[cfg(feature = "stats")]
                            parent_stats_id,
                            #[cfg(not(feature = "stats"))]
                            0,
                        ),
                    }
                }
            }
        });

        // Add to executor stats
        #[cfg(feature = "stats")]
        self.stats.lock().unwrap().add_stat(
            0,
            parent_stats_id,
            "CALCULATE_WITNESS",
            0,
            ExecutorStatsEvent::End,
        );
    }

    fn pre_calculate_witness(
        &self,
        stage: u32,
        pctx: Arc<ProofCtx<F>>,
        _sctx: Arc<SetupCtx<F>>,
        global_ids: &[usize],
        n_cores: usize,
        _buffer_pool: &dyn BufferPool<F>,
    ) {
        #[cfg(feature = "stats")]
        let parent_stats_id = self.stats.lock().unwrap().get_id();
        #[cfg(feature = "stats")]
        self.stats.lock().unwrap().add_stat(
            0,
            parent_stats_id,
            "PRE_CALCULATE_WITNESS",
            0,
            ExecutorStatsEvent::Begin,
        );

        if stage != 1 {
            return;
        }
        let secn_instances_guard = self.secn_instances.read().unwrap();

        let mut secn_instances = HashMap::new();
        for &global_id in global_ids {
            let (airgroup_id, air_id) = pctx.dctx_get_instance_info(global_id);
            if MAIN_AIR_IDS.contains(&air_id) {
                continue;
            } else if air_id == ROM_AIR_IDS[0] {
                if self.asm_runner_path.is_some() {
                    pctx.set_witness_ready(global_id, false);
                } else {
                    let secn_instance = &secn_instances_guard[&global_id];
                    let rom_instance =
                        secn_instance.as_any().downcast_ref::<RomInstance>().unwrap();
                    if rom_instance.skip_collector() {
                        let stats = Stats {
                            airgroup_id,
                            air_id,
                            collect_start_time: Instant::now(),
                            collect_duration: 0,
                            witness_start_time: Instant::now(),
                            witness_duration: 0,
                            num_chunks: 0,
                        };

                        self.collectors_by_instance.write().unwrap().insert(global_id, Vec::new());
                        self.witness_stats.lock().unwrap().insert(global_id, stats);
                        pctx.set_witness_ready(global_id, true);
                    } else {
                        secn_instances.insert(global_id, secn_instance);
                    }
                }
            } else {
                let secn_instance = &secn_instances_guard[&global_id];

                if secn_instance.instance_type() == InstanceType::Instance
                    && !self.collectors_by_instance.read().unwrap().contains_key(&global_id)
                {
                    secn_instances.insert(global_id, secn_instance);
                } else {
                    pctx.set_witness_ready(global_id, true);
                }
            }
        }

        let pool = create_pool(n_cores);
        pool.install(|| {
            if !secn_instances.is_empty() {
                self.witness_collect_instances(pctx.clone(), secn_instances);
            }
        });

        // Add to executor stats
        #[cfg(feature = "stats")]
        self.stats.lock().unwrap().add_stat(
            0,
            parent_stats_id,
            "PRE_CALCULATE_WITNESS",
            0,
            ExecutorStatsEvent::End,
        );
    }

    /// Debugs the main and secondary state machines.
    ///
    /// # Arguments
    /// * `pctx` - Proof context.
    /// * `sctx` - Setup context.
    /// * `global_ids` - Global IDs of the instances to debug.
    fn debug(&self, pctx: Arc<ProofCtx<F>>, sctx: Arc<SetupCtx<F>>, global_ids: &[usize]) {
        for &global_id in global_ids {
            let (_airgroup_id, air_id) = pctx.dctx_get_instance_info(global_id);

            if MAIN_AIR_IDS.contains(&air_id) {
                MainSM::debug(&pctx, &sctx);
            } else {
                let secn_instances = self.secn_instances.read().unwrap();
                let secn_instance = secn_instances.get(&global_id).expect("Instance not found");

                secn_instance.debug(&pctx, &sctx);
            }
        }
    }

    fn gen_custom_commits_fixed(
        &self,
        pctx: Arc<ProofCtx<F>>,
        sctx: Arc<SetupCtx<F>>,
        check: bool,
    ) -> Result<(), Box<dyn std::error::Error>> {
        let file_name = pctx.get_custom_commits_fixed_buffer("rom", false)?;

        let setup = sctx.get_setup(RomRomTrace::<usize>::AIRGROUP_ID, RomRomTrace::<usize>::AIR_ID);
        let blowup_factor =
            1 << (setup.stark_info.stark_struct.n_bits_ext - setup.stark_info.stark_struct.n_bits);

        gen_elf_hash(&self.rom_path, file_name.as_path(), blowup_factor, check)?;
        Ok(())
    }
}<|MERGE_RESOLUTION|>--- conflicted
+++ resolved
@@ -1179,14 +1179,6 @@
     ///
     /// # Returns
     /// A vector of global IDs for the instances to compute witness for.
-<<<<<<< HEAD
-    fn execute(&self, pctx: Arc<ProofCtx<F>>, input_data_path: Option<PathBuf>) -> Vec<usize> {
-<<<<<<< HEAD
-=======
-        self.reset();
-
->>>>>>> pre-develop-0.9.1
-=======
     fn execute(
         &self,
         pctx: Arc<ProofCtx<F>>,
@@ -1209,7 +1201,6 @@
         // Set the start time of the current execution
         self.stats.lock().unwrap().set_start_time(Instant::now());
 
->>>>>>> af5c05a9
         // Process the ROM to collect the Minimal Traces
         timer_start_info!(COMPUTE_MINIMAL_TRACE);
 
