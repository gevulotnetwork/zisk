use std::{mem, sync::atomic::AtomicU32};

use crate::{EmuContext, EmuFullTraceStep, EmuOptions, EmuRegTrace, ParEmuOptions};
use data_bus::{
    BusDevice, ExtOperationData, OperationBusData, RomBusData, MEM_BUS_ID, OPERATION_BUS_ID,
    ROM_BUS_ID,
};
use p3_field::PrimeField;
use riscv::RiscVRegisters;
use sm_mem::MemHelpers;
// #[cfg(feature = "sp")]
// use zisk_core::SRC_SP;
use data_bus::DataBus;
use zisk_common::{EmuTrace, EmuTraceStart};
use zisk_core::zisk_ops::ZiskOp;
use zisk_core::{
    EmulationMode, InstContext, Mem, ZiskInst, ZiskRom, OUTPUT_ADDR, ROM_ENTRY, SRC_C, SRC_IMM,
    SRC_IND, SRC_MEM, SRC_REG, SRC_STEP, STORE_IND, STORE_MEM, STORE_NONE, STORE_REG,
};

/// ZisK emulator structure, containing the ZisK rom, the list of ZisK operations, and the
/// execution context
pub struct Emu<'a> {
    /// ZisK rom, containing the program to execute, which is constant for this program except for
    /// the input data
    pub rom: &'a ZiskRom,
    /// Context, where the state of the execution is stored and modified at every execution step
    pub ctx: EmuContext,
}

/// ZisK emulator structure implementation
/// There are different modes of execution for different purposes:
/// - run -> step -> source_a, source_b, store_c (full functionality, called by main state machine,
///   calls callback with trace)
/// - run -> run_fast -> step_fast -> source_a, source_b, store_c (maximum speed, for benchmarking)
/// - run_slice -> step_slice -> source_a_slice, source_b_slice, store_c_slice (generates full trace
///   and required input data for secondary state machines)
impl<'a> Emu<'a> {
    pub fn new(rom: &ZiskRom) -> Emu {
        Emu { rom, ctx: EmuContext::default() }
    }

    pub fn from_emu_trace_start(rom: &'a ZiskRom, trace_start: &'a EmuTraceStart) -> Emu<'a> {
        let mut emu = Emu::new(rom);
        emu.ctx.inst_ctx.pc = trace_start.pc;
        emu.ctx.inst_ctx.sp = trace_start.sp;
        emu.ctx.inst_ctx.step = trace_start.step;
        emu.ctx.inst_ctx.c = trace_start.c;
        emu.ctx.inst_ctx.regs = trace_start.regs;

        emu
    }

    pub fn create_emu_context(&mut self, inputs: Vec<u8>) -> EmuContext {
        // Initialize an empty instance
        let mut ctx = EmuContext::new(inputs);

        // Create a new read section for every RO data entry of the rom
        for i in 0..self.rom.ro_data.len() {
            ctx.inst_ctx.mem.add_read_section(self.rom.ro_data[i].from, &self.rom.ro_data[i].data);
        }

        // Sort read sections by start address to improve performance when using binary search
        ctx.inst_ctx.mem.read_sections.sort_by(|a, b| a.start.cmp(&b.start));

        // Get registers
        //emu.get_regs(); // TODO: ask Jordi

        ctx
    }

    /// Calculate the 'a' register value based on the source specified by the current instruction
    #[inline(always)]
    pub fn source_a(&mut self, instruction: &ZiskInst) {
        match instruction.a_src {
            SRC_C => self.ctx.inst_ctx.a = self.ctx.inst_ctx.c,
            SRC_REG => {
                // Calculate memory address
                let reg = instruction.a_offset_imm0 as usize;
                self.ctx.inst_ctx.a = self.get_reg(reg);
            }
            SRC_MEM => {
                // Calculate memory address
                let mut address = instruction.a_offset_imm0;
                if instruction.a_use_sp_imm1 != 0 {
                    address += self.ctx.inst_ctx.sp;
                }

                if address < 0x200 {
                    println!("ALERT INSTRUCTION: {:?} PC: {:X}", instruction, self.ctx.inst_ctx.pc);
                }
                // get it from memory
                self.ctx.inst_ctx.a = self.ctx.inst_ctx.mem.read(address, 8);

                // Feed the stats
                if self.ctx.do_stats {
                    self.ctx.stats.on_memory_read(address, 8);
                }
            }
            SRC_IMM => {
                self.ctx.inst_ctx.a = instruction.a_offset_imm0 | (instruction.a_use_sp_imm1 << 32)
            }
            SRC_STEP => self.ctx.inst_ctx.a = self.ctx.inst_ctx.step,
            // #[cfg(feature = "sp")]
            // SRC_SP => self.ctx.inst_ctx.a = self.ctx.inst_ctx.sp,
            _ => panic!(
                "Emu::source_a() Invalid a_src={} pc={}",
                instruction.a_src, self.ctx.inst_ctx.pc
            ),
        }
    }

    /// Calculate the 'a' register value based on the source specified by the current instruction
    /// and generate memory reads data
    #[inline(always)]
    pub fn source_a_mem_reads_generate(
        &mut self,
        instruction: &ZiskInst,
        mem_reads: &mut Vec<u64>,
    ) {
        match instruction.a_src {
            SRC_C => self.ctx.inst_ctx.a = self.ctx.inst_ctx.c,
            SRC_REG => {
                // Calculate memory address
                let reg = instruction.a_offset_imm0 as usize;
                self.ctx.inst_ctx.a = self.get_reg(reg);
            }
            SRC_MEM => {
                // Calculate memory address
                let mut address = instruction.a_offset_imm0;
                if instruction.a_use_sp_imm1 != 0 {
                    address += self.ctx.inst_ctx.sp;
                }

                // If the operation is a register operation, get it from the context registers
                if Mem::is_full_aligned(address, 8) {
                    self.ctx.inst_ctx.a = self.ctx.inst_ctx.mem.read(address, 8);
                    mem_reads.push(self.ctx.inst_ctx.a);
                } else {
                    let mut additional_data: Vec<u64>;
                    (self.ctx.inst_ctx.a, additional_data) =
                        self.ctx.inst_ctx.mem.read_required(address, 8);
                    debug_assert!(!additional_data.is_empty());
                    mem_reads.append(&mut additional_data);
                }
                /*println!(
                    "Emu::source_a_mem_reads_generate() mem_leads.len={} value={:x}",
                    mem_reads.len(),
                    self.ctx.inst_ctx.a
                );*/

                // Feed the stats
                if self.ctx.do_stats {
                    self.ctx.stats.on_memory_read(address, 8);
                }
            }
            SRC_IMM => {
                self.ctx.inst_ctx.a = instruction.a_offset_imm0 | (instruction.a_use_sp_imm1 << 32)
            }
            SRC_STEP => self.ctx.inst_ctx.a = self.ctx.inst_ctx.step,
            // #[cfg(feature = "sp")]
            // SRC_SP => self.ctx.inst_ctx.a = self.ctx.inst_ctx.sp,
            _ => panic!(
                "Emu::source_a_mem_reads_generate() Invalid a_src={} pc={}",
                instruction.a_src, self.ctx.inst_ctx.pc
            ),
        }
    }

    /// Calculate the 'a' register value based on the source specified by the current instruction,
    /// using formerly generated memory reads from a previous emulation
    #[inline(always)]
    pub fn source_a_mem_reads_consume(
        &mut self,
        instruction: &ZiskInst,
        mem_reads: &[u64],
        mem_reads_index: &mut usize,
        reg_trace: &mut EmuRegTrace,
    ) {
        match instruction.a_src {
            SRC_C => self.ctx.inst_ctx.a = self.ctx.inst_ctx.c,
            SRC_REG => {
                self.ctx.inst_ctx.a =
                    self.get_traced_reg(instruction.a_offset_imm0 as usize, 0, reg_trace);
            }
            SRC_MEM => {
                // Calculate memory address
                let mut address = instruction.a_offset_imm0;
                if instruction.a_use_sp_imm1 != 0 {
                    address += self.ctx.inst_ctx.sp;
                }

                // get it from memory
                if Mem::is_full_aligned(address, 8) {
                    assert!(*mem_reads_index < mem_reads.len());
                    self.ctx.inst_ctx.a = mem_reads[*mem_reads_index];
                    *mem_reads_index += 1;
                } else {
                    let (required_address_1, required_address_2) =
                        Mem::required_addresses(address, 8);
                    debug_assert!(required_address_1 != required_address_2);
                    assert!(*mem_reads_index < mem_reads.len());
                    let raw_data_1 = mem_reads[*mem_reads_index];
                    *mem_reads_index += 1;
                    assert!(*mem_reads_index < mem_reads.len());
                    let raw_data_2 = mem_reads[*mem_reads_index];
                    *mem_reads_index += 1;
                    self.ctx.inst_ctx.a =
                        Mem::get_double_not_aligned_data(address, 8, raw_data_1, raw_data_2);
                }
                /*println!(
                    "Emu::source_a_mem_reads_consume() mem_leads_index={} value={:x}",
                    *mem_reads_index, self.ctx.inst_ctx.a
                );*/

                // Feed the stats
                if self.ctx.do_stats {
                    self.ctx.stats.on_memory_read(address, 8);
                }
            }
            SRC_IMM => {
                self.ctx.inst_ctx.a = instruction.a_offset_imm0 | (instruction.a_use_sp_imm1 << 32)
            }
            SRC_STEP => self.ctx.inst_ctx.a = self.ctx.inst_ctx.step,
            // #[cfg(feature = "sp")]
            // SRC_SP => self.ctx.inst_ctx.a = self.ctx.inst_ctx.sp,
            _ => panic!(
                "Emu::source_a_mem_reads_consume() Invalid a_src={} pc={}",
                instruction.a_src, self.ctx.inst_ctx.pc
            ),
        }
    }

    /// Calculate the 'a' register value based on the source specified by the current instruction,
    /// using formerly generated memory reads from a previous emulation
    #[inline(always)]
    pub fn source_a_mem_reads_consume_databus<BD: BusDevice<u64>>(
        &mut self,
        instruction: &ZiskInst,
        mem_reads: &[u64],
        mem_reads_index: &mut usize,
        data_bus: &mut DataBus<u64, BD>,
    ) {
        match instruction.a_src {
            SRC_C => self.ctx.inst_ctx.a = self.ctx.inst_ctx.c,
            SRC_REG => {
                self.ctx.inst_ctx.a = self.get_reg(instruction.a_offset_imm0 as usize);
            }
            SRC_MEM => {
                // Calculate memory address
                let mut address = instruction.a_offset_imm0;
                if instruction.a_use_sp_imm1 != 0 {
                    address += self.ctx.inst_ctx.sp;
                }

                // Otherwise, get it from memory
                if Mem::is_full_aligned(address, 8) {
                    assert!(*mem_reads_index < mem_reads.len());
                    self.ctx.inst_ctx.a = mem_reads[*mem_reads_index];
                    *mem_reads_index += 1;
                    let payload = MemHelpers::mem_load(
                        address as u32,
                        self.ctx.inst_ctx.step,
                        0,
                        8,
                        [self.ctx.inst_ctx.a, 0],
                    );
                    data_bus.write_to_bus(MEM_BUS_ID, &payload);
                } else {
                    let (required_address_1, required_address_2) =
                        Mem::required_addresses(address, 8);
                    debug_assert!(required_address_1 != required_address_2);
                    assert!(*mem_reads_index < mem_reads.len());
                    let raw_data_1 = mem_reads[*mem_reads_index];
                    *mem_reads_index += 1;
                    assert!(*mem_reads_index < mem_reads.len());
                    let raw_data_2 = mem_reads[*mem_reads_index];
                    *mem_reads_index += 1;
                    self.ctx.inst_ctx.a =
                        Mem::get_double_not_aligned_data(address, 8, raw_data_1, raw_data_2);
                    let payload = MemHelpers::mem_load(
                        address as u32,
                        self.ctx.inst_ctx.step,
                        0,
                        8,
                        [raw_data_1, raw_data_2],
                    );
                    data_bus.write_to_bus(MEM_BUS_ID, &payload);
                }
                /*println!(
                    "Emu::source_a_mem_reads_consume() mem_leads_index={} value={:x}",
                    *mem_reads_index, self.ctx.inst_ctx.a
                );*/

                // Feed the stats
                if self.ctx.do_stats {
                    self.ctx.stats.on_memory_read(address, 8);
                }
            }
            SRC_IMM => {
                self.ctx.inst_ctx.a = instruction.a_offset_imm0 | (instruction.a_use_sp_imm1 << 32)
            }
            SRC_STEP => self.ctx.inst_ctx.a = self.ctx.inst_ctx.step,
            // #[cfg(feature = "sp")]
            // SRC_SP => self.ctx.inst_ctx.a = self.ctx.inst_ctx.sp,
            _ => panic!(
                "Emu::source_a_mem_reads_consume_databus() Invalid a_src={} pc={}",
                instruction.a_src, self.ctx.inst_ctx.pc
            ),
        }
    }

    /// Calculate the 'b' register value based on the source specified by the current instruction
    #[inline(always)]
    pub fn source_b(&mut self, instruction: &ZiskInst) {
        match instruction.b_src {
            SRC_C => self.ctx.inst_ctx.b = self.ctx.inst_ctx.c,
            SRC_REG => {
                // Calculate memory address
                self.ctx.inst_ctx.b = self.get_reg(instruction.b_offset_imm0 as usize);
            }
            SRC_MEM => {
                // Calculate memory address
                let mut addr = instruction.b_offset_imm0;
                if instruction.b_use_sp_imm1 != 0 {
                    addr += self.ctx.inst_ctx.sp;
                }

                // Get it from memory
                self.ctx.inst_ctx.b = self.ctx.inst_ctx.mem.read(addr, 8);

                if self.ctx.do_stats {
                    self.ctx.stats.on_memory_read(addr, 8);
                }
            }
            SRC_IMM => {
                self.ctx.inst_ctx.b = instruction.b_offset_imm0 | (instruction.b_use_sp_imm1 << 32)
            }
            SRC_IND => {
                // Calculate memory address
                let mut addr =
                    (self.ctx.inst_ctx.a as i64 + instruction.b_offset_imm0 as i64) as u64;
                if instruction.b_use_sp_imm1 != 0 {
                    addr += self.ctx.inst_ctx.sp;
                }

                // get it from memory
                self.ctx.inst_ctx.b = self.ctx.inst_ctx.mem.read(addr, instruction.ind_width);

                if self.ctx.do_stats {
                    self.ctx.stats.on_memory_read(addr, instruction.ind_width);
                }
            }
            _ => panic!(
                "Emu::source_b() Invalid b_src={} pc={}",
                instruction.b_src, self.ctx.inst_ctx.pc
            ),
        }
    }

    /// Calculate the 'b' register value based on the source specified by the current instruction
    #[inline(always)]
    pub fn source_b_mem_reads_generate(
        &mut self,
        instruction: &ZiskInst,
        mem_reads: &mut Vec<u64>,
    ) {
        match instruction.b_src {
            SRC_C => self.ctx.inst_ctx.b = self.ctx.inst_ctx.c,
            SRC_REG => {
                self.ctx.inst_ctx.b = self.get_reg(instruction.b_offset_imm0 as usize);
            }
            SRC_MEM => {
                // Calculate memory address
                let mut address = instruction.b_offset_imm0;
                if instruction.b_use_sp_imm1 != 0 {
                    address += self.ctx.inst_ctx.sp;
                }
                if Mem::is_full_aligned(address, 8) {
                    self.ctx.inst_ctx.b = self.ctx.inst_ctx.mem.read(address, 8);
                    mem_reads.push(self.ctx.inst_ctx.b);
                } else {
                    let mut additional_data: Vec<u64>;
                    (self.ctx.inst_ctx.b, additional_data) =
                        self.ctx.inst_ctx.mem.read_required(address, 8);

                    // debug_assert!(!additional_data.is_empty());
                    if additional_data.is_empty() {
                        println!("ADDITIONAL DATA IS EMPTY 0x{:X}", address);
                    }
                    mem_reads.append(&mut additional_data);
                }
                /*println!(
                    "Emu::source_b_mem_reads_generate() mem_leads.len={} value={:x}",
                    mem_reads.len(),
                    self.ctx.inst_ctx.b
                );*/

                if self.ctx.do_stats {
                    self.ctx.stats.on_memory_read(address, 8);
                }
            }
            SRC_IMM => {
                self.ctx.inst_ctx.b = instruction.b_offset_imm0 | (instruction.b_use_sp_imm1 << 32)
            }
            SRC_IND => {
                // Calculate memory address
                let mut address =
                    (self.ctx.inst_ctx.a as i64 + instruction.b_offset_imm0 as i64) as u64;
                if instruction.b_use_sp_imm1 != 0 {
                    address += self.ctx.inst_ctx.sp;
                }

                // If the operation is a register operation, get it from the context registers
                if Mem::is_full_aligned(address, instruction.ind_width) {
                    self.ctx.inst_ctx.b =
                        self.ctx.inst_ctx.mem.read(address, instruction.ind_width);
                    mem_reads.push(self.ctx.inst_ctx.b);
                } else {
                    let mut additional_data: Vec<u64>;
                    (self.ctx.inst_ctx.b, additional_data) =
                        self.ctx.inst_ctx.mem.read_required(address, instruction.ind_width);
                    debug_assert!(!additional_data.is_empty());
                    mem_reads.append(&mut additional_data);
                }
                /*println!(
                    "Emu::source_b_mem_reads_generate() mem_leads.len={} value={:x}",
                    mem_reads.len(),
                    self.ctx.inst_ctx.b
                );*/

                if self.ctx.do_stats {
                    self.ctx.stats.on_memory_read(address, instruction.ind_width);
                }
            }
            _ => panic!(
                "Emu::source_b_mem_reads_generate() Invalid b_src={} pc={}",
                instruction.b_src, self.ctx.inst_ctx.pc
            ),
        }
    }

    /// Calculate the 'b' register value based on the source specified by the current instruction,
    /// using formerly generated memory reads from a previous emulation
    #[inline(always)]
    pub fn source_b_mem_reads_consume(
        &mut self,
        instruction: &ZiskInst,
        mem_reads: &[u64],
        mem_reads_index: &mut usize,
        reg_trace: &mut EmuRegTrace,
    ) {
        match instruction.b_src {
            SRC_C => self.ctx.inst_ctx.b = self.ctx.inst_ctx.c,
            SRC_REG => {
                self.ctx.inst_ctx.b =
                    self.get_traced_reg(instruction.b_offset_imm0 as usize, 1, reg_trace);
            }
            SRC_MEM => {
                // Calculate memory address
                let mut address = instruction.b_offset_imm0;
                if instruction.b_use_sp_imm1 != 0 {
                    address += self.ctx.inst_ctx.sp;
                }

                // Get it from memory
                if Mem::is_full_aligned(address, 8) {
                    assert!(*mem_reads_index < mem_reads.len());
                    self.ctx.inst_ctx.b = mem_reads[*mem_reads_index];
                    *mem_reads_index += 1;
                } else {
                    let (required_address_1, required_address_2) =
                        Mem::required_addresses(address, 8);
                    if required_address_1 == required_address_2 {
                        assert!(*mem_reads_index < mem_reads.len());
                        let raw_data = mem_reads[*mem_reads_index];
                        *mem_reads_index += 1;
                        self.ctx.inst_ctx.b =
                            Mem::get_single_not_aligned_data(address, 8, raw_data);
                    } else {
                        assert!(*mem_reads_index < mem_reads.len());
                        let raw_data_1 = mem_reads[*mem_reads_index];
                        *mem_reads_index += 1;
                        assert!(*mem_reads_index < mem_reads.len());
                        let raw_data_2 = mem_reads[*mem_reads_index];
                        *mem_reads_index += 1;
                        self.ctx.inst_ctx.b =
                            Mem::get_double_not_aligned_data(address, 8, raw_data_1, raw_data_2);
                    }
                }
                /*println!(
                    "Emu::source_b_mem_reads_consume() mem_leads_index={} value={:x}",
                    *mem_reads_index, self.ctx.inst_ctx.b
                );*/

                if self.ctx.do_stats {
                    self.ctx.stats.on_memory_read(address, 8);
                }
            }
            SRC_IMM => {
                self.ctx.inst_ctx.b = instruction.b_offset_imm0 | (instruction.b_use_sp_imm1 << 32)
            }
            SRC_IND => {
                // Calculate memory address
                let mut address =
                    (self.ctx.inst_ctx.a as i64 + instruction.b_offset_imm0 as i64) as u64;
                if instruction.b_use_sp_imm1 != 0 {
                    address += self.ctx.inst_ctx.sp;
                }

                // Otherwise, get it from memory
                if Mem::is_full_aligned(address, instruction.ind_width) {
                    assert!(*mem_reads_index < mem_reads.len());
                    self.ctx.inst_ctx.b = mem_reads[*mem_reads_index];
                    *mem_reads_index += 1;
                } else {
                    let (required_address_1, required_address_2) =
                        Mem::required_addresses(address, instruction.ind_width);
                    if required_address_1 == required_address_2 {
                        assert!(*mem_reads_index < mem_reads.len());
                        let raw_data = mem_reads[*mem_reads_index];
                        *mem_reads_index += 1;
                        self.ctx.inst_ctx.b = Mem::get_single_not_aligned_data(
                            address,
                            instruction.ind_width,
                            raw_data,
                        );
                    } else {
                        assert!(*mem_reads_index < mem_reads.len());
                        let raw_data_1 = mem_reads[*mem_reads_index];
                        *mem_reads_index += 1;
                        assert!(*mem_reads_index < mem_reads.len());
                        let raw_data_2 = mem_reads[*mem_reads_index];
                        *mem_reads_index += 1;
                        self.ctx.inst_ctx.b = Mem::get_double_not_aligned_data(
                            address,
                            instruction.ind_width,
                            raw_data_1,
                            raw_data_2,
                        );
                    }
                }
                /*println!(
                    "Emu::source_b_mem_reads_consume() mem_leads_index={} value={:x}",
                    *mem_reads_index, self.ctx.inst_ctx.b
                );*/

                if self.ctx.do_stats {
                    self.ctx.stats.on_memory_read(address, instruction.ind_width);
                }
            }
            _ => panic!(
                "Emu::source_b_mem_reads_consume() Invalid b_src={} pc={}",
                instruction.b_src, self.ctx.inst_ctx.pc
            ),
        }
    }

    /// Calculate the 'b' register value based on the source specified by the current instruction,
    /// using formerly generated memory reads from a previous emulation
    #[inline(always)]
    pub fn source_b_mem_reads_consume_databus<BD: BusDevice<u64>>(
        &mut self,
        instruction: &ZiskInst,
        mem_reads: &[u64],
        mem_reads_index: &mut usize,
        data_bus: &mut DataBus<u64, BD>,
    ) {
        match instruction.b_src {
            SRC_C => self.ctx.inst_ctx.b = self.ctx.inst_ctx.c,
            SRC_REG => {
                self.ctx.inst_ctx.b = self.get_reg(instruction.b_offset_imm0 as usize);
            }
            SRC_MEM => {
                // Calculate memory address
                let mut address = instruction.b_offset_imm0;
                if instruction.b_use_sp_imm1 != 0 {
                    address += self.ctx.inst_ctx.sp;
                }

                // Otherwise, get it from memory
                if Mem::is_full_aligned(address, 8) {
                    assert!(*mem_reads_index < mem_reads.len());
                    self.ctx.inst_ctx.b = mem_reads[*mem_reads_index];

                    *mem_reads_index += 1;
                    let payload = MemHelpers::mem_load(
                        address as u32,
                        self.ctx.inst_ctx.step,
                        1,
                        8,
                        [self.ctx.inst_ctx.b, 0],
                    );
                    data_bus.write_to_bus(MEM_BUS_ID, &payload);
                } else {
                    let (required_address_1, required_address_2) =
                        Mem::required_addresses(address, 8);
                    if required_address_1 == required_address_2 {
                        assert!(*mem_reads_index < mem_reads.len());
                        let raw_data = mem_reads[*mem_reads_index];
                        *mem_reads_index += 1;
                        self.ctx.inst_ctx.b =
                            Mem::get_single_not_aligned_data(address, 8, raw_data);
                        let payload = MemHelpers::mem_load(
                            address as u32,
                            self.ctx.inst_ctx.step,
                            1,
                            8,
                            [raw_data, 0],
                        );
                        data_bus.write_to_bus(MEM_BUS_ID, &payload);
                    } else {
                        assert!(*mem_reads_index < mem_reads.len());
                        let raw_data_1 = mem_reads[*mem_reads_index];
                        *mem_reads_index += 1;
                        assert!(*mem_reads_index < mem_reads.len());
                        let raw_data_2 = mem_reads[*mem_reads_index];
                        *mem_reads_index += 1;
                        self.ctx.inst_ctx.b =
                            Mem::get_double_not_aligned_data(address, 8, raw_data_1, raw_data_2);
                        let payload = MemHelpers::mem_load(
                            address as u32,
                            self.ctx.inst_ctx.step,
                            1,
                            8,
                            [raw_data_1, raw_data_2],
                        );
                        data_bus.write_to_bus(MEM_BUS_ID, &payload);
                    }
                }
                /*println!(
                    "Emu::source_b_mem_reads_consume() mem_leads_index={} value={:x}",
                    *mem_reads_index, self.ctx.inst_ctx.b
                );*/

                if self.ctx.do_stats {
                    self.ctx.stats.on_memory_read(address, 8);
                }
            }
            SRC_IMM => {
                self.ctx.inst_ctx.b = instruction.b_offset_imm0 | (instruction.b_use_sp_imm1 << 32)
            }
            SRC_IND => {
                // Calculate memory address
                let mut address =
                    (self.ctx.inst_ctx.a as i64 + instruction.b_offset_imm0 as i64) as u64;
                if instruction.b_use_sp_imm1 != 0 {
                    address += self.ctx.inst_ctx.sp;
                }

                // Otherwise, get it from memory
                if Mem::is_full_aligned(address, instruction.ind_width) {
                    assert!(*mem_reads_index < mem_reads.len());
                    self.ctx.inst_ctx.b = mem_reads[*mem_reads_index];
                    *mem_reads_index += 1;
                    let payload = MemHelpers::mem_load(
                        address as u32,
                        self.ctx.inst_ctx.step,
                        1,
                        8,
                        [self.ctx.inst_ctx.b, 0],
                    );
                    data_bus.write_to_bus(MEM_BUS_ID, &payload);
                } else {
                    let (required_address_1, required_address_2) =
                        Mem::required_addresses(address, instruction.ind_width);
                    if required_address_1 == required_address_2 {
                        assert!(*mem_reads_index < mem_reads.len());
                        let raw_data = mem_reads[*mem_reads_index];
                        *mem_reads_index += 1;
                        self.ctx.inst_ctx.b = Mem::get_single_not_aligned_data(
                            address,
                            instruction.ind_width,
                            raw_data,
                        );
                        let payload = MemHelpers::mem_load(
                            address as u32,
                            self.ctx.inst_ctx.step,
                            1,
                            instruction.ind_width as u8,
                            [raw_data, 0],
                        );
                        data_bus.write_to_bus(MEM_BUS_ID, &payload);
                    } else {
                        assert!(*mem_reads_index < mem_reads.len());
                        let raw_data_1 = mem_reads[*mem_reads_index];
                        *mem_reads_index += 1;
                        assert!(*mem_reads_index < mem_reads.len());
                        let raw_data_2 = mem_reads[*mem_reads_index];
                        *mem_reads_index += 1;
                        self.ctx.inst_ctx.b = Mem::get_double_not_aligned_data(
                            address,
                            instruction.ind_width,
                            raw_data_1,
                            raw_data_2,
                        );
                        let payload = MemHelpers::mem_load(
                            address as u32,
                            self.ctx.inst_ctx.step,
                            1,
                            8,
                            [raw_data_1, raw_data_2],
                        );
                        data_bus.write_to_bus(MEM_BUS_ID, &payload);
                    }
                }
                /*println!(
                    "Emu::source_b_mem_reads_consume() mem_leads_index={} value={:x}",
                    *mem_reads_index, self.ctx.inst_ctx.b
                );*/

                if self.ctx.do_stats {
                    self.ctx.stats.on_memory_read(address, instruction.ind_width);
                }
            }
            _ => panic!(
                "Emu::source_b_mem_reads_consume_databus() Invalid b_src={} pc={}",
                instruction.b_src, self.ctx.inst_ctx.pc
            ),
        }
    }

    /// Store the 'c' register value based on the storage specified by the current instruction
    #[inline(always)]
    pub fn store_c(&mut self, instruction: &ZiskInst) {
        match instruction.store {
            STORE_NONE => {}
            STORE_REG => {
                if instruction.store_offset >= 32 {
                    println!("instruction ALERT 0 {:?}", instruction);
                }

                self.set_reg(
                    instruction.store_offset as usize,
                    self.get_value_to_store(instruction),
                );
            }
            STORE_MEM => {
                // Calculate value
                let val = self.get_value_to_store(instruction);

                // Calculate memory address
                let mut addr: i64 = instruction.store_offset;
                if instruction.store_use_sp {
                    addr += self.ctx.inst_ctx.sp as i64;
                }
                debug_assert!(addr >= 0);
                let addr = addr as u64;

                // get it from memory
                self.ctx.inst_ctx.mem.write(addr, val, 8);
                if self.ctx.do_stats {
                    self.ctx.stats.on_memory_write(addr, 8);
                }
            }
            STORE_IND => {
                // Calculate value
                let val: i64 = if instruction.store_ra {
                    self.ctx.inst_ctx.pc as i64 + instruction.jmp_offset2
                } else {
                    self.ctx.inst_ctx.c as i64
                };
                let val = val as u64;

                // Calculate memory address
                let mut addr = instruction.store_offset;
                if instruction.store_use_sp {
                    addr += self.ctx.inst_ctx.sp as i64;
                }
                addr += self.ctx.inst_ctx.a as i64;
                debug_assert!(addr >= 0);
                let addr = addr as u64;

                // Get it from memory
                self.ctx.inst_ctx.mem.write(addr, val, instruction.ind_width);
                if self.ctx.do_stats {
                    self.ctx.stats.on_memory_write(addr, instruction.ind_width);
                }
            }
            _ => panic!(
                "Emu::store_c() Invalid store={} pc={}",
                instruction.store, self.ctx.inst_ctx.pc
            ),
        }
    }

    /// Store the 'c' register value based on the storage specified by the current instruction and
    /// log memory access if required
    #[inline(always)]
    pub fn store_c_mem_reads_generate(&mut self, instruction: &ZiskInst, mem_reads: &mut Vec<u64>) {
        match instruction.store {
            STORE_NONE => {}
            STORE_REG => {
                if instruction.store_offset >= 32 {
                    println!("instruction ALERT 1 {:?}", instruction);
                }

                self.set_reg(
                    instruction.store_offset as usize,
                    self.get_value_to_store(instruction),
                );
            }
            STORE_MEM => {
                // Calculate the value
                let value = self.get_value_to_store(instruction);

                // Calculate the memory address
                let mut address: i64 = instruction.store_offset;
                if instruction.store_use_sp {
                    address += self.ctx.inst_ctx.sp as i64;
                }
                debug_assert!(address >= 0);
                let address = address as u64;

                // If not aligned, get old raw data from memory, then write it
                if Mem::is_full_aligned(address, 8) {
                    self.ctx.inst_ctx.mem.write(address, value, 8);
                } else {
                    let mut additional_data: Vec<u64>;
                    (self.ctx.inst_ctx.b, additional_data) =
                        self.ctx.inst_ctx.mem.read_required(address, 8);
                    debug_assert!(!additional_data.is_empty());
                    mem_reads.append(&mut additional_data);

                    self.ctx.inst_ctx.mem.write(address, value, 8);
                }
            }
            STORE_IND => {
                // Calculate the value
                let value = self.get_value_to_store(instruction);

                // Calculate the memory address
                let mut address = instruction.store_offset;
                if instruction.store_use_sp {
                    address += self.ctx.inst_ctx.sp as i64;
                }
                address += self.ctx.inst_ctx.a as i64;
                debug_assert!(address >= 0);
                let address = address as u64;

                // If the operation is a register operation, write it to the context registers
                // If not aligned, get old raw data from memory, then write it
                if Mem::is_full_aligned(address, instruction.ind_width) {
                    self.ctx.inst_ctx.mem.write(address, value, instruction.ind_width);
                } else {
                    let mut additional_data: Vec<u64>;
                    (self.ctx.inst_ctx.b, additional_data) =
                        self.ctx.inst_ctx.mem.read_required(address, instruction.ind_width);
                    debug_assert!(!additional_data.is_empty());
                    mem_reads.append(&mut additional_data);

                    self.ctx.inst_ctx.mem.write(address, value, instruction.ind_width);
                }
            }
            _ => panic!(
                "Emu::store_c_mem_reads_generate() Invalid store={} pc={}",
                instruction.store, self.ctx.inst_ctx.pc
            ),
        }
    }

    /// Store the 'c' register value based on the storage specified by the current instruction and
    /// log memory access if required
    #[inline(always)]
    pub fn store_c_mem_reads_consume(
        &mut self,
        instruction: &ZiskInst,
        mem_reads: &[u64],
        mem_reads_index: &mut usize,
        reg_trace: &mut EmuRegTrace,
    ) {
        match instruction.store {
            STORE_NONE => {}
            STORE_REG => {
                self.set_traced_reg(
                    instruction.store_offset as usize,
                    self.get_value_to_store(instruction),
                    reg_trace,
                );
            }
            STORE_MEM => {
                // Calculate the memory address
                let mut address: i64 = instruction.store_offset;
                if instruction.store_use_sp {
                    address += self.ctx.inst_ctx.sp as i64;
                }
                debug_assert!(address >= 0);
                let address = address as u64;

                // If not aligned, get old raw data from memory, then write it
                if !Mem::is_full_aligned(address, 8) {
                    let (required_address_1, required_address_2) =
                        Mem::required_addresses(address, 8);
                    if required_address_1 == required_address_2 {
                        assert!(*mem_reads_index < mem_reads.len());
                        *mem_reads_index += 1;
                    } else {
                        assert!(*mem_reads_index < mem_reads.len());
                        *mem_reads_index += 1;
                        assert!(*mem_reads_index < mem_reads.len());
                        *mem_reads_index += 1;
                    }
                }
            }
            STORE_IND => {
                // Calculate the memory address
                let mut address = instruction.store_offset;
                if instruction.store_use_sp {
                    address += self.ctx.inst_ctx.sp as i64;
                }
                address += self.ctx.inst_ctx.a as i64;
                debug_assert!(address >= 0);
                let address = address as u64;

                // If not aligned, get old raw data from memory, then write it
                if !Mem::is_full_aligned(address, instruction.ind_width) {
                    let (required_address_1, required_address_2) =
                        Mem::required_addresses(address, instruction.ind_width);
                    if required_address_1 == required_address_2 {
                        assert!(*mem_reads_index < mem_reads.len());
                        *mem_reads_index += 1;
                    } else {
                        assert!(*mem_reads_index < mem_reads.len());
                        *mem_reads_index += 1;
                        assert!(*mem_reads_index < mem_reads.len());
                        *mem_reads_index += 1;
                    }
                }
            }
            _ => panic!(
                "Emu::store_c_mem_reads_consume() Invalid store={} pc={}",
                instruction.store, self.ctx.inst_ctx.pc
            ),
        }
    }

    /// Store the 'c' register value based on the storage specified by the current instruction and
    /// log memory access if required
    #[inline(always)]
    pub fn store_c_mem_reads_consume_databus<BD: BusDevice<u64>>(
        &mut self,
        instruction: &ZiskInst,
        mem_reads: &[u64],
        mem_reads_index: &mut usize,
        data_bus: &mut DataBus<u64, BD>,
    ) {
        match instruction.store {
            STORE_NONE => {}
            STORE_REG => {
                if instruction.store_offset >= 32 {
                    println!("instruction ALERT 2 {:?}", instruction);
                }

                self.set_reg(
                    instruction.store_offset as usize,
                    self.get_value_to_store(instruction),
                );
            }
            STORE_MEM => {
                // Calculate the value
                let value = self.get_value_to_store(instruction);

                // Calculate the memory address
                let mut address: i64 = instruction.store_offset;
                if instruction.store_use_sp {
                    address += self.ctx.inst_ctx.sp as i64;
                }
                debug_assert!(address >= 0);
                let address = address as u64;

                if Mem::is_full_aligned(address, 8) {
                    let payload = MemHelpers::mem_write(
                        address as u32,
                        self.ctx.inst_ctx.step,
                        2,
                        8,
                        value,
                        [value, 0],
                    );
                    data_bus.write_to_bus(MEM_BUS_ID, &payload);
                }
                // Otherwise, if not aligned, get old raw data from memory, then write it
                else {
                    let (required_address_1, required_address_2) =
                        Mem::required_addresses(address, 8);
                    if required_address_1 == required_address_2 {
                        assert!(*mem_reads_index < mem_reads.len());
                        let raw_data = mem_reads[*mem_reads_index];
                        *mem_reads_index += 1;

                        let payload = MemHelpers::mem_write(
                            address as u32,
                            self.ctx.inst_ctx.step,
                            2,
                            8,
                            value,
                            [raw_data, 0],
                        );
                        data_bus.write_to_bus(MEM_BUS_ID, &payload);
                    } else {
                        assert!(*mem_reads_index < mem_reads.len());
                        let raw_data_1 = mem_reads[*mem_reads_index];
                        *mem_reads_index += 1;
                        assert!(*mem_reads_index < mem_reads.len());
                        let raw_data_2 = mem_reads[*mem_reads_index];
                        *mem_reads_index += 1;

                        let payload = MemHelpers::mem_write(
                            address as u32,
                            self.ctx.inst_ctx.step,
                            2,
                            8,
                            value,
                            [raw_data_1, raw_data_2],
                        );
                        data_bus.write_to_bus(MEM_BUS_ID, &payload);
                    }
                }
            }
            STORE_IND => {
                // Calculate the value
                let value = self.get_value_to_store(instruction);

                // Calculate the memory address
                let mut address = instruction.store_offset;
                if instruction.store_use_sp {
                    address += self.ctx.inst_ctx.sp as i64;
                }
                address += self.ctx.inst_ctx.a as i64;
                debug_assert!(address >= 0);
                let address = address as u64;

                // Otherwise, if aligned
                if Mem::is_full_aligned(address, instruction.ind_width) {
                    let payload = MemHelpers::mem_write(
                        address as u32,
                        self.ctx.inst_ctx.step,
                        2,
                        instruction.ind_width as u8,
                        value,
                        [value, 0],
                    );
                    data_bus.write_to_bus(MEM_BUS_ID, &payload);
                }
                // Otherwise, if not aligned, get old raw data from memory, then write it
                else {
                    let (required_address_1, required_address_2) =
                        Mem::required_addresses(address, instruction.ind_width);
                    if required_address_1 == required_address_2 {
                        assert!(*mem_reads_index < mem_reads.len());
                        let raw_data = mem_reads[*mem_reads_index];
                        *mem_reads_index += 1;

                        let payload = MemHelpers::mem_write(
                            address as u32,
                            self.ctx.inst_ctx.step,
                            2,
                            instruction.ind_width as u8,
                            value,
                            [raw_data, 0],
                        );
                        data_bus.write_to_bus(MEM_BUS_ID, &payload);
                    } else {
                        assert!(*mem_reads_index < mem_reads.len());
                        let raw_data_1 = mem_reads[*mem_reads_index];
                        *mem_reads_index += 1;
                        assert!(*mem_reads_index < mem_reads.len());
                        let raw_data_2 = mem_reads[*mem_reads_index];
                        *mem_reads_index += 1;

                        let payload = MemHelpers::mem_write(
                            address as u32,
                            self.ctx.inst_ctx.step,
                            2,
                            instruction.ind_width as u8,
                            value,
                            [raw_data_1, raw_data_2],
                        );
                        data_bus.write_to_bus(MEM_BUS_ID, &payload);
                    }
                }
            }
            _ => panic!(
                "Emu::store_c_mem_reads_consume_databus() Invalid store={} pc={}",
                instruction.store, self.ctx.inst_ctx.pc
            ),
        }
    }

    // Set SP, if specified by the current instruction
    // #[cfg(feature = "sp")]
    // #[inline(always)]
    // pub fn set_sp(&mut self, instruction: &ZiskInst) {
    //     if instruction.set_sp {
    //         self.ctx.inst_ctx.sp = self.ctx.inst_ctx.c;
    //     } else {
    //         self.ctx.inst_ctx.sp += instruction.inc_sp;
    //     }
    // }
    /// Set PC, based on current PC, current flag and current instruction
    #[inline(always)]
    pub fn set_pc(&mut self, instruction: &ZiskInst) {
        if instruction.set_pc {
            self.ctx.inst_ctx.pc = (self.ctx.inst_ctx.c as i64 + instruction.jmp_offset1) as u64;
        } else if self.ctx.inst_ctx.flag {
            self.ctx.inst_ctx.pc = (self.ctx.inst_ctx.pc as i64 + instruction.jmp_offset1) as u64;
        } else {
            self.ctx.inst_ctx.pc = (self.ctx.inst_ctx.pc as i64 + instruction.jmp_offset2) as u64;
        }
    }

    /// Run the whole program, fast
    #[inline(always)]
    pub fn run_fast(&mut self, options: &EmuOptions) {
        while !self.ctx.inst_ctx.end && (self.ctx.inst_ctx.step < options.max_steps) {
            self.step_fast();
        }
    }

    /// Performs one single step of the emulation
    #[inline(always)]
    pub fn step_fast(&mut self) {
        let instruction = self.rom.get_instruction(self.ctx.inst_ctx.pc);
<<<<<<< HEAD
=======
        let debug = instruction.op >= 0xf6;
        let initial_regs = if debug {
            print!(
                "\x1B[1;36m>==IN ==>\x1B[0m SF #{} 0x{:X} ({}) {}",
                self.ctx.inst_ctx.step,
                self.ctx.inst_ctx.pc,
                instruction.op_str,
                instruction.verbose
            );
            for (index, &value) in self.ctx.inst_ctx.regs.iter().enumerate() {
                print!(" {:}:0x{:X}", index, value);
            }
            println!();
            self.ctx.inst_ctx.regs
        } else {
            /* println!(
                "#{} 0x{:X} ({}) {}",
                self.ctx.inst_ctx.step,
                self.ctx.inst_ctx.pc,
                instruction.op_str,
                instruction.verbose
            );*/
            [0u64; 32]
        };
>>>>>>> 21a2eb98
        self.source_a(instruction);
        self.source_b(instruction);
        (instruction.func)(&mut self.ctx.inst_ctx);
        self.store_c(instruction);

        // #[cfg(feature = "sp")]
        // self.set_sp(instruction);

        self.set_pc(instruction);
        self.ctx.inst_ctx.end = instruction.end;
        self.ctx.inst_ctx.step += 1;
<<<<<<< HEAD
=======
        if debug {
            print!(
                ">==OUT==> #{} 0x{:X} ({}) {} {:?}",
                self.ctx.inst_ctx.step,
                self.ctx.inst_ctx.pc,
                instruction.op_str,
                instruction.verbose,
                self.ctx.inst_ctx.regs,
            );
            for (index, &value) in self.ctx.inst_ctx.regs.iter().enumerate() {
                if initial_regs[index] == value {
                    print!(" {:}:0x{:X}", index, value);
                } else {
                    print!(" {:}:\x1B[1;31m0x{:X}\x1B[0m", index, value);
                }
            }
            println!();
        }
>>>>>>> 21a2eb98
    }

    /// Run the whole program
    pub fn run(
        &mut self,
        inputs: Vec<u8>,
        options: &EmuOptions,
        callback: Option<impl Fn(EmuTrace)>,
    ) {
        // Context, where the state of the execution is stored and modified at every execution step
        self.ctx = self.create_emu_context(inputs);

        // Check that callback is provided if trace_steps is specified
        if options.trace_steps.is_some() {
            // Check callback consistency
            if callback.is_none() {
                panic!("Emu::run() called with trace_steps but no callback");
            }

            // Record callback into context
            self.ctx.do_callback = true;
            self.ctx.callback_steps = options.trace_steps.unwrap();

            // Check steps value
            if self.ctx.callback_steps == 0 {
                panic!("Emu::run() called with trace_steps=0");
            }

            // Reserve enough entries for all the requested steps between callbacks
            self.ctx.trace.mem_reads.reserve(self.ctx.callback_steps as usize);

            // Init pc to the rom entry address
            self.ctx.trace.start_state.pc = ROM_ENTRY;
        }

        // Call run_fast if only essential work is needed
        if options.is_fast() {
            return self.run_fast(options);
        }
        //println!("Emu::run() full-equipe");

        // Store the stats option into the emulator context
        self.ctx.do_stats = options.stats;

        // While not done
        while !self.ctx.inst_ctx.end {
            if options.verbose {
                println!(
                    "Emu::run() step={} ctx.pc={}",
                    self.ctx.inst_ctx.step, self.ctx.inst_ctx.pc
                );
            }
            // Check trace PC
            if options.tracerv && (self.ctx.inst_ctx.pc & 0b11 == 0) {
                self.ctx.trace_pc = self.ctx.inst_ctx.pc;
            }

            // Log emulation step, if requested
            if options.print_step.is_some()
                && (options.print_step.unwrap() != 0)
                && ((self.ctx.inst_ctx.step % options.print_step.unwrap()) == 0)
            {
                println!("step={}", self.ctx.inst_ctx.step);
            }

            // Stop the execution if we exceeded the specified running conditions
            if self.ctx.inst_ctx.step >= options.max_steps {
                break;
            }

            // Execute the current step
            self.step(options, &callback);

            // Only trace after finishing a riscV instruction
            if options.tracerv && (self.ctx.inst_ctx.pc & 0b11) == 0 {
                // Store logs in a vector of strings
                let mut changes: Vec<String> = Vec::new();

                // Get the current state of the registers
                let new_regs_array = self.get_regs_array();

                // For all current registers
                for (i, register) in new_regs_array.iter().enumerate() {
                    // If they changed since previous stem, add them to the logs
                    if *register != self.ctx.tracerv_current_regs[i] {
                        changes.push(format!(
                            "{}={:x}",
                            RiscVRegisters::name_from_usize(i).unwrap(),
                            *register
                        ));
                        self.ctx.tracerv_current_regs[i] = *register;
                    }
                }

                // Add a log trace including all modified registers
                self.ctx.tracerv.push(format!(
                    "{}: {} -> {}",
                    self.ctx.tracerv_step,
                    self.ctx.trace_pc,
                    changes.join(", ")
                ));

                // Increase tracer step counter
                self.ctx.tracerv_step += 1;
            }

            // println!("Emu::run() done ctx.pc={}", self.ctx.pc); // 2147483828
        }

        // Print stats report
        if options.stats {
            let report = self.ctx.stats.report();
            println!("{}", report);
        }
    }

    /// Run the whole program
    pub fn par_run<F: PrimeField>(
        &mut self,
        inputs: Vec<u8>,
        options: &EmuOptions,
        par_options: &ParEmuOptions,
    ) -> Vec<EmuTrace> {
        // Context, where the state of the execution is stored and modified at every execution step
        self.ctx = self.create_emu_context(inputs);

        // Init pc to the rom entry address
        self.ctx.trace.start_state.pc = ROM_ENTRY;

        // Store the stats option into the emulator context
        self.ctx.do_stats = options.stats;

        // Set emulation mode
        self.ctx.inst_ctx.emulation_mode = EmulationMode::GenerateMemReads;

        let mut emu_traces = Vec::new();

        while !self.ctx.inst_ctx.end {
            let block_idx = self.ctx.inst_ctx.step / par_options.num_steps as u64;
            let is_my_block =
                block_idx % par_options.num_threads as u64 == par_options.thread_id as u64;

            if !is_my_block {
                self.par_step();
            } else {
                // Check if is the first step of a new block
                if self.ctx.inst_ctx.step % par_options.num_steps as u64 == 0 {
                    emu_traces.push(EmuTrace {
                        start_state: EmuTraceStart {
                            pc: self.ctx.inst_ctx.pc,
                            sp: self.ctx.inst_ctx.sp,
                            c: self.ctx.inst_ctx.c,
                            step: self.ctx.inst_ctx.step,
                            regs: self.ctx.inst_ctx.regs,
                        },
                        last_c: 0,
                        steps: 0,
                        mem_reads: Vec::with_capacity(par_options.num_steps),
                        end: false,
                    });
                }
                self.par_step_my_block::<F>(emu_traces.last_mut().unwrap());

                if self.ctx.inst_ctx.step >= options.max_steps {
                    panic!("Emu::par_run() reached max_steps");
                }
            }
        }

        emu_traces
    }

    /// Performs one single step of the emulation
    #[inline(always)]
    #[allow(unused_variables)]
    pub fn step(&mut self, options: &EmuOptions, callback: &Option<impl Fn(EmuTrace)>) {
        let pc = self.ctx.inst_ctx.pc;
        let instruction = self.rom.get_instruction(self.ctx.inst_ctx.pc);

        // println!(
        //     "Emu::step() executing step={} pc={:x} inst={}",
        //     self.ctx.inst_ctx.step,
        //     self.ctx.inst_ctx.pc,
        //     instruction.to_text()
        // );
        // println!("Emu::step() step={} pc={}", ctx.step, ctx.pc);

        //println!("PCLOG={}", instruction.to_text());

        // Build the 'a' register value  based on the source specified by the current instruction
        self.source_a(instruction);

        // Build the 'b' register value  based on the source specified by the current instruction
        self.source_b(instruction);

        // Call the operation
        (instruction.func)(&mut self.ctx.inst_ctx);

        // Retrieve statistics data
        if self.ctx.do_stats {
            self.ctx.stats.on_op(instruction, self.ctx.inst_ctx.a, self.ctx.inst_ctx.b);
        }

        // Store the 'c' register value based on the storage specified by the current instruction
        self.store_c(instruction);

        // Set SP, if specified by the current instruction
        // #[cfg(feature = "sp")]
        // self.set_sp(instruction);

        // Set PC, based on current PC, current flag and current instruction
        self.set_pc(instruction);

        // If this is the last instruction, stop executing
        if instruction.end {
            self.ctx.inst_ctx.end = true;
            if options.stats {
                self.ctx.stats.on_steps(self.ctx.inst_ctx.step);
            }
        }

        // Log the step, if requested
        #[cfg(debug_assertions)]
        if options.log_step {
            println!(
                "step={} pc={:x} next={:x} op={}={} a={:x} b={:x} c={:x} flag={} inst={}",
                self.ctx.inst_ctx.step,
                pc,
                self.ctx.inst_ctx.pc,
                instruction.op,
                instruction.op_str,
                self.ctx.inst_ctx.a,
                self.ctx.inst_ctx.b,
                self.ctx.inst_ctx.c,
                self.ctx.inst_ctx.flag,
                instruction.to_text()
            );
            self.print_regs();
            println!();
        }

        // Store an emulator trace, if requested
        if self.ctx.do_callback {
            // Increment step counter
            self.ctx.inst_ctx.step += 1;

            if self.ctx.inst_ctx.end
                || ((self.ctx.inst_ctx.step - self.ctx.last_callback_step)
                    == self.ctx.callback_steps)
            {
                // In run() we have checked the callback consistency with ctx.do_callback
                let callback = callback.as_ref().unwrap();

                // Set the end-of-trace data
                self.ctx.trace.end = self.ctx.inst_ctx.end;

                // Swap the emulator trace to avoid memory copies
                let mut trace = EmuTrace::default();
                trace.mem_reads.reserve(self.ctx.callback_steps as usize);
                mem::swap(&mut self.ctx.trace, &mut trace);
                (callback)(trace);

                // Set the start-of-trace data
                self.ctx.trace.start_state.pc = self.ctx.inst_ctx.pc;
                self.ctx.trace.start_state.sp = self.ctx.inst_ctx.sp;
                self.ctx.trace.start_state.c = self.ctx.inst_ctx.c;
                self.ctx.trace.start_state.step = self.ctx.inst_ctx.step;
                self.ctx.trace.start_state.regs = self.ctx.inst_ctx.regs;

                // Increment the last callback step counter
                self.ctx.last_callback_step += self.ctx.callback_steps;
            }
        } else {
            // Increment step counter
            self.ctx.inst_ctx.step += 1;
        }
    }

    /// Performs one single step of the emulation
    #[inline(always)]
    pub fn par_step_my_block<F: PrimeField>(&mut self, emu_full_trace_vec: &mut EmuTrace) {
        let instruction = self.rom.get_instruction(self.ctx.inst_ctx.pc);
        // Build the 'a' register value  based on the source specified by the current instruction
        self.source_a_mem_reads_generate(instruction, &mut emu_full_trace_vec.mem_reads);

        // Build the 'b' register value  based on the source specified by the current instruction
        self.source_b_mem_reads_generate(instruction, &mut emu_full_trace_vec.mem_reads);

        // If this is a precompiled, get the required input data to copy it to mem_reads
        if instruction.input_size > 0 {
            self.ctx.inst_ctx.precompiled.input_data.clear();
            self.ctx.inst_ctx.precompiled.output_data.clear();
        }

        // Call the operation
        (instruction.func)(&mut self.ctx.inst_ctx);

        // If this is a precompiled, copy input data to mem_reads
        if instruction.input_size > 0 {
            emu_full_trace_vec.mem_reads.append(&mut self.ctx.inst_ctx.precompiled.input_data);
        }

        // Store the 'c' register value based on the storage specified by the current instruction
        self.store_c_mem_reads_generate(instruction, &mut emu_full_trace_vec.mem_reads);

        // Set SP, if specified by the current instruction
        // #[cfg(feature = "sp")]
        // self.set_sp(instruction);

        // Set PC, based on current PC, current flag and current instruction
        self.set_pc(instruction);

        // If this is the last instruction, stop executing
        self.ctx.inst_ctx.end = instruction.end;

        emu_full_trace_vec.last_c = self.ctx.inst_ctx.c;
        emu_full_trace_vec.end = self.ctx.inst_ctx.end;

        // Increment step counter
        self.ctx.inst_ctx.step += 1;
        emu_full_trace_vec.steps += 1;
    }

    /// Performs one single step of the emulation
    #[inline(always)]
    pub fn par_step(&mut self) {
        let instruction = self.rom.get_instruction(self.ctx.inst_ctx.pc);

        // Build the 'a' register value  based on the source specified by the current instruction
        self.source_a(instruction);

        // Build the 'b' register value  based on the source specified by the current instruction
        self.source_b(instruction);

        // Call the operation
        (instruction.func)(&mut self.ctx.inst_ctx);
        if instruction.op == 0xF8 {
            println!("instruction: {:?}", instruction);
            println!("inst_ctx: {:?}", self.ctx.inst_ctx);
        }

        // Store the 'c' register value based on the storage specified by the current instruction
        self.store_c(instruction);

        // Set SP, if specified by the current instruction
        // #[cfg(feature = "sp")]
        // self.set_sp(instruction);

        // Set PC, based on current PC, current flag and current instruction
        self.set_pc(instruction);

        // If this is the last instruction, stop executing
        self.ctx.inst_ctx.end = instruction.end;

        // Increment step counter
        self.ctx.inst_ctx.step += 1;
    }

    /// Performs one single step of the emulation
    #[inline(always)]
    pub fn step_emu_trace<F: PrimeField, BD: BusDevice<u64>>(
        &mut self,
        mem_reads: &[u64],
        mem_reads_index: &mut usize,
        data_bus: &mut DataBus<u64, BD>,
    ) -> bool {
        let instruction = self.rom.get_instruction(self.ctx.inst_ctx.pc);
<<<<<<< HEAD
=======
        let debug = instruction.op >= 0xF6;
        let initial_regs = if debug {
            print!(
                "\x1B[1;36m>==IN ==>\x1B[0m SE #{} 0x{:X} ({}) {}",
                self.ctx.inst_ctx.step,
                self.ctx.inst_ctx.pc,
                instruction.op_str,
                instruction.verbose
            );
            for (index, &value) in self.ctx.inst_ctx.regs.iter().enumerate() {
                print!(" {:}:0x{:X}", index, value);
            }
            println!(
                " self.ctx.inst_ctx.emulation_mode={:?} instruction:{:?}",
                self.ctx.inst_ctx.emulation_mode, instruction
            );
            self.ctx.inst_ctx.regs
        } else {
            /* println!(
                "#{} 0x{:X} ({}) {}",
                self.ctx.inst_ctx.step,
                self.ctx.inst_ctx.pc,
                instruction.op_str,
                instruction.verbose
            );*/
            [0u64; 32]
        };

>>>>>>> 21a2eb98
        self.source_a_mem_reads_consume_databus(instruction, mem_reads, mem_reads_index, data_bus);
        self.source_b_mem_reads_consume_databus(instruction, mem_reads, mem_reads_index, data_bus);
        // If this is a precompiled, get the required input data from mem_reads
        if instruction.input_size > 0 {
            self.ctx.inst_ctx.precompiled.input_data.clear();
            self.ctx.inst_ctx.precompiled.output_data.clear();

            // round_up => (size + 7) >> 3
            let number_of_mem_reads = (instruction.input_size + 7) >> 3;
            for _ in 0..number_of_mem_reads {
                let mem_read = mem_reads[*mem_reads_index];
                *mem_reads_index += 1;
                self.ctx.inst_ctx.precompiled.input_data.push(mem_read);
            }
        }

        (instruction.func)(&mut self.ctx.inst_ctx);

        self.store_c_mem_reads_consume_databus(instruction, mem_reads, mem_reads_index, data_bus);

<<<<<<< HEAD
=======
        if debug {
            print!(
                ">==OUT==> #{} 0x{:X} ({}) {} {:?}",
                self.ctx.inst_ctx.step,
                self.ctx.inst_ctx.pc,
                instruction.op_str,
                instruction.verbose,
                self.ctx.inst_ctx.regs,
            );
            for (index, &value) in self.ctx.inst_ctx.regs.iter().enumerate() {
                if initial_regs[index] == value {
                    print!(" {:}:0x{:X}", index, value);
                } else {
                    print!(" {:}:\x1B[1;31m0x{:X}\x1B[0m", index, value);
                }
            }
            println!();
        }
>>>>>>> 21a2eb98
        // Get operation bus data
        let operation_payload = OperationBusData::from_instruction(instruction, &self.ctx.inst_ctx);

        // Write operation bus data to operation bus
        match operation_payload {
            ExtOperationData::OperationData(data) => {
                data_bus.write_to_bus(OPERATION_BUS_ID, &data);
            }
            ExtOperationData::OperationKeccakData(data) => {
                data_bus.write_to_bus(OPERATION_BUS_ID, &data);
            }
            ExtOperationData::OperationArith256Data(data) => {
                data_bus.write_to_bus(OPERATION_BUS_ID, &data);
            }
            ExtOperationData::OperationArith256ModData(data) => {
                data_bus.write_to_bus(OPERATION_BUS_ID, &data);
            }
            ExtOperationData::OperationSecp256k1AddData(data) => {
                data_bus.write_to_bus(OPERATION_BUS_ID, &data);
            }
            ExtOperationData::OperationSecp256k1DblData(data) => {
                data_bus.write_to_bus(OPERATION_BUS_ID, &data);
            }
        }

        // #[cfg(feature = "sp")]
        // self.set_sp(instruction);
        self.set_pc(instruction);
        self.ctx.inst_ctx.end = instruction.end;

        self.ctx.inst_ctx.step += 1;
        //trace_step.steps += 1;

        false
    }

    /// Run a slice of the program to generate full traces
    #[inline(always)]
    pub fn process_emu_trace<F: PrimeField, BD: BusDevice<u64>>(
        &mut self,
        emu_trace: &EmuTrace,
        data_bus: &mut DataBus<u64, BD>,
    ) {
        // Set initial state
        self.ctx.inst_ctx.pc = emu_trace.start_state.pc;
        self.ctx.inst_ctx.sp = emu_trace.start_state.sp;
        self.ctx.inst_ctx.step = emu_trace.start_state.step;
        self.ctx.inst_ctx.c = emu_trace.start_state.c;
        self.ctx.inst_ctx.regs = emu_trace.start_state.regs;
        self.ctx.inst_ctx.emulation_mode = EmulationMode::ConsumeMemReads;

        let mut mem_reads_index: usize = 0;
        for _ in 0..emu_trace.steps {
            self.step_emu_trace::<F, BD>(&emu_trace.mem_reads, &mut mem_reads_index, data_bus);
        }
    }

    /// Run a slice of the program to generate full traces
    #[inline(always)]
    pub fn process_emu_traces<BD: BusDevice<u64>>(
        &mut self,
        vec_traces: &[EmuTrace],
        chunk_id: usize,
        data_bus: &mut DataBus<u64, BD>,
    ) {
        // Set initial state
        let emu_trace_start = &vec_traces[chunk_id].start_state;
        self.ctx.inst_ctx.pc = emu_trace_start.pc;
        self.ctx.inst_ctx.sp = emu_trace_start.sp;
        self.ctx.inst_ctx.step = emu_trace_start.step;
        self.ctx.inst_ctx.c = emu_trace_start.c;
        self.ctx.inst_ctx.regs = emu_trace_start.regs;
        self.ctx.inst_ctx.emulation_mode = EmulationMode::ConsumeMemReads;

        let mut current_step_idx = 0;
        let mut mem_reads_index: usize = 0;
        loop {
            self.step_emu_traces(&vec_traces[chunk_id].mem_reads, &mut mem_reads_index, data_bus);

            if self.ctx.inst_ctx.end {
                break;
            }

            current_step_idx += 1;
            if current_step_idx == vec_traces[chunk_id].steps {
                break;
            }
        }
    }

    /// Performs one single step of the emulation
    #[inline(always)]
    pub fn step_emu_traces<BD: BusDevice<u64>>(
        &mut self,
        mem_reads: &[u64],
        mem_reads_index: &mut usize,
        data_bus: &mut DataBus<u64, BD>,
    ) {
        let instruction = self.rom.get_instruction(self.ctx.inst_ctx.pc);
        self.source_a_mem_reads_consume_databus(instruction, mem_reads, mem_reads_index, data_bus);
        self.source_b_mem_reads_consume_databus(instruction, mem_reads, mem_reads_index, data_bus);
        // If this is a precompiled, get the required input data from mem_reads
        if instruction.input_size > 0 {
            self.ctx.inst_ctx.precompiled.input_data.clear();
            self.ctx.inst_ctx.precompiled.output_data.clear();
            let number_of_mem_reads = (instruction.input_size + 7) >> 3;
            for _ in 0..number_of_mem_reads {
                let mem_read = mem_reads[*mem_reads_index];
                *mem_reads_index += 1;
                self.ctx.inst_ctx.precompiled.input_data.push(mem_read);
            }
        }
        (instruction.func)(&mut self.ctx.inst_ctx);
        self.store_c_mem_reads_consume_databus(instruction, mem_reads, mem_reads_index, data_bus);

        // Get operation bus data
        let operation_payload = OperationBusData::from_instruction(instruction, &self.ctx.inst_ctx);

        // Write operation bus data to operation bus
        match operation_payload {
            ExtOperationData::OperationData(data) => {
                data_bus.write_to_bus(OPERATION_BUS_ID, &data);
            }
            ExtOperationData::OperationKeccakData(data) => {
                data_bus.write_to_bus(OPERATION_BUS_ID, &data);
            }
            ExtOperationData::OperationArith256Data(data) => {
                data_bus.write_to_bus(OPERATION_BUS_ID, &data);
            }
            ExtOperationData::OperationArith256ModData(data) => {
                data_bus.write_to_bus(OPERATION_BUS_ID, &data);
            }
            ExtOperationData::OperationSecp256k1AddData(data) => {
                data_bus.write_to_bus(OPERATION_BUS_ID, &data);
            }
            ExtOperationData::OperationSecp256k1DblData(data) => {
                data_bus.write_to_bus(OPERATION_BUS_ID, &data);
            }
        }

        // Get rom bus data
        let rom_payload = RomBusData::from_instruction(instruction, &self.ctx.inst_ctx);

        // Write rom bus data to rom bus
        data_bus.write_to_bus(ROM_BUS_ID, &rom_payload);

        // #[cfg(feature = "sp")]
        // self.set_sp(instruction);
        self.set_pc(instruction);
        self.ctx.inst_ctx.end = instruction.end;

        self.ctx.inst_ctx.step += 1;
    }

    /// Performs one single step of the emulation
    #[inline(always)]
    pub fn step_slice_full_trace<F: PrimeField>(
        &mut self,
        mem_reads: &[u64],
        mem_reads_index: &mut usize,
        reg_trace: &mut EmuRegTrace,
        step_range_check: Option<&[AtomicU32]>,
    ) -> EmuFullTraceStep<F> {
        if self.ctx.inst_ctx.pc == 0 {
            println!("PC=0 CRASH (step:{})", self.ctx.inst_ctx.step);
        }
        let instruction = self.rom.get_instruction(self.ctx.inst_ctx.pc);

        reg_trace.clear_reg_step_ranges();

        self.source_a_mem_reads_consume(instruction, mem_reads, mem_reads_index, reg_trace);
        self.source_b_mem_reads_consume(instruction, mem_reads, mem_reads_index, reg_trace);
        // If this is a precompiled, get the required input data from mem_reads
        self.ctx.inst_ctx.emulation_mode = EmulationMode::ConsumeMemReads;
        if instruction.input_size > 0 {
            self.ctx.inst_ctx.precompiled.input_data.clear();
            self.ctx.inst_ctx.precompiled.output_data.clear();
            let number_of_mem_reads = (instruction.input_size + 7) >> 3;
            for _ in 0..number_of_mem_reads {
                let mem_read = mem_reads[*mem_reads_index];
                *mem_reads_index += 1;
                self.ctx.inst_ctx.precompiled.input_data.push(mem_read);
            }
        }

        (instruction.func)(&mut self.ctx.inst_ctx);
        self.store_c_mem_reads_consume(instruction, mem_reads, mem_reads_index, reg_trace);

        if let Some(step_range_check) = step_range_check {
            reg_trace.update_step_range_check(step_range_check);
        }

        // #[cfg(feature = "sp")]
        // self.set_sp(instruction);
        self.set_pc(instruction);
        self.ctx.inst_ctx.end = instruction.end;

        // Build and store the full trace
        let full_trace_step =
            Self::build_full_trace_step(instruction, &self.ctx.inst_ctx, reg_trace);

        self.ctx.inst_ctx.step += 1;

        full_trace_step
    }

    pub fn intermediate_value<F: PrimeField>(value: u64) -> [F; 2] {
        [F::from_u64(value & 0xFFFFFFFF), F::from_u64((value >> 32) & 0xFFFFFFFF)]
    }

    #[inline(always)]
    pub fn build_full_trace_step<F: PrimeField>(
        inst: &ZiskInst,
        inst_ctx: &InstContext,
        reg_trace: &EmuRegTrace,
    ) -> EmuFullTraceStep<F> {
        // Calculate intermediate values
        let a = [inst_ctx.a & 0xFFFFFFFF, (inst_ctx.a >> 32) & 0xFFFFFFFF];
        let b = [inst_ctx.b & 0xFFFFFFFF, (inst_ctx.b >> 32) & 0xFFFFFFFF];
        let c = [inst_ctx.c & 0xFFFFFFFF, (inst_ctx.c >> 32) & 0xFFFFFFFF];
        let store_prev_value = [
            reg_trace.store_reg_prev_value & 0xFFFFFFFF,
            (reg_trace.store_reg_prev_value >> 32) & 0xFFFFFFFF,
        ];

        let addr1 = (inst.b_offset_imm0 as i64
            + if inst.b_src == SRC_IND { inst_ctx.a as i64 } else { 0 }) as u64;

        let jmp_offset1 = if inst.jmp_offset1 >= 0 {
            F::from_u64(inst.jmp_offset1 as u64)
        } else {
            F::neg(F::from_u64((-inst.jmp_offset1) as u64))
        };

        let jmp_offset2 = if inst.jmp_offset2 >= 0 {
            F::from_u64(inst.jmp_offset2 as u64)
        } else {
            F::neg(F::from_u64((-inst.jmp_offset2) as u64))
        };

        let store_offset = if inst.store_offset >= 0 {
            F::from_u64(inst.store_offset as u64)
        } else {
            F::neg(F::from_u64((-inst.store_offset) as u64))
        };

        let a_offset_imm0 = if inst.a_offset_imm0 as i64 >= 0 {
            F::from_u64(inst.a_offset_imm0)
        } else {
            F::neg(F::from_u64((-(inst.a_offset_imm0 as i64)) as u64))
        };

        let b_offset_imm0 = if inst.b_offset_imm0 as i64 >= 0 {
            F::from_u64(inst.b_offset_imm0)
        } else {
            F::neg(F::from_u64((-(inst.b_offset_imm0 as i64)) as u64))
        };

        EmuFullTraceStep {
            a: [F::from_u64(a[0]), F::from_u64(a[1])],
            b: [F::from_u64(b[0]), F::from_u64(b[1])],
            c: [F::from_u64(c[0]), F::from_u64(c[1])],

            flag: F::from_bool(inst_ctx.flag),
            pc: F::from_u64(inst.paddr),
            a_src_imm: F::from_bool(inst.a_src == SRC_IMM),
            a_src_mem: F::from_bool(inst.a_src == SRC_MEM),
            a_src_reg: F::from_bool(inst.a_src == SRC_REG),
            a_offset_imm0,
            // #[cfg(not(feature = "sp"))]
            a_imm1: F::from_u64(inst.a_use_sp_imm1),
            // #[cfg(feature = "sp")]
            // sp: F::from_u64(inst_ctx.sp),
            // #[cfg(feature = "sp")]
            // a_src_sp: F::from_bool(inst.a_src == SRC_SP),
            // #[cfg(feature = "sp")]
            // a_use_sp_imm1: F::from_u64(inst.a_use_sp_imm1),
            a_src_step: F::from_bool(inst.a_src == SRC_STEP),
            b_src_imm: F::from_bool(inst.b_src == SRC_IMM),
            b_src_mem: F::from_bool(inst.b_src == SRC_MEM),
            b_src_reg: F::from_bool(inst.b_src == SRC_REG),
            b_offset_imm0,
            // #[cfg(not(feature = "sp"))]
            b_imm1: F::from_u64(inst.b_use_sp_imm1),
            // #[cfg(feature = "sp")]
            // b_use_sp_imm1: F::from_u64(inst.b_use_sp_imm1),
            b_src_ind: F::from_bool(inst.b_src == SRC_IND),
            ind_width: F::from_u64(inst.ind_width),
            is_external_op: F::from_bool(inst.is_external_op),
            // IMPORTANT: the opcodes fcall, fcall_get, and fcall_param are really a variant
            // of the copyb, use to get free-input information
            op: if inst.op == ZiskOp::Fcall.code()
                || inst.op == ZiskOp::FcallGet.code()
                || inst.op == ZiskOp::FcallParam.code()
            {
                F::from_u8(ZiskOp::CopyB.code())
            } else {
                F::from_u8(inst.op)
            },
            store_ra: F::from_bool(inst.store_ra),
            store_mem: F::from_bool(inst.store == STORE_MEM),
            store_reg: F::from_bool(inst.store == STORE_REG),
            store_ind: F::from_bool(inst.store == STORE_IND),
            store_offset,
            set_pc: F::from_bool(inst.set_pc),
            // #[cfg(feature = "sp")]
            // store_use_sp: F::from_bool(inst.store_use_sp),
            // #[cfg(feature = "sp")]
            // set_sp: F::from_bool(inst.set_sp),
            // #[cfg(feature = "sp")]
            // inc_sp: F::from_u64(inst.inc_sp),
            jmp_offset1,
            jmp_offset2,
            m32: F::from_bool(inst.m32),
            addr1: F::from_u64(addr1),
            a_reg_prev_mem_step: F::from_u64(reg_trace.reg_prev_steps[0]),
            b_reg_prev_mem_step: F::from_u64(reg_trace.reg_prev_steps[1]),
            store_reg_prev_mem_step: F::from_u64(reg_trace.reg_prev_steps[2]),
            store_reg_prev_value: [
                F::from_u64(store_prev_value[0]),
                F::from_u64(store_prev_value[1]),
            ],
        }
    }

    /// Returns if the emulation ended
    pub fn terminated(&self) -> bool {
        self.ctx.inst_ctx.end
    }

    /// Returns the number of executed steps
    pub fn number_of_steps(&self) -> u64 {
        self.ctx.inst_ctx.step
    }

    /// Get the output as a vector of u64
    pub fn get_output(&self) -> Vec<u64> {
        let n = self.ctx.inst_ctx.mem.read(OUTPUT_ADDR, 8);
        let mut addr = OUTPUT_ADDR + 8;

        let mut output: Vec<u64> = Vec::with_capacity(n as usize);
        for _i in 0..n {
            output.push(self.ctx.inst_ctx.mem.read(addr, 8));
            addr += 8;
        }
        output
    }

    /// Get the output as a vector of u32
    pub fn get_output_32(&self) -> Vec<u32> {
        let n = self.ctx.inst_ctx.mem.read(OUTPUT_ADDR, 4);
        let mut addr = OUTPUT_ADDR + 4;
        let mut output: Vec<u32> = Vec::with_capacity(n as usize);
        for _i in 0..n {
            output.push(self.ctx.inst_ctx.mem.read(addr, 4) as u32);
            addr += 4;
        }

        // let mut addr = OUTPUT_ADDR;
        // let mut output: Vec<u32> = Vec::with_capacity(32);
        // for _i in 0..32 {
        //     output.push(self.ctx.inst_ctx.mem.read(addr, 4) as u32);
        //     addr += 4;
        // }

        output
    }

    /// Get the output as a vector of u8
    pub fn get_output_8(&self) -> Vec<u8> {
        let n = self.ctx.inst_ctx.mem.read(OUTPUT_ADDR, 4);
        let mut addr = OUTPUT_ADDR + 4;

        let mut output: Vec<u8> = Vec::with_capacity(n as usize);
        for _i in 0..n {
            output.push(self.ctx.inst_ctx.mem.read(addr, 1) as u8);
            output.push(self.ctx.inst_ctx.mem.read(addr + 1, 1) as u8);
            output.push(self.ctx.inst_ctx.mem.read(addr + 2, 1) as u8);
            output.push(self.ctx.inst_ctx.mem.read(addr + 3, 1) as u8);
            addr += 4;
        }
        output
    }

    /// Gets the log traces
    pub fn get_tracerv(&self) -> Vec<String> {
        self.ctx.tracerv.clone()
    }

    /// Gets the current values of the 32 registers
    pub fn get_regs_array(&self) -> [u64; 32] {
        let mut regs_array: [u64; 32] = [0; 32];
        for (i, reg) in regs_array.iter_mut().enumerate() {
            *reg = self.ctx.inst_ctx.regs[i];
        }
        regs_array
    }

    #[inline(always)]
    pub fn get_traced_reg(&mut self, index: usize, slot: u8, reg_trace: &mut EmuRegTrace) -> u64 {
        reg_trace.trace_reg_access(index, self.ctx.inst_ctx.step, slot);
        self.ctx.inst_ctx.regs[index]
    }

    #[inline(always)]
    pub fn set_traced_reg(&mut self, index: usize, value: u64, reg_trace: &mut EmuRegTrace) {
        reg_trace.trace_reg_access(index, self.ctx.inst_ctx.step, 2);
        reg_trace.store_reg_prev_value = self.ctx.inst_ctx.regs[index];
        self.ctx.inst_ctx.regs[index] = value;
    }

    #[inline(always)]
    pub fn get_reg(&self, index: usize) -> u64 {
        debug_assert!(index < 32);
        self.ctx.inst_ctx.regs[index]
    }

    #[inline(always)]
    pub fn set_reg(&mut self, index: usize, value: u64) {
        debug_assert!(index < 32);
        self.ctx.inst_ctx.regs[index] = value;
    }

    #[inline(always)]
    pub fn get_value_to_store(&self, instruction: &ZiskInst) -> u64 {
        if instruction.store_ra {
            (self.ctx.inst_ctx.pc as i64 + instruction.jmp_offset2) as u64
        } else {
            self.ctx.inst_ctx.c
        }
    }

    pub fn print_regs(&self) {
        let regs_array: [u64; 32] = self.get_regs_array();
        print!("Emu::print_regs(): ");
        for (i, r) in regs_array.iter().enumerate() {
            print!("x{}={}={:x} ", i, r, r);
        }
        println!();
    }
}<|MERGE_RESOLUTION|>--- conflicted
+++ resolved
@@ -1121,8 +1121,6 @@
     #[inline(always)]
     pub fn step_fast(&mut self) {
         let instruction = self.rom.get_instruction(self.ctx.inst_ctx.pc);
-<<<<<<< HEAD
-=======
         let debug = instruction.op >= 0xf6;
         let initial_regs = if debug {
             print!(
@@ -1147,7 +1145,6 @@
             );*/
             [0u64; 32]
         };
->>>>>>> 21a2eb98
         self.source_a(instruction);
         self.source_b(instruction);
         (instruction.func)(&mut self.ctx.inst_ctx);
@@ -1159,8 +1156,6 @@
         self.set_pc(instruction);
         self.ctx.inst_ctx.end = instruction.end;
         self.ctx.inst_ctx.step += 1;
-<<<<<<< HEAD
-=======
         if debug {
             print!(
                 ">==OUT==> #{} 0x{:X} ({}) {} {:?}",
@@ -1179,7 +1174,6 @@
             }
             println!();
         }
->>>>>>> 21a2eb98
     }
 
     /// Run the whole program
@@ -1547,8 +1541,6 @@
         data_bus: &mut DataBus<u64, BD>,
     ) -> bool {
         let instruction = self.rom.get_instruction(self.ctx.inst_ctx.pc);
-<<<<<<< HEAD
-=======
         let debug = instruction.op >= 0xF6;
         let initial_regs = if debug {
             print!(
@@ -1577,7 +1569,6 @@
             [0u64; 32]
         };
 
->>>>>>> 21a2eb98
         self.source_a_mem_reads_consume_databus(instruction, mem_reads, mem_reads_index, data_bus);
         self.source_b_mem_reads_consume_databus(instruction, mem_reads, mem_reads_index, data_bus);
         // If this is a precompiled, get the required input data from mem_reads
@@ -1598,8 +1589,6 @@
 
         self.store_c_mem_reads_consume_databus(instruction, mem_reads, mem_reads_index, data_bus);
 
-<<<<<<< HEAD
-=======
         if debug {
             print!(
                 ">==OUT==> #{} 0x{:X} ({}) {} {:?}",
@@ -1618,7 +1607,6 @@
             }
             println!();
         }
->>>>>>> 21a2eb98
         // Get operation bus data
         let operation_payload = OperationBusData::from_instruction(instruction, &self.ctx.inst_ctx);
 
