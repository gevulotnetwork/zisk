use std::mem;

use crate::{
    EmuContext, EmuFullTraceStep, EmuOptions, EmuTrace, EmuTraceEnd, EmuTraceStart, EmuTraceSteps,
    ParEmuOptions,
};
use p3_field::{AbstractField, PrimeField};
use riscv::RiscVRegisters;
use zisk_common::InstObserver;
// #[cfg(feature = "sp")]
// use zisk_core::SRC_SP;
use zisk_core::{
    InstContext, Mem, ZiskInst, ZiskOperationType, ZiskRom, OUTPUT_ADDR, REG_FIRST, REG_LAST,
    ROM_ENTRY, SRC_C, SRC_IMM, SRC_IND, SRC_MEM, SRC_STEP, STORE_IND, STORE_MEM, STORE_NONE,
    SYS_ADDR,
};

/// ZisK emulator structure, containing the ZisK rom, the list of ZisK operations, and the
/// execution context
pub struct Emu<'a> {
    /// ZisK rom, containing the program to execute, which is constant for this program except for
    /// the input data
    pub rom: &'a ZiskRom,
    /// Context, where the state of the execution is stored and modified at every execution step
    pub ctx: EmuContext,
}

/// ZisK emulator structure implementation
/// There are different modes of execution for different purposes:
/// - run -> step -> source_a, source_b, store_c (full functionality, called by main state machine,
///   calls callback with trace)
/// - run -> run_fast -> step_fast -> source_a, source_b, store_c (maximum speed, for benchmarking)
/// - run_slice -> step_slice -> source_a_slice, source_b_slice, store_c_slice (generates full trace
///   and required input data for secondary state machines)
impl<'a> Emu<'a> {
    pub fn new(rom: &ZiskRom) -> Emu {
        Emu { rom, ctx: EmuContext::default() }
    }

    pub fn from_emu_trace_start(rom: &'a ZiskRom, trace_start: &'a EmuTraceStart) -> Emu<'a> {
        let mut emu = Emu::new(rom);
        emu.ctx.inst_ctx.pc = trace_start.pc;
        emu.ctx.inst_ctx.sp = trace_start.sp;
        emu.ctx.inst_ctx.step = trace_start.step;
        emu.ctx.inst_ctx.c = trace_start.c;
        emu.ctx.inst_ctx.regs = trace_start.regs;

        emu
    }

    pub fn create_emu_context(&mut self, inputs: Vec<u8>) -> EmuContext {
        // Initialize an empty instance
        let mut ctx = EmuContext::new(inputs);

        // Create a new read section for every RO data entry of the rom
        for i in 0..self.rom.ro_data.len() {
            ctx.inst_ctx.mem.add_read_section(self.rom.ro_data[i].from, &self.rom.ro_data[i].data);
        }

        // Sort read sections by start address to improve performance when using binary search
        ctx.inst_ctx.mem.read_sections.sort_by(|a, b| a.start.cmp(&b.start));

        // Get registers
        //emu.get_regs(); // TODO: ask Jordi

        ctx
    }

    /// Calculate the 'a' register value based on the source specified by the current instruction
    #[inline(always)]
    pub fn source_a(&mut self, instruction: &ZiskInst) {
        match instruction.a_src {
            SRC_C => self.ctx.inst_ctx.a = self.ctx.inst_ctx.c,
            SRC_MEM => {
                // Calculate memory address
                let mut address = instruction.a_offset_imm0;
                if instruction.a_use_sp_imm1 != 0 {
                    address += self.ctx.inst_ctx.sp;
                }

                // If the operation is a register operation, get it from the context registers
                if Mem::address_is_register(address) {
                    self.ctx.inst_ctx.a = self.get_reg(Mem::address_to_register_index(address));
                }
                // Otherwise, get it from memory
                else {
                    self.ctx.inst_ctx.a = self.ctx.inst_ctx.mem.read(address, 8);
                    self.ctx.trace.steps.mem_reads.push(self.ctx.inst_ctx.a);
                }

                // Feed the stats
                if self.ctx.do_stats {
                    self.ctx.stats.on_memory_read(address, 8);
                }
            }
            SRC_IMM => {
                self.ctx.inst_ctx.a = instruction.a_offset_imm0 | (instruction.a_use_sp_imm1 << 32)
            }
            SRC_STEP => self.ctx.inst_ctx.a = self.ctx.inst_ctx.step,
            // #[cfg(feature = "sp")]
            // SRC_SP => self.ctx.inst_ctx.a = self.ctx.inst_ctx.sp,
            _ => panic!(
                "Emu::source_a() Invalid a_src={} pc={}",
                instruction.a_src, self.ctx.inst_ctx.pc
            ),
        }
    }

    /// Calculate the 'a' register value based on the source specified by the current instruction
    /// and generate memory reads data
    #[inline(always)]
    pub fn source_a_mem_reads_generate(
        &mut self,
        instruction: &ZiskInst,
        mem_reads: &mut Vec<u64>,
        mem_reads_index: &mut usize,
    ) {
        match instruction.a_src {
            SRC_C => self.ctx.inst_ctx.a = self.ctx.inst_ctx.c,
            SRC_MEM => {
                // Calculate memory address
                let mut address = instruction.a_offset_imm0;
                if instruction.a_use_sp_imm1 != 0 {
                    address += self.ctx.inst_ctx.sp;
                }

                // If the operation is a register operation, get it from the context registers
                if Mem::address_is_register(address) {
                    self.ctx.inst_ctx.a = self.get_reg(Mem::address_to_register_index(address));
                }
                // Otherwise, get it from memory
                else {
                    self.ctx.inst_ctx.a = self.ctx.inst_ctx.mem.read(address, 8);
                    mem_reads.push(self.ctx.inst_ctx.a);
                    /*println!(
                        "Emu::source_a_mem_reads_generate() mem_leads.len={} value={:x}",
                        mem_reads.len(),
                        self.ctx.inst_ctx.a
                    );*/
                }

                // Feed the stats
                if self.ctx.do_stats {
                    self.ctx.stats.on_memory_read(address, 8);
                }
            }
            SRC_IMM => {
                self.ctx.inst_ctx.a = instruction.a_offset_imm0 | (instruction.a_use_sp_imm1 << 32)
            }
            SRC_STEP => self.ctx.inst_ctx.a = self.ctx.inst_ctx.step,
            // #[cfg(feature = "sp")]
            // SRC_SP => self.ctx.inst_ctx.a = self.ctx.inst_ctx.sp,
            _ => panic!(
                "Emu::source_a_mem_reads_generate() Invalid a_src={} pc={}",
                instruction.a_src, self.ctx.inst_ctx.pc
            ),
        }
    }

    /// Calculate the 'a' register value based on the source specified by the current instruction,
    /// using formerly generated memory reads from a previous emulation
    #[inline(always)]
    pub fn source_a_mem_reads_consume(
        &mut self,
        instruction: &ZiskInst,
        mem_reads: &Vec<u64>,
        mem_reads_index: &mut usize,
    ) {
        match instruction.a_src {
            SRC_C => self.ctx.inst_ctx.a = self.ctx.inst_ctx.c,
            SRC_MEM => {
                // Calculate memory address
                let mut addr = instruction.a_offset_imm0;
                if instruction.a_use_sp_imm1 != 0 {
                    addr += self.ctx.inst_ctx.sp;
                }

                // If the operation is a register operation, get it from the context registers
                if Mem::address_is_register(addr) {
                    self.ctx.inst_ctx.a = self.get_reg(Mem::address_to_register_index(addr));
                }
                // Otherwise, get it from memory
                else {
                    assert!(*mem_reads_index < mem_reads.len());
                    self.ctx.inst_ctx.a = mem_reads[*mem_reads_index];
                    /*println!(
                        "Emu::source_a_mem_reads_consume() mem_leads_index={} value={:x}",
                        *mem_reads_index, self.ctx.inst_ctx.a
                    );*/
                    *mem_reads_index += 1;
                }

                // Feed the stats
                if self.ctx.do_stats {
                    self.ctx.stats.on_memory_read(addr, 8);
                }
            }
            SRC_IMM => {
                self.ctx.inst_ctx.a = instruction.a_offset_imm0 | (instruction.a_use_sp_imm1 << 32)
            }
            SRC_STEP => self.ctx.inst_ctx.a = self.ctx.inst_ctx.step,
            // #[cfg(feature = "sp")]
            // SRC_SP => self.ctx.inst_ctx.a = self.ctx.inst_ctx.sp,
            _ => panic!(
                "Emu::source_a_mem_reads_consume() Invalid a_src={} pc={}",
                instruction.a_src, self.ctx.inst_ctx.pc
            ),
        }
    }

    /// Calculate the 'b' register value based on the source specified by the current instruction
    #[inline(always)]
    pub fn source_b(&mut self, instruction: &ZiskInst) {
        match instruction.b_src {
            SRC_C => self.ctx.inst_ctx.b = self.ctx.inst_ctx.c,
            SRC_MEM => {
                // Calculate memory address
                let mut addr = instruction.b_offset_imm0;
                if instruction.b_use_sp_imm1 != 0 {
                    addr += self.ctx.inst_ctx.sp;
                }

                // If the operation is a register operation, get it from the context registers
                if Mem::address_is_register(addr) {
                    self.ctx.inst_ctx.b = self.get_reg(Mem::address_to_register_index(addr));
                }
                // Otherwise, get it from memory
                else {
                    self.ctx.inst_ctx.b = self.ctx.inst_ctx.mem.read(addr, 8);
                    self.ctx.trace.steps.mem_reads.push(self.ctx.inst_ctx.b);
                }
                if self.ctx.do_stats {
                    self.ctx.stats.on_memory_read(addr, 8);
                }
            }
            SRC_IMM => {
                self.ctx.inst_ctx.b = instruction.b_offset_imm0 | (instruction.b_use_sp_imm1 << 32)
            }
            SRC_IND => {
                // Calculate memory address
                let mut addr =
                    (self.ctx.inst_ctx.a as i64 + instruction.b_offset_imm0 as i64) as u64;
                if instruction.b_use_sp_imm1 != 0 {
                    addr += self.ctx.inst_ctx.sp;
                }

                // If the operation is a register operation, get it from the context registers
                if Mem::address_is_register(addr) {
                    self.ctx.inst_ctx.b = self.get_reg(Mem::address_to_register_index(addr));
                }
                // Otherwise, get it from memory
                else {
                    self.ctx.inst_ctx.b = self.ctx.inst_ctx.mem.read(addr, instruction.ind_width);
                    self.ctx.trace.steps.mem_reads.push(self.ctx.inst_ctx.b);
                }
                if self.ctx.do_stats {
                    self.ctx.stats.on_memory_read(addr, instruction.ind_width);
                }
            }
            _ => panic!(
                "Emu::source_b() Invalid b_src={} pc={}",
                instruction.b_src, self.ctx.inst_ctx.pc
            ),
        }
    }

    /// Calculate the 'b' register value based on the source specified by the current instruction
    #[inline(always)]
    pub fn source_b_mem_reads_generate(
        &mut self,
        instruction: &ZiskInst,
        mem_reads: &mut Vec<u64>,
        mem_reads_index: &mut usize,
    ) {
        match instruction.b_src {
            SRC_C => self.ctx.inst_ctx.b = self.ctx.inst_ctx.c,
            SRC_MEM => {
                // Calculate memory address
                let mut addr = instruction.b_offset_imm0;
                if instruction.b_use_sp_imm1 != 0 {
                    addr += self.ctx.inst_ctx.sp;
                }

                // If the operation is a register operation, get it from the context registers
                if Mem::address_is_register(addr) {
                    self.ctx.inst_ctx.b = self.get_reg(Mem::address_to_register_index(addr));
                }
                // Otherwise, get it from memory
                else {
                    self.ctx.inst_ctx.b = self.ctx.inst_ctx.mem.read(addr, 8);
                    mem_reads.push(self.ctx.inst_ctx.b);
                    /*println!(
                        "Emu::source_b_mem_reads_generate() mem_leads.len={} value={:x}",
                        mem_reads.len(),
                        self.ctx.inst_ctx.b
                    );*/
                }
                if self.ctx.do_stats {
                    self.ctx.stats.on_memory_read(addr, 8);
                }
            }
            SRC_IMM => {
                self.ctx.inst_ctx.b = instruction.b_offset_imm0 | (instruction.b_use_sp_imm1 << 32)
            }
            SRC_IND => {
                // Calculate memory address
                let mut addr =
                    (self.ctx.inst_ctx.a as i64 + instruction.b_offset_imm0 as i64) as u64;
                if instruction.b_use_sp_imm1 != 0 {
                    addr += self.ctx.inst_ctx.sp;
                }

                // If the operation is a register operation, get it from the context registers
                if Mem::address_is_register(addr) {
                    self.ctx.inst_ctx.b = self.get_reg(Mem::address_to_register_index(addr));
                }
                // Otherwise, get it from memory
                else {
                    self.ctx.inst_ctx.b = self.ctx.inst_ctx.mem.read(addr, instruction.ind_width);
                    mem_reads.push(self.ctx.inst_ctx.b);
                    /*println!(
                        "Emu::source_b_mem_reads_generate() mem_leads.len={} value={:x}",
                        mem_reads.len(),
                        self.ctx.inst_ctx.b
                    );*/
                }
                if self.ctx.do_stats {
                    self.ctx.stats.on_memory_read(addr, instruction.ind_width);
                }
            }
            _ => panic!(
                "Emu::source_b_mem_reads_generate() Invalid b_src={} pc={}",
                instruction.b_src, self.ctx.inst_ctx.pc
            ),
        }
    }

    /// Calculate the 'b' register value based on the source specified by the current instruction,
    /// using formerly generated memory reads from a previous emulation
    #[inline(always)]
    pub fn source_b_mem_reads_consume(
        &mut self,
        instruction: &ZiskInst,
        mem_reads: &Vec<u64>,
        mem_reads_index: &mut usize,
    ) {
        match instruction.b_src {
            SRC_C => self.ctx.inst_ctx.b = self.ctx.inst_ctx.c,
            SRC_MEM => {
                // Calculate memory address
                let mut addr = instruction.b_offset_imm0;
                if instruction.b_use_sp_imm1 != 0 {
                    addr += self.ctx.inst_ctx.sp;
                }

                // If the operation is a register operation, get it from the context registers
                if Mem::address_is_register(addr) {
                    self.ctx.inst_ctx.b = self.get_reg(Mem::address_to_register_index(addr));
                }
                // Otherwise, get it from memory
                else {
                    assert!(*mem_reads_index < mem_reads.len());
                    self.ctx.inst_ctx.b = mem_reads[*mem_reads_index];
                    /*println!(
                        "Emu::source_b_mem_reads_consume() mem_leads_index={} value={:x}",
                        *mem_reads_index, self.ctx.inst_ctx.b
                    );*/
                    *mem_reads_index += 1;
                }
                if self.ctx.do_stats {
                    self.ctx.stats.on_memory_read(addr, 8);
                }
            }
            SRC_IMM => {
                self.ctx.inst_ctx.b = instruction.b_offset_imm0 | (instruction.b_use_sp_imm1 << 32)
            }
            SRC_IND => {
                // Calculate memory address
                let mut addr =
                    (self.ctx.inst_ctx.a as i64 + instruction.b_offset_imm0 as i64) as u64;
                if instruction.b_use_sp_imm1 != 0 {
                    addr += self.ctx.inst_ctx.sp;
                }

                // If the operation is a register operation, get it from the context registers
                if Mem::address_is_register(addr) {
                    self.ctx.inst_ctx.b = self.get_reg(Mem::address_to_register_index(addr));
                }
                // Otherwise, get it from memory
                else {
                    assert!(*mem_reads_index < mem_reads.len());
                    self.ctx.inst_ctx.b = mem_reads[*mem_reads_index];
                    /*println!(
                        "Emu::source_b_mem_reads_consume() mem_leads_index={} value={:x}",
                        *mem_reads_index, self.ctx.inst_ctx.b
                    );*/
                    *mem_reads_index += 1;
                }
                if self.ctx.do_stats {
                    self.ctx.stats.on_memory_read(addr, instruction.ind_width);
                }
            }
            _ => panic!(
                "Emu::source_b_mem_reads_consume() Invalid b_src={} pc={}",
                instruction.b_src, self.ctx.inst_ctx.pc
            ),
        }
    }

    /// Store the 'c' register value based on the storage specified by the current instruction
    #[inline(always)]
    pub fn store_c(&mut self, instruction: &ZiskInst) {
        match instruction.store {
            STORE_NONE => {}
            STORE_MEM => {
                // Calculate value
                let val: i64 = if instruction.store_ra {
                    self.ctx.inst_ctx.pc as i64 + instruction.jmp_offset2
                } else {
                    self.ctx.inst_ctx.c as i64
                };
                let val = val as u64;

                // Calculate memory address
                let mut addr: i64 = instruction.store_offset;
                if instruction.store_use_sp {
                    addr += self.ctx.inst_ctx.sp as i64;
                }
                debug_assert!(addr >= 0);
                let addr = addr as u64;

                // If the operation is a register operation, write it to the context registers
                if Mem::address_is_register(addr) {
                    self.set_reg(Mem::address_to_register_index(addr), val);
                }
                // Otherwise, get it from memory
                else {
                    self.ctx.inst_ctx.mem.write(addr, val, 8);
                }
                if self.ctx.do_stats {
                    self.ctx.stats.on_memory_write(addr, 8);
                }
            }
            STORE_IND => {
                // Calculate value
                let val: i64 = if instruction.store_ra {
                    self.ctx.inst_ctx.pc as i64 + instruction.jmp_offset2
                } else {
                    self.ctx.inst_ctx.c as i64
                };
                let val = val as u64;

                // Calculate memory address
                let mut addr = instruction.store_offset;
                if instruction.store_use_sp {
                    addr += self.ctx.inst_ctx.sp as i64;
                }
                addr += self.ctx.inst_ctx.a as i64;
                debug_assert!(addr >= 0);
                let addr = addr as u64;

                // If the operation is a register operation, write it to the context registers
                if Mem::address_is_register(addr) {
                    self.set_reg(Mem::address_to_register_index(addr), val);
                }
                // Otherwise, get it from memory
                else {
                    self.ctx.inst_ctx.mem.write(addr, val, instruction.ind_width);
                }
                if self.ctx.do_stats {
                    self.ctx.stats.on_memory_write(addr, instruction.ind_width);
                }
            }
            _ => panic!(
                "Emu::store_c() Invalid store={} pc={}",
                instruction.store, self.ctx.inst_ctx.pc
            ),
        }
    }

    /// Store the 'c' register value based on the storage specified by the current instruction and
    /// log memory access if required
    #[inline(always)]
    pub fn store_c_slice(&mut self, instruction: &ZiskInst) {
        match instruction.store {
            STORE_NONE => {}
            STORE_MEM => {
                // Calculate the value
                let val: i64 = if instruction.store_ra {
                    self.ctx.inst_ctx.pc as i64 + instruction.jmp_offset2
                } else {
                    self.ctx.inst_ctx.c as i64
                };
                let val = val as u64;

                // Calculate the memory address
                let mut addr: i64 = instruction.store_offset;
                if instruction.store_use_sp {
                    addr += self.ctx.inst_ctx.sp as i64;
                }
                debug_assert!(addr >= 0);
                let addr = addr as u64;

                // If the operation is a register operation, write it to the context registers
                if Mem::address_is_register(addr) {
                    self.set_reg(Mem::address_to_register_index(addr), val);
                }
                // Otherwise, get it from memory
                else {
                    self.ctx.inst_ctx.mem.write_silent(addr, val, 8);
                }
            }
            STORE_IND => {
                // Calculate the value
                let val: i64 = if instruction.store_ra {
                    self.ctx.inst_ctx.pc as i64 + instruction.jmp_offset2
                } else {
                    self.ctx.inst_ctx.c as i64
                };
                let val = val as u64;

                // Calculate the memory address
                let mut addr = instruction.store_offset;
                if instruction.store_use_sp {
                    addr += self.ctx.inst_ctx.sp as i64;
                }
                addr += self.ctx.inst_ctx.a as i64;
                debug_assert!(addr >= 0);
                let addr = addr as u64;

                // If the operation is a register operation, write it to the context registers
                if (instruction.ind_width == 8) && Mem::address_is_register(addr) {
                    self.set_reg(Mem::address_to_register_index(addr), val);
                }
                // Otherwise, get it from memory
                else {
                    self.ctx.inst_ctx.mem.write_silent(addr, val, instruction.ind_width);
                }
            }
            _ => panic!(
                "Emu::store_c_slice() Invalid store={} pc={}",
                instruction.store, self.ctx.inst_ctx.pc
            ),
        }
    }

    /// Set SP, if specified by the current instruction
    // #[cfg(feature = "sp")]
    // #[inline(always)]
    // pub fn set_sp(&mut self, instruction: &ZiskInst) {
    //     if instruction.set_sp {
    //         self.ctx.inst_ctx.sp = self.ctx.inst_ctx.c;
    //     } else {
    //         self.ctx.inst_ctx.sp += instruction.inc_sp;
    //     }
    // }
    /// Set PC, based on current PC, current flag and current instruction
    #[inline(always)]
    pub fn set_pc(&mut self, instruction: &ZiskInst) {
        if instruction.set_pc {
            self.ctx.inst_ctx.pc = (self.ctx.inst_ctx.c as i64 + instruction.jmp_offset1) as u64;
        } else if self.ctx.inst_ctx.flag {
            self.ctx.inst_ctx.pc = (self.ctx.inst_ctx.pc as i64 + instruction.jmp_offset1) as u64;
        } else {
            self.ctx.inst_ctx.pc = (self.ctx.inst_ctx.pc as i64 + instruction.jmp_offset2) as u64;
        }
    }

    /// Run the whole program, fast
    #[inline(always)]
    pub fn run_fast(&mut self, options: &EmuOptions) {
        while !self.ctx.inst_ctx.end && (self.ctx.inst_ctx.step < options.max_steps) {
            self.step_fast();
        }
    }

    /// Performs one single step of the emulation
    #[inline(always)]
    pub fn step_fast(&mut self) {
        let instruction = self.rom.get_instruction(self.ctx.inst_ctx.pc);
        self.source_a(instruction);
        self.source_b(instruction);
        (instruction.func)(&mut self.ctx.inst_ctx);
        self.store_c(instruction);
        // #[cfg(feature = "sp")]
        // self.set_sp(instruction);
        self.set_pc(instruction);
        self.ctx.inst_ctx.end = instruction.end;
        self.ctx.inst_ctx.step += 1;
    }

    /// Run the whole program
    pub fn run(
        &mut self,
        inputs: Vec<u8>,
        options: &EmuOptions,
        callback: Option<impl Fn(EmuTrace)>,
    ) {
        // Context, where the state of the execution is stored and modified at every execution step
        self.ctx = self.create_emu_context(inputs);

        // Check that callback is provided if trace_steps is specified
        if options.trace_steps.is_some() {
            // Check callback consistency
            if callback.is_none() {
                panic!("Emu::run() called with trace_steps but no callback");
            }

            // Record callback into context
            self.ctx.do_callback = true;
            self.ctx.callback_steps = options.trace_steps.unwrap();

            // Check steps value
            if self.ctx.callback_steps == 0 {
                panic!("Emu::run() called with trace_steps=0");
            }

            // Reserve enough entries for all the requested steps between callbacks
            self.ctx.trace.steps.mem_reads.reserve(self.ctx.callback_steps as usize);

            // Init pc to the rom entry address
            self.ctx.trace.start_state.pc = ROM_ENTRY;
        }

        // Call run_fast if only essential work is needed
        if options.is_fast() {
            return self.run_fast(options);
        }
        //println!("Emu::run() full-equipe");

        // Store the stats option into the emulator context
        self.ctx.do_stats = options.stats;

        // While not done
        while !self.ctx.inst_ctx.end {
            if options.verbose {
                println!(
                    "Emu::run() step={} ctx.pc={}",
                    self.ctx.inst_ctx.step, self.ctx.inst_ctx.pc
                );
            }
            // Check trace PC
            if options.tracerv && (self.ctx.inst_ctx.pc & 0b11 == 0) {
                self.ctx.trace_pc = self.ctx.inst_ctx.pc;
            }

            // Log emulation step, if requested
            if options.print_step.is_some() &&
                (options.print_step.unwrap() != 0) &&
                ((self.ctx.inst_ctx.step % options.print_step.unwrap()) == 0)
            {
                println!("step={}", self.ctx.inst_ctx.step);
            }

            // Stop the execution if we exceeded the specified running conditions
            if self.ctx.inst_ctx.step >= options.max_steps {
                break;
            }

            // Execute the current step
            self.step(options, &callback);

            // Only trace after finishing a riscV instruction
            if options.tracerv && (self.ctx.inst_ctx.pc & 0b11) == 0 {
                // Store logs in a vector of strings
                let mut changes: Vec<String> = Vec::new();

                // Get the current state of the registers
                let new_regs_array = self.get_regs_array();

                // For all current registers
                for (i, register) in new_regs_array.iter().enumerate() {
                    // If they changed since previous stem, add them to the logs
                    if *register != self.ctx.tracerv_current_regs[i] {
                        changes.push(format!(
                            "{}={:x}",
                            RiscVRegisters::name_from_usize(i).unwrap(),
                            *register
                        ));
                        self.ctx.tracerv_current_regs[i] = *register;
                    }
                }

                // Add a log trace including all modified registers
                self.ctx.tracerv.push(format!(
                    "{}: {} -> {}",
                    self.ctx.tracerv_step,
                    self.ctx.trace_pc,
                    changes.join(", ")
                ));

                // Increase tracer step counter
                self.ctx.tracerv_step += 1;
            }

            // println!("Emu::run() done ctx.pc={}", self.ctx.pc); // 2147483828
        }

        // Print stats report
        if options.stats {
            let report = self.ctx.stats.report();
            println!("{}", report);
        }
    }

    /// Run the whole program
    pub fn par_run<F: PrimeField>(
        &mut self,
        inputs: Vec<u8>,
        options: &EmuOptions,
        par_options: &ParEmuOptions,
    ) -> Vec<EmuTrace> {
        // Context, where the state of the execution is stored and modified at every execution step
        self.ctx = self.create_emu_context(inputs);

        // Init pc to the rom entry address
        self.ctx.trace.start_state.pc = ROM_ENTRY;

        // Store the stats option into the emulator context
        self.ctx.do_stats = options.stats;

        let mut emu_traces = Vec::new();

        while !self.ctx.inst_ctx.end {
            let block_idx = self.ctx.inst_ctx.step / par_options.num_steps as u64;
            let is_my_block =
                block_idx % par_options.num_threads as u64 == par_options.thread_id as u64;

            if !is_my_block {
                self.par_step_2();
            } else {
                // Check if is the first step of a new block
                if self.ctx.inst_ctx.step % par_options.num_steps as u64 == 0 {
                    emu_traces.push(EmuTrace {
                        start_state: EmuTraceStart {
                            pc: self.ctx.inst_ctx.pc,
                            sp: self.ctx.inst_ctx.sp,
                            c: self.ctx.inst_ctx.c,
                            step: self.ctx.inst_ctx.step,
                            regs: self.ctx.inst_ctx.regs,
                            mem_reads_index: 0,
                        },
                        last_state: EmuTraceStart::default(),
                        steps: EmuTraceSteps {
                            mem_reads: Vec::with_capacity(par_options.num_steps),
                            steps: 0,
                        },
                        end: EmuTraceEnd { end: false },
                    });
                }
                self.par_step::<F>(emu_traces.last_mut().unwrap());
            }
        }

        emu_traces
    }

    /// Performs one single step of the emulation
    #[inline(always)]
    #[allow(unused_variables)]
    pub fn step(&mut self, options: &EmuOptions, callback: &Option<impl Fn(EmuTrace)>) {
        let pc = self.ctx.inst_ctx.pc;
        let instruction = self.rom.get_instruction(self.ctx.inst_ctx.pc);

        //println!("Emu::step() executing step={} pc={:x} inst={}", ctx.step, ctx.pc,
        // inst.i.to_string()); println!("Emu::step() step={} pc={}", ctx.step, ctx.pc);

        // Build the 'a' register value  based on the source specified by the current instruction
        self.source_a(instruction);

        // Build the 'b' register value  based on the source specified by the current instruction
        self.source_b(instruction);

        // Call the operation
        (instruction.func)(&mut self.ctx.inst_ctx);

        // Retrieve statistics data
        if self.ctx.do_stats {
            self.ctx.stats.on_op(instruction, self.ctx.inst_ctx.a, self.ctx.inst_ctx.b);
        }

        // Store the 'c' register value based on the storage specified by the current instruction
        self.store_c(instruction);

        // Set SP, if specified by the current instruction
        // #[cfg(feature = "sp")]
        // self.set_sp(instruction);

        // Set PC, based on current PC, current flag and current instruction
        self.set_pc(instruction);

        // If this is the last instruction, stop executing
        if instruction.end {
            self.ctx.inst_ctx.end = true;
            if options.stats {
                self.ctx.stats.on_steps(self.ctx.inst_ctx.step);
            }
        }

        // Log the step, if requested
        #[cfg(debug_assertions)]
        if options.log_step {
            println!(
                "step={} pc={:x} next={:x} op={}={} a={:x} b={:x} c={:x} flag={} inst={}",
                self.ctx.inst_ctx.step,
                pc,
                self.ctx.inst_ctx.pc,
                instruction.op,
                instruction.op_str,
                self.ctx.inst_ctx.a,
                self.ctx.inst_ctx.b,
                self.ctx.inst_ctx.c,
                self.ctx.inst_ctx.flag,
                instruction.to_text()
            );
            self.print_regs();
            println!();
        }

        // Store an emulator trace, if requested
        if self.ctx.do_callback {
            // Increment step counter
            self.ctx.inst_ctx.step += 1;

            if self.ctx.inst_ctx.end ||
                ((self.ctx.inst_ctx.step - self.ctx.last_callback_step) ==
                    self.ctx.callback_steps)
            {
                // In run() we have checked the callback consistency with ctx.do_callback
                let callback = callback.as_ref().unwrap();

                // Set the end-of-trace data
                self.ctx.trace.end.end = self.ctx.inst_ctx.end;

                // Swap the emulator trace to avoid memory copies
                let mut trace = EmuTrace::default();
                trace.steps.mem_reads.reserve(self.ctx.callback_steps as usize);
                mem::swap(&mut self.ctx.trace, &mut trace);
                (callback)(trace);

                // Set the start-of-trace data
                self.ctx.trace.start_state.pc = self.ctx.inst_ctx.pc;
                self.ctx.trace.start_state.sp = self.ctx.inst_ctx.sp;
                self.ctx.trace.start_state.c = self.ctx.inst_ctx.c;
                self.ctx.trace.start_state.step = self.ctx.inst_ctx.step;
                self.ctx.trace.start_state.regs = self.ctx.inst_ctx.regs;

                // Increment the last callback step counter
                self.ctx.last_callback_step += self.ctx.callback_steps;
            }
        } else {
            // Increment step counter
            self.ctx.inst_ctx.step += 1;
        }
    }

    /// Performs one single step of the emulation
    #[inline(always)]
    pub fn par_step<F: PrimeField>(&mut self, emu_full_trace_vec: &mut EmuTrace) {
        let mut mem_reads_index = emu_full_trace_vec.steps.mem_reads.len();
        emu_full_trace_vec.last_state = EmuTraceStart {
            pc: self.ctx.inst_ctx.pc,
            sp: self.ctx.inst_ctx.sp,
            c: self.ctx.inst_ctx.c,
            step: self.ctx.inst_ctx.step,
            regs: self.ctx.inst_ctx.regs,
            mem_reads_index,
        };

        let instruction = self.rom.get_instruction(self.ctx.inst_ctx.pc);

        // Build the 'a' register value  based on the source specified by the current instruction
        self.source_a_mem_reads_generate(
            instruction,
            &mut emu_full_trace_vec.steps.mem_reads,
            &mut mem_reads_index,
        );

        // Build the 'b' register value  based on the source specified by the current instruction
        self.source_b_mem_reads_generate(
            instruction,
            &mut emu_full_trace_vec.steps.mem_reads,
            &mut mem_reads_index,
        );

        // Call the operation
        (instruction.func)(&mut self.ctx.inst_ctx);

        // Store the 'c' register value based on the storage specified by the current instruction
        self.store_c(instruction);

        // Set SP, if specified by the current instruction
        // #[cfg(feature = "sp")]
        // self.set_sp(instruction);

        // Set PC, based on current PC, current flag and current instruction
        self.set_pc(instruction);

        // If this is the last instruction, stop executing
        self.ctx.inst_ctx.end = instruction.end;

        // Increment step counter
        self.ctx.inst_ctx.step += 1;
        emu_full_trace_vec.steps.steps += 1;
    }

    /// Performs one single step of the emulation
    #[inline(always)]
    pub fn par_step_2(&mut self) {
        let instruction = self.rom.get_instruction(self.ctx.inst_ctx.pc);

        // Build the 'a' register value  based on the source specified by the current instruction
        self.source_a(instruction);

        // Build the 'b' register value  based on the source specified by the current instruction
        self.source_b(instruction);

        // Call the operation
        (instruction.func)(&mut self.ctx.inst_ctx);

        // Store the 'c' register value based on the storage specified by the current instruction
        self.store_c(instruction);

        // Set SP, if specified by the current instruction
        // #[cfg(feature = "sp")]
        // self.set_sp(instruction);

        // Set PC, based on current PC, current flag and current instruction
        self.set_pc(instruction);

        // If this is the last instruction, stop executing
        self.ctx.inst_ctx.end = instruction.end;

        // Increment step counter
        self.ctx.inst_ctx.step += 1;
    }

    /// Performs one single step of the emulation
    #[inline(always)]
    pub fn step_observer<F: PrimeField>(
        &mut self,
        trace_step: &mut EmuTraceSteps,
        mem_reads_index: &mut usize,
        inst_observer: &mut dyn InstObserver,
    ) -> bool {
        let instruction = self.rom.get_instruction(self.ctx.inst_ctx.pc);
        self.source_a_mem_reads_consume(instruction, &mut trace_step.mem_reads, mem_reads_index);
        self.source_b_mem_reads_consume(instruction, &mut trace_step.mem_reads, mem_reads_index);
        (instruction.func)(&mut self.ctx.inst_ctx);
        self.store_c_slice(instruction);

        let finished = inst_observer.on_instruction(instruction, &self.ctx.inst_ctx);

        // #[cfg(feature = "sp")]
        // self.set_sp(instruction);
        self.set_pc(instruction);
        self.ctx.inst_ctx.end = instruction.end;

        self.ctx.inst_ctx.step += 1;
        trace_step.steps += 1;

        finished
    }

    /// Run a slice of the program to generate full traces
    #[inline(always)]
    pub fn run_slice_observer2<F: PrimeField>(
        &mut self,
        emu_trace: &EmuTrace,
        inst_observer: &mut dyn InstObserver,
    ) {
        // Set initial state
        self.ctx.inst_ctx.pc = emu_trace.start_state.pc;
        self.ctx.inst_ctx.sp = emu_trace.start_state.sp;
        self.ctx.inst_ctx.step = emu_trace.start_state.step;
        self.ctx.inst_ctx.c = emu_trace.start_state.c;
        self.ctx.inst_ctx.regs = emu_trace.start_state.regs;

        let mut mem_reads_index: usize = 0;
        let mut emu_trace_steps = emu_trace.steps.clone();
        loop {
            if self.step_observer::<F>(&mut emu_trace_steps, &mut mem_reads_index, inst_observer) {
                break;
            }
        }
    }

    /// Run a slice of the program to generate full traces
    #[inline(always)]
    pub fn run_slice_plan<F: PrimeField>(
        &mut self,
        vec_traces: &[EmuTrace],
        chunk_id: usize,
        inst_observer: &mut dyn InstObserver,
    ) {
        let emu_trace_start = &vec_traces[chunk_id].start_state;
        // Set initial state
        self.ctx.inst_ctx.pc = emu_trace_start.pc;
        self.ctx.inst_ctx.sp = emu_trace_start.sp;
        self.ctx.inst_ctx.step = emu_trace_start.step;
        self.ctx.inst_ctx.c = emu_trace_start.c;
        self.ctx.inst_ctx.regs = emu_trace_start.regs;

        let mut current_box_id = chunk_id;
        let mut current_step_idx = 0;

<<<<<<< HEAD
        let mut emu_trace_steps = vec_traces[current_box_id].steps.clone();
        let mut mem_reads_index: usize = 0;
=======
        while !self.ctx.inst_ctx.end {
            let step = &vec_traces[current_box_id].steps[current_step_idx];
>>>>>>> 65422a15

        while self.ctx.inst_ctx.end == false {
            if self.step_slice_plan::<F>(&mut emu_trace_steps, &mut mem_reads_index, inst_observer)
            {
                break;
            }

            current_step_idx += 1;
            if current_step_idx == vec_traces[current_box_id].steps.steps {
                current_box_id += 1;
                current_step_idx = 0;
                emu_trace_steps = vec_traces[current_box_id].steps.clone();
                mem_reads_index = 0;
            }
        }
    }

    /// Performs one single step of the emulation
    #[inline(always)]
    pub fn step_slice_plan<F: PrimeField>(
        &mut self,
        trace_step: &mut EmuTraceSteps,
        mem_reads_index: &mut usize,
        inst_observer: &mut dyn InstObserver,
    ) -> bool {
        let instruction = self.rom.get_instruction(self.ctx.inst_ctx.pc);
        self.source_a_mem_reads_consume(instruction, &mut trace_step.mem_reads, mem_reads_index);
        self.source_b_mem_reads_consume(instruction, &mut trace_step.mem_reads, mem_reads_index);
        (instruction.func)(&mut self.ctx.inst_ctx);
        self.store_c_slice(instruction);

        let finished = inst_observer.on_instruction(instruction, &self.ctx.inst_ctx);

        // #[cfg(feature = "sp")]
        // self.set_sp(instruction);
        self.set_pc(instruction);
        self.ctx.inst_ctx.end = instruction.end;

        self.ctx.inst_ctx.step += 1;
        trace_step.steps += 1;

        finished
    }

    /// Performs one single step of the emulation
    #[inline(always)]
    pub fn step_slice_full_trace<F: PrimeField>(
        &mut self,
        trace_step: &EmuTraceSteps,
        trace_step_index: &mut usize,
    ) -> EmuFullTraceStep<F> {
        let last_pc = self.ctx.inst_ctx.pc;
        let last_c = self.ctx.inst_ctx.c;
        let instruction = self.rom.get_instruction(self.ctx.inst_ctx.pc);
        self.source_a_mem_reads_consume(instruction, &trace_step.mem_reads, trace_step_index);
        self.source_b_mem_reads_consume(instruction, &trace_step.mem_reads, trace_step_index);
        (instruction.func)(&mut self.ctx.inst_ctx);
        self.store_c_slice(instruction);
        // #[cfg(feature = "sp")]
        // self.set_sp(instruction);
        self.set_pc(instruction);
        self.ctx.inst_ctx.end = instruction.end;

        // Build and store the full trace
        let full_trace_step =
            Self::build_full_trace_step(instruction, &self.ctx.inst_ctx, last_c, last_pc);

        self.ctx.inst_ctx.step += 1;
        //trace_step.steps += 1;

        full_trace_step
    }

    pub fn build_full_trace_step<F: AbstractField>(
        inst: &ZiskInst,
        inst_ctx: &InstContext,
        _last_c: u64, // TODO! Check if it's necessay
        _last_pc: u64,
    ) -> EmuFullTraceStep<F> {
        // Calculate intermediate values
        let a = [inst_ctx.a & 0xFFFFFFFF, (inst_ctx.a >> 32) & 0xFFFFFFFF];
        let b = [inst_ctx.b & 0xFFFFFFFF, (inst_ctx.b >> 32) & 0xFFFFFFFF];
        let c = [inst_ctx.c & 0xFFFFFFFF, (inst_ctx.c >> 32) & 0xFFFFFFFF];

        let addr1 = (inst.b_offset_imm0 as i64 +
            if inst.b_src == SRC_IND { inst_ctx.a as i64 } else { 0 }) as u64;

        let jmp_offset1 = if inst.jmp_offset1 >= 0 {
            F::from_canonical_u64(inst.jmp_offset1 as u64)
        } else {
            F::neg(F::from_canonical_u64((-inst.jmp_offset1) as u64))
        };

        let jmp_offset2 = if inst.jmp_offset2 >= 0 {
            F::from_canonical_u64(inst.jmp_offset2 as u64)
        } else {
            F::neg(F::from_canonical_u64((-inst.jmp_offset2) as u64))
        };

        let store_offset = if inst.store_offset >= 0 {
            F::from_canonical_u64(inst.store_offset as u64)
        } else {
            F::neg(F::from_canonical_u64((-inst.store_offset) as u64))
        };

        let a_offset_imm0 = if inst.a_offset_imm0 as i64 >= 0 {
            F::from_canonical_u64(inst.a_offset_imm0)
        } else {
            F::neg(F::from_canonical_u64((-(inst.a_offset_imm0 as i64)) as u64))
        };

        let b_offset_imm0 = if inst.b_offset_imm0 as i64 >= 0 {
            F::from_canonical_u64(inst.b_offset_imm0)
        } else {
            F::neg(F::from_canonical_u64((-(inst.b_offset_imm0 as i64)) as u64))
        };

        EmuFullTraceStep {
            a: [F::from_canonical_u64(a[0]), F::from_canonical_u64(a[1])],
            b: [F::from_canonical_u64(b[0]), F::from_canonical_u64(b[1])],
            c: [F::from_canonical_u64(c[0]), F::from_canonical_u64(c[1])],

            flag: F::from_bool(inst_ctx.flag),
            pc: F::from_canonical_u64(inst.paddr),
            a_src_imm: F::from_bool(inst.a_src == SRC_IMM),
            a_src_mem: F::from_bool(inst.a_src == SRC_MEM),
            a_offset_imm0,
            // #[cfg(not(feature = "sp"))]
            a_imm1: F::from_canonical_u64(inst.a_use_sp_imm1),
            // #[cfg(feature = "sp")]
            // sp: F::from_canonical_u64(inst_ctx.sp),
            // #[cfg(feature = "sp")]
            // a_src_sp: F::from_bool(inst.a_src == SRC_SP),
            // #[cfg(feature = "sp")]
            // a_use_sp_imm1: F::from_canonical_u64(inst.a_use_sp_imm1),
            a_src_step: F::from_bool(inst.a_src == SRC_STEP),
            b_src_imm: F::from_bool(inst.b_src == SRC_IMM),
            b_src_mem: F::from_bool(inst.b_src == SRC_MEM),
            b_offset_imm0,
            // #[cfg(not(feature = "sp"))]
            b_imm1: F::from_canonical_u64(inst.b_use_sp_imm1),
            // #[cfg(feature = "sp")]
            // b_use_sp_imm1: F::from_canonical_u64(inst.b_use_sp_imm1),
            b_src_ind: F::from_bool(inst.b_src == SRC_IND),
            ind_width: F::from_canonical_u64(inst.ind_width),
            is_external_op: F::from_bool(inst.is_external_op),
            op: F::from_canonical_u8(inst.op),
            store_ra: F::from_bool(inst.store_ra),
            store_mem: F::from_bool(inst.store == STORE_MEM),
            store_ind: F::from_bool(inst.store == STORE_IND),
            store_offset,
            set_pc: F::from_bool(inst.set_pc),
            // #[cfg(feature = "sp")]
            // store_use_sp: F::from_bool(inst.store_use_sp),
            // #[cfg(feature = "sp")]
            // set_sp: F::from_bool(inst.set_sp),
            // #[cfg(feature = "sp")]
            // inc_sp: F::from_canonical_u64(inst.inc_sp),
            jmp_offset1,
            jmp_offset2,
            m32: F::from_bool(inst.m32),
            addr1: F::from_canonical_u64(addr1),
            __debug_operation_bus_enabled: F::from_bool(
                inst.op_type == ZiskOperationType::Binary ||
                    inst.op_type == ZiskOperationType::BinaryE,
            ),
        }
    }

    /// Returns if the emulation ended
    pub fn terminated(&self) -> bool {
        self.ctx.inst_ctx.end
    }

    /// Returns the number of executed steps
    pub fn number_of_steps(&self) -> u64 {
        self.ctx.inst_ctx.step
    }

    /// Get the output as a vector of u64
    pub fn get_output(&self) -> Vec<u64> {
        let n = self.ctx.inst_ctx.mem.read(OUTPUT_ADDR, 8);
        let mut addr = OUTPUT_ADDR + 8;

        let mut output: Vec<u64> = Vec::with_capacity(n as usize);
        for _i in 0..n {
            output.push(self.ctx.inst_ctx.mem.read(addr, 8));
            addr += 8;
        }
        output
    }

    /// Get the output as a vector of u32
    pub fn get_output_32(&self) -> Vec<u32> {
        let n = self.ctx.inst_ctx.mem.read(OUTPUT_ADDR, 4);
        let mut addr = OUTPUT_ADDR + 4;

        let mut output: Vec<u32> = Vec::with_capacity(n as usize);
        for _i in 0..n {
            output.push(self.ctx.inst_ctx.mem.read(addr, 4) as u32);
            addr += 4;
        }
        output
    }

    /// Get the output as a vector of u8
    pub fn get_output_8(&self) -> Vec<u8> {
        let n = self.ctx.inst_ctx.mem.read(OUTPUT_ADDR, 4);
        let mut addr = OUTPUT_ADDR + 4;

        let mut output: Vec<u8> = Vec::with_capacity(n as usize);
        for _i in 0..n {
            output.push(self.ctx.inst_ctx.mem.read(addr, 1) as u8);
            output.push(self.ctx.inst_ctx.mem.read(addr + 1, 1) as u8);
            output.push(self.ctx.inst_ctx.mem.read(addr + 2, 1) as u8);
            output.push(self.ctx.inst_ctx.mem.read(addr + 3, 1) as u8);
            addr += 4;
        }
        output
    }

    /// Gets the log traces
    pub fn get_tracerv(&self) -> Vec<String> {
        self.ctx.tracerv.clone()
    }

    /// Gets the current values of the 32 registers
    pub fn get_regs_array(&self) -> [u64; 32] {
        let mut regs_array: [u64; 32] = [0; 32];
        for (i, reg) in regs_array.iter_mut().enumerate() {
            *reg = self.ctx.inst_ctx.regs[i];
        }
        regs_array
    }

    #[inline(always)]
    pub fn get_reg(&self, index: usize) -> u64 {
        debug_assert!(index < 32);
        let value = self.ctx.inst_ctx.regs[index];
        //println!("Emu::get_reg() index={} value={:x}", index, value);
        value
    }

    #[inline(always)]
    pub fn set_reg(&mut self, index: usize, value: u64) {
        debug_assert!(index < 32);
        self.ctx.inst_ctx.regs[index] = value;
        //println!("Emu::set_reg() index={} value={:x}", index, value);
    }

    // #[inline(always)]
    // pub fn memory_read(&mut self, address: u64, width: u64) -> u64 {
    //     let value: u64;

    //     // If the operation is a register operation, get it from the context registers
    //     if (width == 8) && Mem::address_is_register(address) {
    //         value = self.get_reg(Mem::address_to_register_index(address));
    //     }
    //     // Otherwise, get it from memory
    //     else {
    //         assert!(*mem_reads_index < mem_reads.len());
    //         value = mem_reads[*mem_reads_index];
    //         *mem_reads_index += 1;
    //     }
    //     // Update stats
    //     if self.ctx.do_stats {
    //         self.ctx.stats.on_memory_read(address, width);
    //     }

    //     value
    // }

    // #[inline(always)]
    // pub fn memory_read_mem_reads(
    //     &mut self,
    //     address: u64,
    //     width: u64,
    //     mem_reads: &Vec<u64>,
    //     mem_reads_index: &mut usize,
    // ) -> u64 {
    //     let value: u64;

    //     // If the operation is a register operation, get it from the context registers
    //     if (width == 8) && Mem::address_is_register(address) {
    //         value = self.get_reg(Mem::address_to_register_index(address));
    //     }
    //     // Otherwise, get it from memory
    //     else {
    //         assert!(*mem_reads_index < mem_reads.len());
    //         value = mem_reads[*mem_reads_index];
    //         *mem_reads_index += 1;
    //     }
    //     // Update stats
    //     if self.ctx.do_stats {
    //         self.ctx.stats.on_memory_read(address, width);
    //     }

    //     value
    // }

    pub fn print_regs(&self) {
        let regs_array: [u64; 32] = self.get_regs_array();
        print!("Emu::print_regs(): ");
        for (i, r) in regs_array.iter().enumerate() {
            print!("x{}={}={:x} ", i, r, r);
        }
        println!();
    }
}<|MERGE_RESOLUTION|>--- conflicted
+++ resolved
@@ -645,9 +645,9 @@
             }
 
             // Log emulation step, if requested
-            if options.print_step.is_some() &&
-                (options.print_step.unwrap() != 0) &&
-                ((self.ctx.inst_ctx.step % options.print_step.unwrap()) == 0)
+            if options.print_step.is_some()
+                && (options.print_step.unwrap() != 0)
+                && ((self.ctx.inst_ctx.step % options.print_step.unwrap()) == 0)
             {
                 println!("step={}", self.ctx.inst_ctx.step);
             }
@@ -822,9 +822,9 @@
             // Increment step counter
             self.ctx.inst_ctx.step += 1;
 
-            if self.ctx.inst_ctx.end ||
-                ((self.ctx.inst_ctx.step - self.ctx.last_callback_step) ==
-                    self.ctx.callback_steps)
+            if self.ctx.inst_ctx.end
+                || ((self.ctx.inst_ctx.step - self.ctx.last_callback_step)
+                    == self.ctx.callback_steps)
             {
                 // In run() we have checked the callback consistency with ctx.do_callback
                 let callback = callback.as_ref().unwrap();
@@ -1004,17 +1004,12 @@
         let mut current_box_id = chunk_id;
         let mut current_step_idx = 0;
 
-<<<<<<< HEAD
-        let mut emu_trace_steps = vec_traces[current_box_id].steps.clone();
+        let mut emu_trace_steps = &vec_traces[current_box_id].steps;
         let mut mem_reads_index: usize = 0;
-=======
         while !self.ctx.inst_ctx.end {
-            let step = &vec_traces[current_box_id].steps[current_step_idx];
->>>>>>> 65422a15
-
-        while self.ctx.inst_ctx.end == false {
-            if self.step_slice_plan::<F>(&mut emu_trace_steps, &mut mem_reads_index, inst_observer)
-            {
+            //let step = &vec_traces[current_box_id].steps[current_step_idx];
+
+            if self.step_slice_plan::<F>(emu_trace_steps, &mut mem_reads_index, inst_observer) {
                 break;
             }
 
@@ -1022,7 +1017,7 @@
             if current_step_idx == vec_traces[current_box_id].steps.steps {
                 current_box_id += 1;
                 current_step_idx = 0;
-                emu_trace_steps = vec_traces[current_box_id].steps.clone();
+                emu_trace_steps = &vec_traces[current_box_id].steps;
                 mem_reads_index = 0;
             }
         }
@@ -1032,13 +1027,13 @@
     #[inline(always)]
     pub fn step_slice_plan<F: PrimeField>(
         &mut self,
-        trace_step: &mut EmuTraceSteps,
+        trace_step: &EmuTraceSteps,
         mem_reads_index: &mut usize,
         inst_observer: &mut dyn InstObserver,
     ) -> bool {
         let instruction = self.rom.get_instruction(self.ctx.inst_ctx.pc);
-        self.source_a_mem_reads_consume(instruction, &mut trace_step.mem_reads, mem_reads_index);
-        self.source_b_mem_reads_consume(instruction, &mut trace_step.mem_reads, mem_reads_index);
+        self.source_a_mem_reads_consume(instruction, &trace_step.mem_reads, mem_reads_index);
+        self.source_b_mem_reads_consume(instruction, &trace_step.mem_reads, mem_reads_index);
         (instruction.func)(&mut self.ctx.inst_ctx);
         self.store_c_slice(instruction);
 
@@ -1050,7 +1045,7 @@
         self.ctx.inst_ctx.end = instruction.end;
 
         self.ctx.inst_ctx.step += 1;
-        trace_step.steps += 1;
+        //trace_step.steps += 1;
 
         finished
     }
@@ -1095,8 +1090,8 @@
         let b = [inst_ctx.b & 0xFFFFFFFF, (inst_ctx.b >> 32) & 0xFFFFFFFF];
         let c = [inst_ctx.c & 0xFFFFFFFF, (inst_ctx.c >> 32) & 0xFFFFFFFF];
 
-        let addr1 = (inst.b_offset_imm0 as i64 +
-            if inst.b_src == SRC_IND { inst_ctx.a as i64 } else { 0 }) as u64;
+        let addr1 = (inst.b_offset_imm0 as i64
+            + if inst.b_src == SRC_IND { inst_ctx.a as i64 } else { 0 }) as u64;
 
         let jmp_offset1 = if inst.jmp_offset1 >= 0 {
             F::from_canonical_u64(inst.jmp_offset1 as u64)
@@ -1174,8 +1169,8 @@
             m32: F::from_bool(inst.m32),
             addr1: F::from_canonical_u64(addr1),
             __debug_operation_bus_enabled: F::from_bool(
-                inst.op_type == ZiskOperationType::Binary ||
-                    inst.op_type == ZiskOperationType::BinaryE,
+                inst.op_type == ZiskOperationType::Binary
+                    || inst.op_type == ZiskOperationType::BinaryE,
             ),
         }
     }
