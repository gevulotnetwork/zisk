--- conflicted
+++ resolved
@@ -1556,12 +1556,7 @@
 
     /// Performs one single step of the emulation
     #[inline(always)]
-<<<<<<< HEAD
-    pub fn par_step<F: PrimeField>(&mut self, emu_full_trace_vec: &mut EmuTrace) {
-=======
     pub fn par_step_my_block<F: PrimeField>(&mut self, emu_full_trace_vec: &mut EmuTrace) {
-        let mut mem_reads_index = emu_full_trace_vec.steps.mem_reads.len();
->>>>>>> 15fd170e
         emu_full_trace_vec.last_state = EmuTraceStart {
             pc: self.ctx.inst_ctx.pc,
             sp: self.ctx.inst_ctx.sp,
