use std::{mem, sync::atomic::AtomicU32};

use crate::{
    EmuContext, EmuFullTraceStep, EmuOptions, EmuRegTrace, EmuTrace, EmuTraceEnd, EmuTraceStart,
    EmuTraceSteps, ParEmuOptions,
};
use data_bus::{
    BusDevice, ExtOperationData, OperationBusData, RomBusData, MEM_BUS_ID, OPERATION_BUS_ID,
    ROM_BUS_ID,
};
use p3_field::{AbstractField, PrimeField};
use riscv::RiscVRegisters;
use sm_mem::MemHelpers;
// #[cfg(feature = "sp")]
// use zisk_core::SRC_SP;
use data_bus::DataBus;
use zisk_core::{
    InstContext, Mem, PrecompiledEmulationMode, ZiskInst, ZiskRom, OUTPUT_ADDR, ROM_ENTRY, SRC_C,
    SRC_IMM, SRC_IND, SRC_MEM, SRC_REG, SRC_STEP, STORE_IND, STORE_MEM, STORE_NONE, STORE_REG,
};

/// ZisK emulator structure, containing the ZisK rom, the list of ZisK operations, and the
/// execution context
pub struct Emu<'a> {
    /// ZisK rom, containing the program to execute, which is constant for this program except for
    /// the input data
    pub rom: &'a ZiskRom,
    /// Context, where the state of the execution is stored and modified at every execution step
    pub ctx: EmuContext,
}

/// ZisK emulator structure implementation
/// There are different modes of execution for different purposes:
/// - run -> step -> source_a, source_b, store_c (full functionality, called by main state machine,
///   calls callback with trace)
/// - run -> run_fast -> step_fast -> source_a, source_b, store_c (maximum speed, for benchmarking)
/// - run_slice -> step_slice -> source_a_slice, source_b_slice, store_c_slice (generates full trace
///   and required input data for secondary state machines)
impl<'a> Emu<'a> {
    pub fn new(rom: &ZiskRom) -> Emu {
        Emu { rom, ctx: EmuContext::default() }
    }

    pub fn from_emu_trace_start(rom: &'a ZiskRom, trace_start: &'a EmuTraceStart) -> Emu<'a> {
        let mut emu = Emu::new(rom);
        emu.ctx.inst_ctx.pc = trace_start.pc;
        emu.ctx.inst_ctx.sp = trace_start.sp;
        emu.ctx.inst_ctx.step = trace_start.step;
        emu.ctx.inst_ctx.c = trace_start.c;
        emu.ctx.inst_ctx.regs = trace_start.regs;

        emu
    }

    pub fn create_emu_context(&mut self, inputs: Vec<u8>) -> EmuContext {
        // Initialize an empty instance
        let mut ctx = EmuContext::new(inputs);

        // Create a new read section for every RO data entry of the rom
        for i in 0..self.rom.ro_data.len() {
            ctx.inst_ctx.mem.add_read_section(self.rom.ro_data[i].from, &self.rom.ro_data[i].data);
        }

        // Sort read sections by start address to improve performance when using binary search
        ctx.inst_ctx.mem.read_sections.sort_by(|a, b| a.start.cmp(&b.start));

        // Get registers
        //emu.get_regs(); // TODO: ask Jordi

        ctx
    }

    /// Calculate the 'a' register value based on the source specified by the current instruction
    #[inline(always)]
    pub fn source_a(&mut self, instruction: &ZiskInst) {
        match instruction.a_src {
            SRC_C => self.ctx.inst_ctx.a = self.ctx.inst_ctx.c,
            SRC_REG => {
                // Calculate memory address
                let reg = instruction.a_offset_imm0 as usize;
                self.ctx.inst_ctx.a = self.get_reg(reg);
            }
            SRC_MEM => {
                // Calculate memory address
                let mut address = instruction.a_offset_imm0;
                if instruction.a_use_sp_imm1 != 0 {
                    address += self.ctx.inst_ctx.sp;
                }

                if address < 0x200 {
                    println!("ALERT INSTRUCTION: {:?} PC: {:X}", instruction, self.ctx.inst_ctx.pc);
                }
                // get it from memory
                self.ctx.inst_ctx.a = self.ctx.inst_ctx.mem.read(address, 8);
                self.ctx.trace.steps.mem_reads.push(self.ctx.inst_ctx.a);

                // Feed the stats
                if self.ctx.do_stats {
                    self.ctx.stats.on_memory_read(address, 8);
                }
            }
            SRC_IMM => {
                self.ctx.inst_ctx.a = instruction.a_offset_imm0 | (instruction.a_use_sp_imm1 << 32)
            }
            SRC_STEP => self.ctx.inst_ctx.a = self.ctx.inst_ctx.step,
            // #[cfg(feature = "sp")]
            // SRC_SP => self.ctx.inst_ctx.a = self.ctx.inst_ctx.sp,
            _ => panic!(
                "Emu::source_a() Invalid a_src={} pc={}",
                instruction.a_src, self.ctx.inst_ctx.pc
            ),
        }
    }

    /// Calculate the 'a' register value based on the source specified by the current instruction
    /// and generate memory reads data
    #[inline(always)]
    pub fn source_a_mem_reads_generate(
        &mut self,
        instruction: &ZiskInst,
        mem_reads: &mut Vec<u64>,
    ) {
        match instruction.a_src {
            SRC_C => self.ctx.inst_ctx.a = self.ctx.inst_ctx.c,
            SRC_REG => {
                // Calculate memory address
                let reg = instruction.a_offset_imm0 as usize;
                self.ctx.inst_ctx.a = self.get_reg(reg);
            }
            SRC_MEM => {
                // Calculate memory address
                let mut address = instruction.a_offset_imm0;
                if instruction.a_use_sp_imm1 != 0 {
                    address += self.ctx.inst_ctx.sp;
                }

                // If the operation is a register operation, get it from the context registers
                if Mem::is_full_aligned(address, 8) {
                    self.ctx.inst_ctx.a = self.ctx.inst_ctx.mem.read(address, 8);
                    mem_reads.push(self.ctx.inst_ctx.a);
                } else {
                    let mut additional_data: Vec<u64>;
                    (self.ctx.inst_ctx.a, additional_data) =
                        self.ctx.inst_ctx.mem.read_required(address, 8);
                    debug_assert!(!additional_data.is_empty());
                    mem_reads.append(&mut additional_data);
                }
                /*println!(
                    "Emu::source_a_mem_reads_generate() mem_leads.len={} value={:x}",
                    mem_reads.len(),
                    self.ctx.inst_ctx.a
                );*/

                // Feed the stats
                if self.ctx.do_stats {
                    self.ctx.stats.on_memory_read(address, 8);
                }
            }
            SRC_IMM => {
                self.ctx.inst_ctx.a = instruction.a_offset_imm0 | (instruction.a_use_sp_imm1 << 32)
            }
            SRC_STEP => self.ctx.inst_ctx.a = self.ctx.inst_ctx.step,
            // #[cfg(feature = "sp")]
            // SRC_SP => self.ctx.inst_ctx.a = self.ctx.inst_ctx.sp,
            _ => panic!(
                "Emu::source_a_mem_reads_generate() Invalid a_src={} pc={}",
                instruction.a_src, self.ctx.inst_ctx.pc
            ),
        }
    }

    /// Calculate the 'a' register value based on the source specified by the current instruction,
    /// using formerly generated memory reads from a previous emulation
    #[inline(always)]
    pub fn source_a_mem_reads_consume(
        &mut self,
        instruction: &ZiskInst,
        mem_reads: &[u64],
        mem_reads_index: &mut usize,
        reg_trace: &mut EmuRegTrace,
    ) {
        match instruction.a_src {
            SRC_C => self.ctx.inst_ctx.a = self.ctx.inst_ctx.c,
            SRC_REG => {
                self.ctx.inst_ctx.a =
                    self.get_traced_reg(instruction.a_offset_imm0 as usize, 0, reg_trace);
            }
            SRC_MEM => {
                // Calculate memory address
                let mut address = instruction.a_offset_imm0;
                if instruction.a_use_sp_imm1 != 0 {
                    address += self.ctx.inst_ctx.sp;
                }

                // get it from memory
                if Mem::is_full_aligned(address, 8) {
                    assert!(*mem_reads_index < mem_reads.len());
                    self.ctx.inst_ctx.a = mem_reads[*mem_reads_index];
                    *mem_reads_index += 1;
                } else {
                    let (required_address_1, required_address_2) =
                        Mem::required_addresses(address, 8);
                    debug_assert!(required_address_1 != required_address_2);
                    assert!(*mem_reads_index < mem_reads.len());
                    let raw_data_1 = mem_reads[*mem_reads_index];
                    *mem_reads_index += 1;
                    assert!(*mem_reads_index < mem_reads.len());
                    let raw_data_2 = mem_reads[*mem_reads_index];
                    *mem_reads_index += 1;
                    self.ctx.inst_ctx.a =
                        Mem::get_double_not_aligned_data(address, 8, raw_data_1, raw_data_2);
                }
                /*println!(
                    "Emu::source_a_mem_reads_consume() mem_leads_index={} value={:x}",
                    *mem_reads_index, self.ctx.inst_ctx.a
                );*/

                // Feed the stats
                if self.ctx.do_stats {
                    self.ctx.stats.on_memory_read(address, 8);
                }
            }
            SRC_IMM => {
                self.ctx.inst_ctx.a = instruction.a_offset_imm0 | (instruction.a_use_sp_imm1 << 32)
            }
            SRC_STEP => self.ctx.inst_ctx.a = self.ctx.inst_ctx.step,
            // #[cfg(feature = "sp")]
            // SRC_SP => self.ctx.inst_ctx.a = self.ctx.inst_ctx.sp,
            _ => panic!(
                "Emu::source_a_mem_reads_consume() Invalid a_src={} pc={}",
                instruction.a_src, self.ctx.inst_ctx.pc
            ),
        }
    }

    /// Calculate the 'a' register value based on the source specified by the current instruction,
    /// using formerly generated memory reads from a previous emulation
    #[inline(always)]
    pub fn source_a_mem_reads_consume_databus<BD: BusDevice<u64>>(
        &mut self,
        instruction: &ZiskInst,
        mem_reads: &[u64],
        mem_reads_index: &mut usize,
        data_bus: &mut DataBus<u64, BD>,
    ) {
        match instruction.a_src {
            SRC_C => self.ctx.inst_ctx.a = self.ctx.inst_ctx.c,
            SRC_REG => {
                self.ctx.inst_ctx.a = self.get_reg(instruction.a_offset_imm0 as usize);
            }
            SRC_MEM => {
                // Calculate memory address
                let mut address = instruction.a_offset_imm0;
                if instruction.a_use_sp_imm1 != 0 {
                    address += self.ctx.inst_ctx.sp;
                }

                // Otherwise, get it from memory
                if Mem::is_full_aligned(address, 8) {
                    assert!(*mem_reads_index < mem_reads.len());
                    self.ctx.inst_ctx.a = mem_reads[*mem_reads_index];
                    *mem_reads_index += 1;
                    let payload = MemHelpers::mem_load(
                        address as u32,
                        self.ctx.inst_ctx.step,
                        0,
                        8,
                        [self.ctx.inst_ctx.a, 0],
                    );
                    data_bus.write_to_bus(MEM_BUS_ID, &payload);
                } else {
                    let (required_address_1, required_address_2) =
                        Mem::required_addresses(address, 8);
                    debug_assert!(required_address_1 != required_address_2);
                    assert!(*mem_reads_index < mem_reads.len());
                    let raw_data_1 = mem_reads[*mem_reads_index];
                    *mem_reads_index += 1;
                    assert!(*mem_reads_index < mem_reads.len());
                    let raw_data_2 = mem_reads[*mem_reads_index];
                    *mem_reads_index += 1;
                    self.ctx.inst_ctx.a =
                        Mem::get_double_not_aligned_data(address, 8, raw_data_1, raw_data_2);
                    let payload = MemHelpers::mem_load(
                        address as u32,
                        self.ctx.inst_ctx.step,
                        0,
                        8,
                        [raw_data_1, raw_data_2],
                    );
                    data_bus.write_to_bus(MEM_BUS_ID, &payload);
                }
                /*println!(
                    "Emu::source_a_mem_reads_consume() mem_leads_index={} value={:x}",
                    *mem_reads_index, self.ctx.inst_ctx.a
                );*/

                // Feed the stats
                if self.ctx.do_stats {
                    self.ctx.stats.on_memory_read(address, 8);
                }
            }
            SRC_IMM => {
                self.ctx.inst_ctx.a = instruction.a_offset_imm0 | (instruction.a_use_sp_imm1 << 32)
            }
            SRC_STEP => self.ctx.inst_ctx.a = self.ctx.inst_ctx.step,
            // #[cfg(feature = "sp")]
            // SRC_SP => self.ctx.inst_ctx.a = self.ctx.inst_ctx.sp,
            _ => panic!(
                "Emu::source_a_mem_reads_consume_databus() Invalid a_src={} pc={}",
                instruction.a_src, self.ctx.inst_ctx.pc
            ),
        }
    }

    /// Calculate the 'b' register value based on the source specified by the current instruction
    #[inline(always)]
    pub fn source_b(&mut self, instruction: &ZiskInst) {
        match instruction.b_src {
            SRC_C => self.ctx.inst_ctx.b = self.ctx.inst_ctx.c,
            SRC_REG => {
                // Calculate memory address
                self.ctx.inst_ctx.b = self.get_reg(instruction.b_offset_imm0 as usize);
            }
            SRC_MEM => {
                // Calculate memory address
                let mut addr = instruction.b_offset_imm0;
                if instruction.b_use_sp_imm1 != 0 {
                    addr += self.ctx.inst_ctx.sp;
                }

                // Get it from memory
                self.ctx.inst_ctx.b = self.ctx.inst_ctx.mem.read(addr, 8);
                self.ctx.trace.steps.mem_reads.push(self.ctx.inst_ctx.b);

                if self.ctx.do_stats {
                    self.ctx.stats.on_memory_read(addr, 8);
                }
            }
            SRC_IMM => {
                self.ctx.inst_ctx.b = instruction.b_offset_imm0 | (instruction.b_use_sp_imm1 << 32)
            }
            SRC_IND => {
                // Calculate memory address
                let mut addr =
                    (self.ctx.inst_ctx.a as i64 + instruction.b_offset_imm0 as i64) as u64;
                if instruction.b_use_sp_imm1 != 0 {
                    addr += self.ctx.inst_ctx.sp;
                }

                // get it from memory
                self.ctx.inst_ctx.b = self.ctx.inst_ctx.mem.read(addr, instruction.ind_width);

                self.ctx.trace.steps.mem_reads.push(self.ctx.inst_ctx.b);
                if self.ctx.do_stats {
                    self.ctx.stats.on_memory_read(addr, instruction.ind_width);
                }
            }
            _ => panic!(
                "Emu::source_b() Invalid b_src={} pc={}",
                instruction.b_src, self.ctx.inst_ctx.pc
            ),
        }
    }

    /// Calculate the 'b' register value based on the source specified by the current instruction
    #[inline(always)]
    pub fn source_b_mem_reads_generate(
        &mut self,
        instruction: &ZiskInst,
        mem_reads: &mut Vec<u64>,
    ) {
        match instruction.b_src {
            SRC_C => self.ctx.inst_ctx.b = self.ctx.inst_ctx.c,
            SRC_REG => {
                self.ctx.inst_ctx.b = self.get_reg(instruction.b_offset_imm0 as usize);
            }
            SRC_MEM => {
                // Calculate memory address
                let mut address = instruction.b_offset_imm0;
                if instruction.b_use_sp_imm1 != 0 {
                    address += self.ctx.inst_ctx.sp;
                }
                if Mem::is_full_aligned(address, 8) {
                    self.ctx.inst_ctx.b = self.ctx.inst_ctx.mem.read(address, 8);
                    mem_reads.push(self.ctx.inst_ctx.b);
                } else {
                    let mut additional_data: Vec<u64>;
                    (self.ctx.inst_ctx.b, additional_data) =
                        self.ctx.inst_ctx.mem.read_required(address, 8);

                    // debug_assert!(!additional_data.is_empty());
                    if additional_data.is_empty() {
                        println!("ADDITIONAL DATA IS EMPTY 0x{:X}", address);
                    }
                    mem_reads.append(&mut additional_data);
                }
                /*println!(
                    "Emu::source_b_mem_reads_generate() mem_leads.len={} value={:x}",
                    mem_reads.len(),
                    self.ctx.inst_ctx.b
                );*/

                if self.ctx.do_stats {
                    self.ctx.stats.on_memory_read(address, 8);
                }
            }
            SRC_IMM => {
                self.ctx.inst_ctx.b = instruction.b_offset_imm0 | (instruction.b_use_sp_imm1 << 32)
            }
            SRC_IND => {
                // Calculate memory address
                let mut address =
                    (self.ctx.inst_ctx.a as i64 + instruction.b_offset_imm0 as i64) as u64;
                if instruction.b_use_sp_imm1 != 0 {
                    address += self.ctx.inst_ctx.sp;
                }

                // If the operation is a register operation, get it from the context registers
                if Mem::is_full_aligned(address, instruction.ind_width) {
                    self.ctx.inst_ctx.b =
                        self.ctx.inst_ctx.mem.read(address, instruction.ind_width);
                    mem_reads.push(self.ctx.inst_ctx.b);
                } else {
                    let mut additional_data: Vec<u64>;
                    (self.ctx.inst_ctx.b, additional_data) =
                        self.ctx.inst_ctx.mem.read_required(address, instruction.ind_width);
                    debug_assert!(!additional_data.is_empty());
                    mem_reads.append(&mut additional_data);
                }
                /*println!(
                    "Emu::source_b_mem_reads_generate() mem_leads.len={} value={:x}",
                    mem_reads.len(),
                    self.ctx.inst_ctx.b
                );*/

                if self.ctx.do_stats {
                    self.ctx.stats.on_memory_read(address, instruction.ind_width);
                }
            }
            _ => panic!(
                "Emu::source_b_mem_reads_generate() Invalid b_src={} pc={}",
                instruction.b_src, self.ctx.inst_ctx.pc
            ),
        }
    }

    /// Calculate the 'b' register value based on the source specified by the current instruction,
    /// using formerly generated memory reads from a previous emulation
    #[inline(always)]
    pub fn source_b_mem_reads_consume(
        &mut self,
        instruction: &ZiskInst,
        mem_reads: &[u64],
        mem_reads_index: &mut usize,
        reg_trace: &mut EmuRegTrace,
    ) {
        match instruction.b_src {
            SRC_C => self.ctx.inst_ctx.b = self.ctx.inst_ctx.c,
            SRC_REG => {
                self.ctx.inst_ctx.b =
                    self.get_traced_reg(instruction.b_offset_imm0 as usize, 1, reg_trace);
            }
            SRC_MEM => {
                // Calculate memory address
                let mut address = instruction.b_offset_imm0;
                if instruction.b_use_sp_imm1 != 0 {
                    address += self.ctx.inst_ctx.sp;
                }

                // Get it from memory
                if Mem::is_full_aligned(address, 8) {
                    assert!(*mem_reads_index < mem_reads.len());
                    self.ctx.inst_ctx.b = mem_reads[*mem_reads_index];
                    *mem_reads_index += 1;
                } else {
                    let (required_address_1, required_address_2) =
                        Mem::required_addresses(address, 8);
                    if required_address_1 == required_address_2 {
                        assert!(*mem_reads_index < mem_reads.len());
                        let raw_data = mem_reads[*mem_reads_index];
                        *mem_reads_index += 1;
                        self.ctx.inst_ctx.b =
                            Mem::get_single_not_aligned_data(address, 8, raw_data);
                    } else {
                        assert!(*mem_reads_index < mem_reads.len());
                        let raw_data_1 = mem_reads[*mem_reads_index];
                        *mem_reads_index += 1;
                        assert!(*mem_reads_index < mem_reads.len());
                        let raw_data_2 = mem_reads[*mem_reads_index];
                        *mem_reads_index += 1;
                        self.ctx.inst_ctx.b =
                            Mem::get_double_not_aligned_data(address, 8, raw_data_1, raw_data_2);
                    }
                }
                /*println!(
                    "Emu::source_b_mem_reads_consume() mem_leads_index={} value={:x}",
                    *mem_reads_index, self.ctx.inst_ctx.b
                );*/

                if self.ctx.do_stats {
                    self.ctx.stats.on_memory_read(address, 8);
                }
            }
            SRC_IMM => {
                self.ctx.inst_ctx.b = instruction.b_offset_imm0 | (instruction.b_use_sp_imm1 << 32)
            }
            SRC_IND => {
                // Calculate memory address
                let mut address =
                    (self.ctx.inst_ctx.a as i64 + instruction.b_offset_imm0 as i64) as u64;
                if instruction.b_use_sp_imm1 != 0 {
                    address += self.ctx.inst_ctx.sp;
                }

                // Otherwise, get it from memory
                if Mem::is_full_aligned(address, instruction.ind_width) {
                    assert!(*mem_reads_index < mem_reads.len());
                    self.ctx.inst_ctx.b = mem_reads[*mem_reads_index];
                    *mem_reads_index += 1;
                } else {
                    let (required_address_1, required_address_2) =
                        Mem::required_addresses(address, instruction.ind_width);
                    if required_address_1 == required_address_2 {
                        assert!(*mem_reads_index < mem_reads.len());
                        let raw_data = mem_reads[*mem_reads_index];
                        *mem_reads_index += 1;
                        self.ctx.inst_ctx.b = Mem::get_single_not_aligned_data(
                            address,
                            instruction.ind_width,
                            raw_data,
                        );
                    } else {
                        assert!(*mem_reads_index < mem_reads.len());
                        let raw_data_1 = mem_reads[*mem_reads_index];
                        *mem_reads_index += 1;
                        assert!(*mem_reads_index < mem_reads.len());
                        let raw_data_2 = mem_reads[*mem_reads_index];
                        *mem_reads_index += 1;
                        self.ctx.inst_ctx.b = Mem::get_double_not_aligned_data(
                            address,
                            instruction.ind_width,
                            raw_data_1,
                            raw_data_2,
                        );
                    }
                }
                /*println!(
                    "Emu::source_b_mem_reads_consume() mem_leads_index={} value={:x}",
                    *mem_reads_index, self.ctx.inst_ctx.b
                );*/

                if self.ctx.do_stats {
                    self.ctx.stats.on_memory_read(address, instruction.ind_width);
                }
            }
            _ => panic!(
                "Emu::source_b_mem_reads_consume() Invalid b_src={} pc={}",
                instruction.b_src, self.ctx.inst_ctx.pc
            ),
        }
    }

    /// Calculate the 'b' register value based on the source specified by the current instruction,
    /// using formerly generated memory reads from a previous emulation
    #[inline(always)]
    pub fn source_b_mem_reads_consume_databus<BD: BusDevice<u64>>(
        &mut self,
        instruction: &ZiskInst,
        mem_reads: &[u64],
        mem_reads_index: &mut usize,
        data_bus: &mut DataBus<u64, BD>,
    ) {
        match instruction.b_src {
            SRC_C => self.ctx.inst_ctx.b = self.ctx.inst_ctx.c,
            SRC_REG => {
                self.ctx.inst_ctx.b = self.get_reg(instruction.b_offset_imm0 as usize);
            }
            SRC_MEM => {
                // Calculate memory address
                let mut address = instruction.b_offset_imm0;
                if instruction.b_use_sp_imm1 != 0 {
                    address += self.ctx.inst_ctx.sp;
                }

                // Otherwise, get it from memory
                if Mem::is_full_aligned(address, 8) {
                    assert!(*mem_reads_index < mem_reads.len());
                    self.ctx.inst_ctx.b = mem_reads[*mem_reads_index];
                    *mem_reads_index += 1;
                    let payload = MemHelpers::mem_load(
                        address as u32,
                        self.ctx.inst_ctx.step,
                        1,
                        8,
                        [self.ctx.inst_ctx.b, 0],
                    );
                    data_bus.write_to_bus(MEM_BUS_ID, &payload);
                } else {
                    let (required_address_1, required_address_2) =
                        Mem::required_addresses(address, 8);
                    if required_address_1 == required_address_2 {
                        assert!(*mem_reads_index < mem_reads.len());
                        let raw_data = mem_reads[*mem_reads_index];
                        *mem_reads_index += 1;
                        self.ctx.inst_ctx.b =
                            Mem::get_single_not_aligned_data(address, 8, raw_data);
                        let payload = MemHelpers::mem_load(
                            address as u32,
                            self.ctx.inst_ctx.step,
                            1,
                            8,
                            [raw_data, 0],
                        );
                        data_bus.write_to_bus(MEM_BUS_ID, &payload);
                    } else {
                        assert!(*mem_reads_index < mem_reads.len());
                        let raw_data_1 = mem_reads[*mem_reads_index];
                        *mem_reads_index += 1;
                        assert!(*mem_reads_index < mem_reads.len());
                        let raw_data_2 = mem_reads[*mem_reads_index];
                        *mem_reads_index += 1;
                        self.ctx.inst_ctx.b =
                            Mem::get_double_not_aligned_data(address, 8, raw_data_1, raw_data_2);
                        let payload = MemHelpers::mem_load(
                            address as u32,
                            self.ctx.inst_ctx.step,
                            1,
                            8,
                            [raw_data_1, raw_data_2],
                        );
                        data_bus.write_to_bus(MEM_BUS_ID, &payload);
                    }
                }
                /*println!(
                    "Emu::source_b_mem_reads_consume() mem_leads_index={} value={:x}",
                    *mem_reads_index, self.ctx.inst_ctx.b
                );*/

                if self.ctx.do_stats {
                    self.ctx.stats.on_memory_read(address, 8);
                }
            }
            SRC_IMM => {
                self.ctx.inst_ctx.b = instruction.b_offset_imm0 | (instruction.b_use_sp_imm1 << 32)
            }
            SRC_IND => {
                // Calculate memory address
                let mut address =
                    (self.ctx.inst_ctx.a as i64 + instruction.b_offset_imm0 as i64) as u64;
                if instruction.b_use_sp_imm1 != 0 {
                    address += self.ctx.inst_ctx.sp;
                }

                // Otherwise, get it from memory
                if Mem::is_full_aligned(address, instruction.ind_width) {
                    assert!(*mem_reads_index < mem_reads.len());
                    self.ctx.inst_ctx.b = mem_reads[*mem_reads_index];
                    *mem_reads_index += 1;
                    let payload = MemHelpers::mem_load(
                        address as u32,
                        self.ctx.inst_ctx.step,
                        1,
                        8,
                        [self.ctx.inst_ctx.b, 0],
                    );
                    data_bus.write_to_bus(MEM_BUS_ID, &payload);
                } else {
                    let (required_address_1, required_address_2) =
                        Mem::required_addresses(address, instruction.ind_width);
                    if required_address_1 == required_address_2 {
                        assert!(*mem_reads_index < mem_reads.len());
                        let raw_data = mem_reads[*mem_reads_index];
                        *mem_reads_index += 1;
                        self.ctx.inst_ctx.b = Mem::get_single_not_aligned_data(
                            address,
                            instruction.ind_width,
                            raw_data,
                        );
                        let payload = MemHelpers::mem_load(
                            address as u32,
                            self.ctx.inst_ctx.step,
                            1,
                            instruction.ind_width as u8,
                            [raw_data, 0],
                        );
                        data_bus.write_to_bus(MEM_BUS_ID, &payload);
                    } else {
                        assert!(*mem_reads_index < mem_reads.len());
                        let raw_data_1 = mem_reads[*mem_reads_index];
                        *mem_reads_index += 1;
                        assert!(*mem_reads_index < mem_reads.len());
                        let raw_data_2 = mem_reads[*mem_reads_index];
                        *mem_reads_index += 1;
                        self.ctx.inst_ctx.b = Mem::get_double_not_aligned_data(
                            address,
                            instruction.ind_width,
                            raw_data_1,
                            raw_data_2,
                        );
                        let payload = MemHelpers::mem_load(
                            address as u32,
                            self.ctx.inst_ctx.step,
                            1,
                            8,
                            [raw_data_1, raw_data_2],
                        );
                        data_bus.write_to_bus(MEM_BUS_ID, &payload);
                    }
                }
                /*println!(
                    "Emu::source_b_mem_reads_consume() mem_leads_index={} value={:x}",
                    *mem_reads_index, self.ctx.inst_ctx.b
                );*/

                if self.ctx.do_stats {
                    self.ctx.stats.on_memory_read(address, instruction.ind_width);
                }
            }
            _ => panic!(
                "Emu::source_b_mem_reads_consume_databus() Invalid b_src={} pc={}",
                instruction.b_src, self.ctx.inst_ctx.pc
            ),
        }
    }

    /// Store the 'c' register value based on the storage specified by the current instruction
    #[inline(always)]
    pub fn store_c(&mut self, instruction: &ZiskInst) {
        match instruction.store {
            STORE_NONE => {}
            STORE_REG => {
                if instruction.store_offset >= 32 {
                    println!("instruction ALERT 0 {:?}", instruction);
                }

                self.set_reg(
                    instruction.store_offset as usize,
                    self.get_value_to_store(instruction),
                );
            }
            STORE_MEM => {
                // Calculate value
                let val = self.get_value_to_store(instruction);

                // Calculate memory address
                let mut addr: i64 = instruction.store_offset;
                if instruction.store_use_sp {
                    addr += self.ctx.inst_ctx.sp as i64;
                }
                debug_assert!(addr >= 0);
                let addr = addr as u64;

                // get it from memory
                self.ctx.inst_ctx.mem.write(addr, val, 8);
                if self.ctx.do_stats {
                    self.ctx.stats.on_memory_write(addr, 8);
                }
            }
            STORE_IND => {
                // Calculate value
                let val: i64 = if instruction.store_ra {
                    self.ctx.inst_ctx.pc as i64 + instruction.jmp_offset2
                } else {
                    self.ctx.inst_ctx.c as i64
                };
                let val = val as u64;

                // Calculate memory address
                let mut addr = instruction.store_offset;
                if instruction.store_use_sp {
                    addr += self.ctx.inst_ctx.sp as i64;
                }
                addr += self.ctx.inst_ctx.a as i64;
                debug_assert!(addr >= 0);
                let addr = addr as u64;

                // Get it from memory
                self.ctx.inst_ctx.mem.write(addr, val, instruction.ind_width);
                if self.ctx.do_stats {
                    self.ctx.stats.on_memory_write(addr, instruction.ind_width);
                }
            }
            _ => panic!(
                "Emu::store_c() Invalid store={} pc={}",
                instruction.store, self.ctx.inst_ctx.pc
            ),
        }
    }

    /// Store the 'c' register value based on the storage specified by the current instruction and
    /// log memory access if required
    #[inline(always)]
    pub fn store_c_mem_reads_generate(&mut self, instruction: &ZiskInst, mem_reads: &mut Vec<u64>) {
        match instruction.store {
            STORE_NONE => {}
            STORE_REG => {
                if instruction.store_offset >= 32 {
                    println!("instruction ALERT 1 {:?}", instruction);
                }

                self.set_reg(
                    instruction.store_offset as usize,
                    self.get_value_to_store(instruction),
                );
            }
            STORE_MEM => {
                // Calculate the value
                let value = self.get_value_to_store(instruction);

                // Calculate the memory address
                let mut address: i64 = instruction.store_offset;
                if instruction.store_use_sp {
                    address += self.ctx.inst_ctx.sp as i64;
                }
                debug_assert!(address >= 0);
                let address = address as u64;

                // If not aligned, get old raw data from memory, then write it
                if Mem::is_full_aligned(address, 8) {
                    self.ctx.inst_ctx.mem.write(address, value, 8);
                } else {
                    let mut additional_data: Vec<u64>;
                    (self.ctx.inst_ctx.b, additional_data) =
                        self.ctx.inst_ctx.mem.read_required(address, 8);
                    debug_assert!(!additional_data.is_empty());
                    mem_reads.append(&mut additional_data);

                    self.ctx.inst_ctx.mem.write(address, value, 8);
                }
            }
            STORE_IND => {
                // Calculate the value
                let value = self.get_value_to_store(instruction);

                // Calculate the memory address
                let mut address = instruction.store_offset;
                if instruction.store_use_sp {
                    address += self.ctx.inst_ctx.sp as i64;
                }
                address += self.ctx.inst_ctx.a as i64;
                debug_assert!(address >= 0);
                let address = address as u64;

                // If the operation is a register operation, write it to the context registers
                // If not aligned, get old raw data from memory, then write it
                if Mem::is_full_aligned(address, instruction.ind_width) {
                    self.ctx.inst_ctx.mem.write(address, value, instruction.ind_width);
                } else {
                    let mut additional_data: Vec<u64>;
                    (self.ctx.inst_ctx.b, additional_data) =
                        self.ctx.inst_ctx.mem.read_required(address, instruction.ind_width);
                    debug_assert!(!additional_data.is_empty());
                    mem_reads.append(&mut additional_data);

                    self.ctx.inst_ctx.mem.write(address, value, instruction.ind_width);
                }
            }
            _ => panic!(
                "Emu::store_c_mem_reads_generate() Invalid store={} pc={}",
                instruction.store, self.ctx.inst_ctx.pc
            ),
        }
    }

    /// Store the 'c' register value based on the storage specified by the current instruction and
    /// log memory access if required
    #[inline(always)]
    pub fn store_c_mem_reads_consume(
        &mut self,
        instruction: &ZiskInst,
        mem_reads: &[u64],
        mem_reads_index: &mut usize,
        reg_trace: &mut EmuRegTrace,
    ) {
        match instruction.store {
            STORE_NONE => {}
            STORE_REG => {
                self.set_traced_reg(
                    instruction.store_offset as usize,
                    self.get_value_to_store(instruction),
                    reg_trace,
                );
            }
            STORE_MEM => {
                // Calculate the memory address
                let mut address: i64 = instruction.store_offset;
                if instruction.store_use_sp {
                    address += self.ctx.inst_ctx.sp as i64;
                }
                debug_assert!(address >= 0);
                let address = address as u64;

                // If not aligned, get old raw data from memory, then write it
                if !Mem::is_full_aligned(address, 8) {
                    let (required_address_1, required_address_2) =
                        Mem::required_addresses(address, 8);
                    if required_address_1 == required_address_2 {
                        assert!(*mem_reads_index < mem_reads.len());
                        *mem_reads_index += 1;
                    } else {
                        assert!(*mem_reads_index < mem_reads.len());
                        *mem_reads_index += 1;
                        assert!(*mem_reads_index < mem_reads.len());
                        *mem_reads_index += 1;
                    }
                }
            }
            STORE_IND => {
                // Calculate the memory address
                let mut address = instruction.store_offset;
                if instruction.store_use_sp {
                    address += self.ctx.inst_ctx.sp as i64;
                }
                address += self.ctx.inst_ctx.a as i64;
                debug_assert!(address >= 0);
                let address = address as u64;

                // If not aligned, get old raw data from memory, then write it
                if !Mem::is_full_aligned(address, instruction.ind_width) {
                    let (required_address_1, required_address_2) =
                        Mem::required_addresses(address, instruction.ind_width);
                    if required_address_1 == required_address_2 {
                        assert!(*mem_reads_index < mem_reads.len());
                        *mem_reads_index += 1;
                    } else {
                        assert!(*mem_reads_index < mem_reads.len());
                        *mem_reads_index += 1;
                        assert!(*mem_reads_index < mem_reads.len());
                        *mem_reads_index += 1;
                    }
                }
            }
            _ => panic!(
                "Emu::store_c_mem_reads_consume() Invalid store={} pc={}",
                instruction.store, self.ctx.inst_ctx.pc
            ),
        }
    }

    /// Store the 'c' register value based on the storage specified by the current instruction and
    /// log memory access if required
    #[inline(always)]
    pub fn store_c_mem_reads_consume_databus<BD: BusDevice<u64>>(
        &mut self,
        instruction: &ZiskInst,
        mem_reads: &[u64],
        mem_reads_index: &mut usize,
        data_bus: &mut DataBus<u64, BD>,
    ) {
        match instruction.store {
            STORE_NONE => {}
            STORE_REG => {
                if instruction.store_offset >= 32 {
                    println!("instruction ALERT 2 {:?}", instruction);
                }

                self.set_reg(
                    instruction.store_offset as usize,
                    self.get_value_to_store(instruction),
                );
            }
            STORE_MEM => {
                // Calculate the value
                let value = self.get_value_to_store(instruction);

                // Calculate the memory address
                let mut address: i64 = instruction.store_offset;
                if instruction.store_use_sp {
                    address += self.ctx.inst_ctx.sp as i64;
                }
                debug_assert!(address >= 0);
                let address = address as u64;

                if Mem::is_full_aligned(address, 8) {
                    let payload = MemHelpers::mem_write(
                        address as u32,
                        self.ctx.inst_ctx.step,
                        2,
                        8,
                        value,
                        [value, 0],
                    );
                    data_bus.write_to_bus(MEM_BUS_ID, &payload);
                }
                // Otherwise, if not aligned, get old raw data from memory, then write it
                else {
                    let (required_address_1, required_address_2) =
                        Mem::required_addresses(address, 8);
                    if required_address_1 == required_address_2 {
                        assert!(*mem_reads_index < mem_reads.len());
                        let raw_data = mem_reads[*mem_reads_index];
                        *mem_reads_index += 1;

                        let payload = MemHelpers::mem_write(
                            address as u32,
                            self.ctx.inst_ctx.step,
                            2,
                            8,
                            value,
                            [raw_data, 0],
                        );
                        data_bus.write_to_bus(MEM_BUS_ID, &payload);
                    } else {
                        assert!(*mem_reads_index < mem_reads.len());
                        let raw_data_1 = mem_reads[*mem_reads_index];
                        *mem_reads_index += 1;
                        assert!(*mem_reads_index < mem_reads.len());
                        let raw_data_2 = mem_reads[*mem_reads_index];
                        *mem_reads_index += 1;

                        let payload = MemHelpers::mem_write(
                            address as u32,
                            self.ctx.inst_ctx.step,
                            2,
                            8,
                            value,
                            [raw_data_1, raw_data_2],
                        );
                        data_bus.write_to_bus(MEM_BUS_ID, &payload);
                    }
                }
            }
            STORE_IND => {
                // Calculate the value
                let value = self.get_value_to_store(instruction);

                // Calculate the memory address
                let mut address = instruction.store_offset;
                if instruction.store_use_sp {
                    address += self.ctx.inst_ctx.sp as i64;
                }
                address += self.ctx.inst_ctx.a as i64;
                debug_assert!(address >= 0);
                let address = address as u64;

                // Otherwise, if aligned
                if Mem::is_full_aligned(address, instruction.ind_width) {
                    let payload = MemHelpers::mem_write(
                        address as u32,
                        self.ctx.inst_ctx.step,
                        2,
                        instruction.ind_width as u8,
                        value,
                        [value, 0],
                    );
                    data_bus.write_to_bus(MEM_BUS_ID, &payload);
                }
                // Otherwise, if not aligned, get old raw data from memory, then write it
                else {
                    let (required_address_1, required_address_2) =
                        Mem::required_addresses(address, instruction.ind_width);
                    if required_address_1 == required_address_2 {
                        assert!(*mem_reads_index < mem_reads.len());
                        let raw_data = mem_reads[*mem_reads_index];
                        *mem_reads_index += 1;

                        let payload = MemHelpers::mem_write(
                            address as u32,
                            self.ctx.inst_ctx.step,
                            2,
                            instruction.ind_width as u8,
                            value,
                            [raw_data, 0],
                        );
                        data_bus.write_to_bus(MEM_BUS_ID, &payload);
                    } else {
                        assert!(*mem_reads_index < mem_reads.len());
                        let raw_data_1 = mem_reads[*mem_reads_index];
                        *mem_reads_index += 1;
                        assert!(*mem_reads_index < mem_reads.len());
                        let raw_data_2 = mem_reads[*mem_reads_index];
                        *mem_reads_index += 1;

                        let payload = MemHelpers::mem_write(
                            address as u32,
                            self.ctx.inst_ctx.step,
                            2,
                            instruction.ind_width as u8,
                            value,
                            [raw_data_1, raw_data_2],
                        );
                        data_bus.write_to_bus(MEM_BUS_ID, &payload);
                    }
                }
            }
            _ => panic!(
                "Emu::store_c_mem_reads_consume_databus() Invalid store={} pc={}",
                instruction.store, self.ctx.inst_ctx.pc
            ),
        }
    }

    // Set SP, if specified by the current instruction
    // #[cfg(feature = "sp")]
    // #[inline(always)]
    // pub fn set_sp(&mut self, instruction: &ZiskInst) {
    //     if instruction.set_sp {
    //         self.ctx.inst_ctx.sp = self.ctx.inst_ctx.c;
    //     } else {
    //         self.ctx.inst_ctx.sp += instruction.inc_sp;
    //     }
    // }
    /// Set PC, based on current PC, current flag and current instruction
    #[inline(always)]
    pub fn set_pc(&mut self, instruction: &ZiskInst) {
        if instruction.set_pc {
            self.ctx.inst_ctx.pc = (self.ctx.inst_ctx.c as i64 + instruction.jmp_offset1) as u64;
        } else if self.ctx.inst_ctx.flag {
            self.ctx.inst_ctx.pc = (self.ctx.inst_ctx.pc as i64 + instruction.jmp_offset1) as u64;
        } else {
            self.ctx.inst_ctx.pc = (self.ctx.inst_ctx.pc as i64 + instruction.jmp_offset2) as u64;
        }
    }

    /// Run the whole program, fast
    #[inline(always)]
    pub fn run_fast(&mut self, options: &EmuOptions) {
        while !self.ctx.inst_ctx.end && (self.ctx.inst_ctx.step < options.max_steps) {
            self.step_fast();
        }
    }

    /// Performs one single step of the emulation
    #[inline(always)]
    pub fn step_fast(&mut self) {
        let instruction = self.rom.get_instruction(self.ctx.inst_ctx.pc);
        self.source_a(instruction);
        self.source_b(instruction);
        (instruction.func)(&mut self.ctx.inst_ctx);
        self.store_c(instruction);
        // #[cfg(feature = "sp")]
        // self.set_sp(instruction);
        self.set_pc(instruction);
        self.ctx.inst_ctx.end = instruction.end;
        self.ctx.inst_ctx.step += 1;
    }

    /// Run the whole program
    pub fn run(
        &mut self,
        inputs: Vec<u8>,
        options: &EmuOptions,
        callback: Option<impl Fn(EmuTrace)>,
    ) {
        // Context, where the state of the execution is stored and modified at every execution step
        self.ctx = self.create_emu_context(inputs);

        // Check that callback is provided if trace_steps is specified
        if options.trace_steps.is_some() {
            // Check callback consistency
            if callback.is_none() {
                panic!("Emu::run() called with trace_steps but no callback");
            }

            // Record callback into context
            self.ctx.do_callback = true;
            self.ctx.callback_steps = options.trace_steps.unwrap();

            // Check steps value
            if self.ctx.callback_steps == 0 {
                panic!("Emu::run() called with trace_steps=0");
            }

            // Reserve enough entries for all the requested steps between callbacks
            self.ctx.trace.steps.mem_reads.reserve(self.ctx.callback_steps as usize);

            // Init pc to the rom entry address
            self.ctx.trace.start_state.pc = ROM_ENTRY;
        }

        // Call run_fast if only essential work is needed
        if options.is_fast() {
            return self.run_fast(options);
        }
        //println!("Emu::run() full-equipe");

        // Store the stats option into the emulator context
        self.ctx.do_stats = options.stats;

        // While not done
        while !self.ctx.inst_ctx.end {
            if options.verbose {
                println!(
                    "Emu::run() step={} ctx.pc={}",
                    self.ctx.inst_ctx.step, self.ctx.inst_ctx.pc
                );
            }
            // Check trace PC
            if options.tracerv && (self.ctx.inst_ctx.pc & 0b11 == 0) {
                self.ctx.trace_pc = self.ctx.inst_ctx.pc;
            }

            // Log emulation step, if requested
            if options.print_step.is_some()
                && (options.print_step.unwrap() != 0)
                && ((self.ctx.inst_ctx.step % options.print_step.unwrap()) == 0)
            {
                println!("step={}", self.ctx.inst_ctx.step);
            }

            // Stop the execution if we exceeded the specified running conditions
            if self.ctx.inst_ctx.step >= options.max_steps {
                break;
            }

            // Execute the current step
            self.step(options, &callback);

            // Only trace after finishing a riscV instruction
            if options.tracerv && (self.ctx.inst_ctx.pc & 0b11) == 0 {
                // Store logs in a vector of strings
                let mut changes: Vec<String> = Vec::new();

                // Get the current state of the registers
                let new_regs_array = self.get_regs_array();

                // For all current registers
                for (i, register) in new_regs_array.iter().enumerate() {
                    // If they changed since previous stem, add them to the logs
                    if *register != self.ctx.tracerv_current_regs[i] {
                        changes.push(format!(
                            "{}={:x}",
                            RiscVRegisters::name_from_usize(i).unwrap(),
                            *register
                        ));
                        self.ctx.tracerv_current_regs[i] = *register;
                    }
                }

                // Add a log trace including all modified registers
                self.ctx.tracerv.push(format!(
                    "{}: {} -> {}",
                    self.ctx.tracerv_step,
                    self.ctx.trace_pc,
                    changes.join(", ")
                ));

                // Increase tracer step counter
                self.ctx.tracerv_step += 1;
            }

            // println!("Emu::run() done ctx.pc={}", self.ctx.pc); // 2147483828
        }

        // Print stats report
        if options.stats {
            let report = self.ctx.stats.report();
            println!("{}", report);
        }
    }

    /// Run the whole program
    pub fn par_run<F: PrimeField>(
        &mut self,
        inputs: Vec<u8>,
        options: &EmuOptions,
        par_options: &ParEmuOptions,
    ) -> Vec<EmuTrace> {
        // Context, where the state of the execution is stored and modified at every execution step
        self.ctx = self.create_emu_context(inputs);

        // Init pc to the rom entry address
        self.ctx.trace.start_state.pc = ROM_ENTRY;

        // Store the stats option into the emulator context
        self.ctx.do_stats = options.stats;

        let mut emu_traces = Vec::new();

        while !self.ctx.inst_ctx.end {
            let block_idx = self.ctx.inst_ctx.step / par_options.num_steps as u64;
            let is_my_block =
                block_idx % par_options.num_threads as u64 == par_options.thread_id as u64;

            if !is_my_block {
                self.par_step();
            } else {
                // Check if is the first step of a new block
                if self.ctx.inst_ctx.step % par_options.num_steps as u64 == 0 {
                    emu_traces.push(EmuTrace {
                        start_state: EmuTraceStart {
                            pc: self.ctx.inst_ctx.pc,
                            sp: self.ctx.inst_ctx.sp,
                            c: self.ctx.inst_ctx.c,
                            step: self.ctx.inst_ctx.step,
                            regs: self.ctx.inst_ctx.regs,
                            mem_reads_index: 0,
                        },
                        last_state: EmuTraceStart::default(),
                        steps: EmuTraceSteps {
                            mem_reads: Vec::with_capacity(par_options.num_steps),
                            steps: 0,
                        },
                        end: EmuTraceEnd { end: false },
                    });
                }
                self.par_step_my_block::<F>(emu_traces.last_mut().unwrap());

                if self.ctx.inst_ctx.step >= options.max_steps {
                    panic!("Emu::par_run() reached max_steps");
                }
            }
        }

        emu_traces
    }

    /// Performs one single step of the emulation
    #[inline(always)]
    #[allow(unused_variables)]
    pub fn step(&mut self, options: &EmuOptions, callback: &Option<impl Fn(EmuTrace)>) {
        let pc = self.ctx.inst_ctx.pc;
        let instruction = self.rom.get_instruction(self.ctx.inst_ctx.pc);

        //println!("Emu::step() executing step={} pc={:x} inst={}", ctx.step, ctx.pc,
        // inst.i.to_string()); println!("Emu::step() step={} pc={}", ctx.step, ctx.pc);

        // Build the 'a' register value  based on the source specified by the current instruction
        self.source_a(instruction);

        // Build the 'b' register value  based on the source specified by the current instruction
        self.source_b(instruction);

        // Call the operation
        (instruction.func)(&mut self.ctx.inst_ctx);

        // Retrieve statistics data
        if self.ctx.do_stats {
            self.ctx.stats.on_op(instruction, self.ctx.inst_ctx.a, self.ctx.inst_ctx.b);
        }

        // Store the 'c' register value based on the storage specified by the current instruction
        self.store_c(instruction);

        // Set SP, if specified by the current instruction
        // #[cfg(feature = "sp")]
        // self.set_sp(instruction);

        // Set PC, based on current PC, current flag and current instruction
        self.set_pc(instruction);

        // If this is the last instruction, stop executing
        if instruction.end {
            self.ctx.inst_ctx.end = true;
            if options.stats {
                self.ctx.stats.on_steps(self.ctx.inst_ctx.step);
            }
        }

        // Log the step, if requested
        #[cfg(debug_assertions)]
        if options.log_step {
            println!(
                "step={} pc={:x} next={:x} op={}={} a={:x} b={:x} c={:x} flag={} inst={}",
                self.ctx.inst_ctx.step,
                pc,
                self.ctx.inst_ctx.pc,
                instruction.op,
                instruction.op_str,
                self.ctx.inst_ctx.a,
                self.ctx.inst_ctx.b,
                self.ctx.inst_ctx.c,
                self.ctx.inst_ctx.flag,
                instruction.to_text()
            );
            self.print_regs();
            println!();
        }

        // Store an emulator trace, if requested
        if self.ctx.do_callback {
            // Increment step counter
            self.ctx.inst_ctx.step += 1;

            if self.ctx.inst_ctx.end
                || ((self.ctx.inst_ctx.step - self.ctx.last_callback_step)
                    == self.ctx.callback_steps)
            {
                // In run() we have checked the callback consistency with ctx.do_callback
                let callback = callback.as_ref().unwrap();

                // Set the end-of-trace data
                self.ctx.trace.end.end = self.ctx.inst_ctx.end;

                // Swap the emulator trace to avoid memory copies
                let mut trace = EmuTrace::default();
                trace.steps.mem_reads.reserve(self.ctx.callback_steps as usize);
                mem::swap(&mut self.ctx.trace, &mut trace);
                (callback)(trace);

                // Set the start-of-trace data
                self.ctx.trace.start_state.pc = self.ctx.inst_ctx.pc;
                self.ctx.trace.start_state.sp = self.ctx.inst_ctx.sp;
                self.ctx.trace.start_state.c = self.ctx.inst_ctx.c;
                self.ctx.trace.start_state.step = self.ctx.inst_ctx.step;
                self.ctx.trace.start_state.regs = self.ctx.inst_ctx.regs;

                // Increment the last callback step counter
                self.ctx.last_callback_step += self.ctx.callback_steps;
            }
        } else {
            // Increment step counter
            self.ctx.inst_ctx.step += 1;
        }
    }

    /// Performs one single step of the emulation
    #[inline(always)]
    pub fn par_step_my_block<F: PrimeField>(&mut self, emu_full_trace_vec: &mut EmuTrace) {
        emu_full_trace_vec.last_state = EmuTraceStart {
            pc: self.ctx.inst_ctx.pc,
            sp: self.ctx.inst_ctx.sp,
            c: self.ctx.inst_ctx.c,
            step: self.ctx.inst_ctx.step,
            regs: self.ctx.inst_ctx.regs,
            mem_reads_index: emu_full_trace_vec.steps.mem_reads.len(),
        };

        let instruction = self.rom.get_instruction(self.ctx.inst_ctx.pc);

        // Build the 'a' register value  based on the source specified by the current instruction
        self.source_a_mem_reads_generate(instruction, &mut emu_full_trace_vec.steps.mem_reads);

        // Build the 'b' register value  based on the source specified by the current instruction
        self.source_b_mem_reads_generate(instruction, &mut emu_full_trace_vec.steps.mem_reads);

        // If this is a precompiled, get the required input data to copy it to mem_reads
        if instruction.input_size > 0 {
            self.ctx.inst_ctx.precompiled.emulation_mode =
                PrecompiledEmulationMode::GenerateMemReads;
            self.ctx.inst_ctx.precompiled.input_data.clear();
            self.ctx.inst_ctx.precompiled.output_data.clear();
        }

        // Call the operation
        (instruction.func)(&mut self.ctx.inst_ctx);

        // If this is a precompiled, copy input data to mem_reads
        if instruction.input_size > 0 {
            emu_full_trace_vec
                .steps
                .mem_reads
                .append(&mut self.ctx.inst_ctx.precompiled.input_data);
            self.ctx.inst_ctx.precompiled.emulation_mode = PrecompiledEmulationMode::None;
        }

        // Store the 'c' register value based on the storage specified by the current instruction
        self.store_c_mem_reads_generate(instruction, &mut emu_full_trace_vec.steps.mem_reads);

        // Set SP, if specified by the current instruction
        // #[cfg(feature = "sp")]
        // self.set_sp(instruction);

        // Set PC, based on current PC, current flag and current instruction
        self.set_pc(instruction);

        // If this is the last instruction, stop executing
        self.ctx.inst_ctx.end = instruction.end;

        // Increment step counter
        self.ctx.inst_ctx.step += 1;
        emu_full_trace_vec.steps.steps += 1;
    }

    /// Performs one single step of the emulation
    #[inline(always)]
    pub fn par_step(&mut self) {
        let instruction = self.rom.get_instruction(self.ctx.inst_ctx.pc);

        // Build the 'a' register value  based on the source specified by the current instruction
        self.source_a(instruction);

        // Build the 'b' register value  based on the source specified by the current instruction
        self.source_b(instruction);

        // Call the operation
        (instruction.func)(&mut self.ctx.inst_ctx);

        // Store the 'c' register value based on the storage specified by the current instruction
        self.store_c(instruction);

        // Set SP, if specified by the current instruction
        // #[cfg(feature = "sp")]
        // self.set_sp(instruction);

        // Set PC, based on current PC, current flag and current instruction
        self.set_pc(instruction);

        // If this is the last instruction, stop executing
        self.ctx.inst_ctx.end = instruction.end;

        // Increment step counter
        self.ctx.inst_ctx.step += 1;
    }

    /// Performs one single step of the emulation
    #[inline(always)]
    pub fn step_emu_trace<F: PrimeField, BD: BusDevice<u64>>(
        &mut self,
        trace_step: &EmuTraceSteps,
        mem_reads_index: &mut usize,
        data_bus: &mut DataBus<u64, BD>,
    ) -> bool {
        let instruction = self.rom.get_instruction(self.ctx.inst_ctx.pc);
        self.source_a_mem_reads_consume_databus(
            instruction,
            &trace_step.mem_reads,
            mem_reads_index,
            data_bus,
        );
        self.source_b_mem_reads_consume_databus(
            instruction,
            &trace_step.mem_reads,
            mem_reads_index,
            data_bus,
        );
        // If this is a precompiled, get the required input data from mem_reads
        if instruction.input_size > 0 {
            self.ctx.inst_ctx.precompiled.emulation_mode =
                PrecompiledEmulationMode::ConsumeMemReads;
            self.ctx.inst_ctx.precompiled.input_data.clear();
            self.ctx.inst_ctx.precompiled.output_data.clear();
            let number_of_mem_reads = (instruction.input_size + 7) >> 3;
            for _ in 0..number_of_mem_reads {
                let mem_read = trace_step.mem_reads[*mem_reads_index];
                *mem_reads_index += 1;
                self.ctx.inst_ctx.precompiled.input_data.push(mem_read);
            }
        }
        (instruction.func)(&mut self.ctx.inst_ctx);
        self.store_c_mem_reads_consume_databus(
            instruction,
            &trace_step.mem_reads,
            mem_reads_index,
            data_bus,
        );

        // Get operation bus data
        let operation_payload = OperationBusData::from_instruction(instruction, &self.ctx.inst_ctx);

        // Write operation bus data to operation bus
        match operation_payload {
            ExtOperationData::OperationData(data) => {
<<<<<<< HEAD
                data_bus.write_to_bus(OPERATION_BUS_ID, data.to_vec());
            }
            ExtOperationData::OperationKeccakData(data) => {
                data_bus.write_to_bus(OPERATION_BUS_ID, data.to_vec());
=======
                data_bus.write_to_bus(OPERATION_BUS_ID, &data);
            }
            ExtOperationData::OperationKeccakData(data) => {
                data_bus.write_to_bus(OPERATION_BUS_ID, &data);
>>>>>>> be93ab95
            }
        }

        // Get rom bus data
        let rom_payload = RomBusData::from_instruction(instruction, &self.ctx.inst_ctx);

        // Write rom bus data to rom bus
<<<<<<< HEAD
        data_bus.write_to_bus(ROM_BUS_ID, rom_payload.to_vec());
=======
        data_bus.write_to_bus(ROM_BUS_ID, &rom_payload);
>>>>>>> be93ab95

        // let finished = inst_observer.on_instruction(instruction, &self.ctx.inst_ctx);

        // #[cfg(feature = "sp")]
        // self.set_sp(instruction);
        self.set_pc(instruction);
        self.ctx.inst_ctx.end = instruction.end;

        self.ctx.inst_ctx.step += 1;
        //trace_step.steps += 1;

        false
    }

    /// Run a slice of the program to generate full traces
    #[inline(always)]
    pub fn process_emu_trace<F: PrimeField, BD: BusDevice<u64>>(
        &mut self,
        emu_trace: &EmuTrace,
        data_bus: &mut DataBus<u64, BD>,
    ) {
        // Set initial state
        self.ctx.inst_ctx.pc = emu_trace.start_state.pc;
        self.ctx.inst_ctx.sp = emu_trace.start_state.sp;
        self.ctx.inst_ctx.step = emu_trace.start_state.step;
        self.ctx.inst_ctx.c = emu_trace.start_state.c;
        self.ctx.inst_ctx.regs = emu_trace.start_state.regs;

        let mut mem_reads_index: usize = 0;
        let emu_trace_steps = &emu_trace.steps;
        for _ in 0..emu_trace.steps.steps {
            self.step_emu_trace::<F, BD>(emu_trace_steps, &mut mem_reads_index, data_bus);
        }
    }

    /// Run a slice of the program to generate full traces
    #[inline(always)]
    pub fn process_emu_traces<BD: BusDevice<u64>>(
        &mut self,
        vec_traces: &[EmuTrace],
        chunk_id: usize,
        data_bus: &mut DataBus<u64, BD>,
    ) {
        // Set initial state
        let emu_trace_start = &vec_traces[chunk_id].start_state;
        self.ctx.inst_ctx.pc = emu_trace_start.pc;
        self.ctx.inst_ctx.sp = emu_trace_start.sp;
        self.ctx.inst_ctx.step = emu_trace_start.step;
        self.ctx.inst_ctx.c = emu_trace_start.c;
        self.ctx.inst_ctx.regs = emu_trace_start.regs;

        let mut current_step_idx = 0;
        let mut mem_reads_index: usize = 0;
        loop {
            self.step_emu_traces(&vec_traces[chunk_id].steps, &mut mem_reads_index, data_bus);

            if self.ctx.inst_ctx.end {
                break;
            }

            current_step_idx += 1;
            if current_step_idx == vec_traces[chunk_id].steps.steps {
                break;
            }
        }
    }

    /// Performs one single step of the emulation
    #[inline(always)]
    pub fn step_emu_traces<BD: BusDevice<u64>>(
        &mut self,
        trace_step: &EmuTraceSteps,
        mem_reads_index: &mut usize,
        data_bus: &mut DataBus<u64, BD>,
    ) {
        let instruction = self.rom.get_instruction(self.ctx.inst_ctx.pc);
        self.source_a_mem_reads_consume_databus(
            instruction,
            &trace_step.mem_reads,
            mem_reads_index,
            data_bus,
        );
        self.source_b_mem_reads_consume_databus(
            instruction,
            &trace_step.mem_reads,
            mem_reads_index,
            data_bus,
        );
        // If this is a precompiled, get the required input data from mem_reads
        if instruction.input_size > 0 {
            self.ctx.inst_ctx.precompiled.emulation_mode =
                PrecompiledEmulationMode::ConsumeMemReads;
            self.ctx.inst_ctx.precompiled.input_data.clear();
            self.ctx.inst_ctx.precompiled.output_data.clear();
            let number_of_mem_reads = (instruction.input_size + 7) >> 3;
            for _ in 0..number_of_mem_reads {
                let mem_read = trace_step.mem_reads[*mem_reads_index];
                *mem_reads_index += 1;
                self.ctx.inst_ctx.precompiled.input_data.push(mem_read);
            }
        }
        (instruction.func)(&mut self.ctx.inst_ctx);
        self.store_c_mem_reads_consume_databus(
            instruction,
            &trace_step.mem_reads,
            mem_reads_index,
            data_bus,
        );

        // Get operation bus data
        let operation_payload = OperationBusData::from_instruction(instruction, &self.ctx.inst_ctx);

        // Write operation bus data to operation bus
        match operation_payload {
            ExtOperationData::OperationData(data) => {
<<<<<<< HEAD
                data_bus.write_to_bus(OPERATION_BUS_ID, data.to_vec());
            }
            ExtOperationData::OperationKeccakData(data) => {
                data_bus.write_to_bus(OPERATION_BUS_ID, data.to_vec());
=======
                data_bus.write_to_bus(OPERATION_BUS_ID, &data);
            }
            ExtOperationData::OperationKeccakData(data) => {
                data_bus.write_to_bus(OPERATION_BUS_ID, &data);
>>>>>>> be93ab95
            }
        }

        // #[cfg(feature = "sp")]
        // self.set_sp(instruction);
        self.set_pc(instruction);
        self.ctx.inst_ctx.end = instruction.end;

        self.ctx.inst_ctx.step += 1;
    }

    /// Performs one single step of the emulation
    #[inline(always)]
    pub fn step_slice_full_trace<F: PrimeField>(
        &mut self,
        trace_step: &EmuTraceSteps,
        trace_step_index: &mut usize,
        reg_trace: &mut EmuRegTrace,
        step_range_check: Option<&[AtomicU32]>,
    ) -> EmuFullTraceStep<F> {
        let instruction = self.rom.get_instruction(self.ctx.inst_ctx.pc);

        reg_trace.clear_reg_step_ranges();

        self.source_a_mem_reads_consume(
            instruction,
            &trace_step.mem_reads,
            trace_step_index,
            reg_trace,
        );
        self.source_b_mem_reads_consume(
            instruction,
            &trace_step.mem_reads,
            trace_step_index,
            reg_trace,
        );
        // If this is a precompiled, get the required input data from mem_reads
        if instruction.input_size > 0 {
            self.ctx.inst_ctx.precompiled.emulation_mode =
                PrecompiledEmulationMode::ConsumeMemReads;
            self.ctx.inst_ctx.precompiled.input_data.clear();
            self.ctx.inst_ctx.precompiled.output_data.clear();
            let number_of_mem_reads = (instruction.input_size + 7) >> 3;
            for _ in 0..number_of_mem_reads {
                let mem_read = trace_step.mem_reads[*trace_step_index];
                *trace_step_index += 1;
                self.ctx.inst_ctx.precompiled.input_data.push(mem_read);
            }
        }

        (instruction.func)(&mut self.ctx.inst_ctx);
        self.store_c_mem_reads_consume(
            instruction,
            &trace_step.mem_reads,
            trace_step_index,
            reg_trace,
        );

        if let Some(step_range_check) = step_range_check {
            reg_trace.update_step_range_check(step_range_check);
        }

        // #[cfg(feature = "sp")]
        // self.set_sp(instruction);
        self.set_pc(instruction);
        self.ctx.inst_ctx.end = instruction.end;

        // Build and store the full trace
<<<<<<< HEAD
        let full_trace_step =
            Self::build_full_trace_step(instruction, &self.ctx.inst_ctx, reg_trace);
=======
        let full_trace_step = Self::build_full_trace_step(
            instruction,
            &self.ctx.inst_ctx,
            last_c,
            last_pc,
            reg_trace,
        );
>>>>>>> be93ab95

        // if self.ctx.inst_ctx.step > 8070 && self.ctx.inst_ctx.step < 8395 {
        //     println!(
        //         "STEP step={} pc={:x} inst={:?} trace={:?}",
        //         self.ctx.inst_ctx.step, self.ctx.inst_ctx.pc, instruction, full_trace_step,
        //     );
        //     self.print_regs();
        //     println!();
        // }
        self.ctx.inst_ctx.step += 1;

        full_trace_step
    }

    #[inline(always)]
    pub fn build_full_trace_step<F: AbstractField>(
        inst: &ZiskInst,
        inst_ctx: &InstContext,
<<<<<<< HEAD
=======
        _last_c: u64, // TODO! Check if it's necessay
        _last_pc: u64,
>>>>>>> be93ab95
        reg_trace: &EmuRegTrace,
    ) -> EmuFullTraceStep<F> {
        // Calculate intermediate values
        let a = [inst_ctx.a & 0xFFFFFFFF, (inst_ctx.a >> 32) & 0xFFFFFFFF];
        let b = [inst_ctx.b & 0xFFFFFFFF, (inst_ctx.b >> 32) & 0xFFFFFFFF];
        let c = [inst_ctx.c & 0xFFFFFFFF, (inst_ctx.c >> 32) & 0xFFFFFFFF];
        let store_prev_value = [
            reg_trace.store_reg_prev_value & 0xFFFFFFFF,
            (reg_trace.store_reg_prev_value >> 32) & 0xFFFFFFFF,
        ];

        let addr1 = (inst.b_offset_imm0 as i64
            + if inst.b_src == SRC_IND { inst_ctx.a as i64 } else { 0 }) as u64;

        let jmp_offset1 = if inst.jmp_offset1 >= 0 {
            F::from_canonical_u64(inst.jmp_offset1 as u64)
        } else {
            F::neg(F::from_canonical_u64((-inst.jmp_offset1) as u64))
        };

        let jmp_offset2 = if inst.jmp_offset2 >= 0 {
            F::from_canonical_u64(inst.jmp_offset2 as u64)
        } else {
            F::neg(F::from_canonical_u64((-inst.jmp_offset2) as u64))
        };

        let store_offset = if inst.store_offset >= 0 {
            F::from_canonical_u64(inst.store_offset as u64)
        } else {
            F::neg(F::from_canonical_u64((-inst.store_offset) as u64))
        };

        let a_offset_imm0 = if inst.a_offset_imm0 as i64 >= 0 {
            F::from_canonical_u64(inst.a_offset_imm0)
        } else {
            F::neg(F::from_canonical_u64((-(inst.a_offset_imm0 as i64)) as u64))
        };

        let b_offset_imm0 = if inst.b_offset_imm0 as i64 >= 0 {
            F::from_canonical_u64(inst.b_offset_imm0)
        } else {
            F::neg(F::from_canonical_u64((-(inst.b_offset_imm0 as i64)) as u64))
        };

        EmuFullTraceStep {
            a: [F::from_canonical_u64(a[0]), F::from_canonical_u64(a[1])],
            b: [F::from_canonical_u64(b[0]), F::from_canonical_u64(b[1])],
            c: [F::from_canonical_u64(c[0]), F::from_canonical_u64(c[1])],

            flag: F::from_bool(inst_ctx.flag),
            pc: F::from_canonical_u64(inst.paddr),
            a_src_imm: F::from_bool(inst.a_src == SRC_IMM),
            a_src_mem: F::from_bool(inst.a_src == SRC_MEM),
            a_src_reg: F::from_bool(inst.a_src == SRC_REG),
            a_offset_imm0,
            // #[cfg(not(feature = "sp"))]
            a_imm1: F::from_canonical_u64(inst.a_use_sp_imm1),
            // #[cfg(feature = "sp")]
            // sp: F::from_canonical_u64(inst_ctx.sp),
            // #[cfg(feature = "sp")]
            // a_src_sp: F::from_bool(inst.a_src == SRC_SP),
            // #[cfg(feature = "sp")]
            // a_use_sp_imm1: F::from_canonical_u64(inst.a_use_sp_imm1),
            a_src_step: F::from_bool(inst.a_src == SRC_STEP),
            b_src_imm: F::from_bool(inst.b_src == SRC_IMM),
            b_src_mem: F::from_bool(inst.b_src == SRC_MEM),
            b_src_reg: F::from_bool(inst.b_src == SRC_REG),
            b_offset_imm0,
            // #[cfg(not(feature = "sp"))]
            b_imm1: F::from_canonical_u64(inst.b_use_sp_imm1),
            // #[cfg(feature = "sp")]
            // b_use_sp_imm1: F::from_canonical_u64(inst.b_use_sp_imm1),
            b_src_ind: F::from_bool(inst.b_src == SRC_IND),
            ind_width: F::from_canonical_u64(inst.ind_width),
            is_external_op: F::from_bool(inst.is_external_op),
            op: F::from_canonical_u8(inst.op),
            store_ra: F::from_bool(inst.store_ra),
            store_mem: F::from_bool(inst.store == STORE_MEM),
            store_reg: F::from_bool(inst.store == STORE_REG),
            store_ind: F::from_bool(inst.store == STORE_IND),
            store_offset,
            set_pc: F::from_bool(inst.set_pc),
            // #[cfg(feature = "sp")]
            // store_use_sp: F::from_bool(inst.store_use_sp),
            // #[cfg(feature = "sp")]
            // set_sp: F::from_bool(inst.set_sp),
            // #[cfg(feature = "sp")]
            // inc_sp: F::from_canonical_u64(inst.inc_sp),
            jmp_offset1,
            jmp_offset2,
            m32: F::from_bool(inst.m32),
            addr1: F::from_canonical_u64(addr1),
            a_reg_prev_mem_step: F::from_canonical_u64(reg_trace.reg_prev_steps[0]),
            b_reg_prev_mem_step: F::from_canonical_u64(reg_trace.reg_prev_steps[1]),
            store_reg_prev_mem_step: F::from_canonical_u64(reg_trace.reg_prev_steps[2]),
            store_reg_prev_value: [
                F::from_canonical_u64(store_prev_value[0]),
                F::from_canonical_u64(store_prev_value[1]),
            ],
        }
    }

    /// Returns if the emulation ended
    pub fn terminated(&self) -> bool {
        self.ctx.inst_ctx.end
    }

    /// Returns the number of executed steps
    pub fn number_of_steps(&self) -> u64 {
        self.ctx.inst_ctx.step
    }

    /// Get the output as a vector of u64
    pub fn get_output(&self) -> Vec<u64> {
        let n = self.ctx.inst_ctx.mem.read(OUTPUT_ADDR, 8);
        let mut addr = OUTPUT_ADDR + 8;

        let mut output: Vec<u64> = Vec::with_capacity(n as usize);
        for _i in 0..n {
            output.push(self.ctx.inst_ctx.mem.read(addr, 8));
            addr += 8;
        }
        output
    }

    /// Get the output as a vector of u32
    pub fn get_output_32(&self) -> Vec<u32> {
        let n = self.ctx.inst_ctx.mem.read(OUTPUT_ADDR, 4);
        let mut addr = OUTPUT_ADDR + 4;
        let mut output: Vec<u32> = Vec::with_capacity(n as usize);
        for _i in 0..n {
            output.push(self.ctx.inst_ctx.mem.read(addr, 4) as u32);
            addr += 4;
        }

        // let mut addr = OUTPUT_ADDR;
        // let mut output: Vec<u32> = Vec::with_capacity(32);
        // for _i in 0..32 {
        //     output.push(self.ctx.inst_ctx.mem.read(addr, 4) as u32);
        //     addr += 4;
        // }

        output
    }

    /// Get the output as a vector of u8
    pub fn get_output_8(&self) -> Vec<u8> {
        let n = self.ctx.inst_ctx.mem.read(OUTPUT_ADDR, 4);
        let mut addr = OUTPUT_ADDR + 4;

        let mut output: Vec<u8> = Vec::with_capacity(n as usize);
        for _i in 0..n {
            output.push(self.ctx.inst_ctx.mem.read(addr, 1) as u8);
            output.push(self.ctx.inst_ctx.mem.read(addr + 1, 1) as u8);
            output.push(self.ctx.inst_ctx.mem.read(addr + 2, 1) as u8);
            output.push(self.ctx.inst_ctx.mem.read(addr + 3, 1) as u8);
            addr += 4;
        }
        output
    }

    /// Gets the log traces
    pub fn get_tracerv(&self) -> Vec<String> {
        self.ctx.tracerv.clone()
    }

    /// Gets the current values of the 32 registers
    pub fn get_regs_array(&self) -> [u64; 32] {
        let mut regs_array: [u64; 32] = [0; 32];
        for (i, reg) in regs_array.iter_mut().enumerate() {
            *reg = self.ctx.inst_ctx.regs[i];
        }
        regs_array
    }

    #[inline(always)]
    pub fn get_traced_reg(&mut self, index: usize, slot: u8, reg_trace: &mut EmuRegTrace) -> u64 {
        reg_trace.trace_reg_access(index, self.ctx.inst_ctx.step, slot);
        self.ctx.inst_ctx.regs[index]
    }

    #[inline(always)]
    pub fn set_traced_reg(&mut self, index: usize, value: u64, reg_trace: &mut EmuRegTrace) {
        reg_trace.trace_reg_access(index, self.ctx.inst_ctx.step, 2);
        reg_trace.store_reg_prev_value = self.ctx.inst_ctx.regs[index];
        self.ctx.inst_ctx.regs[index] = value;
    }

    #[inline(always)]
    pub fn get_reg(&self, index: usize) -> u64 {
        debug_assert!(index < 32);
        self.ctx.inst_ctx.regs[index]
    }

    #[inline(always)]
    pub fn set_reg(&mut self, index: usize, value: u64) {
        debug_assert!(index < 32);
        self.ctx.inst_ctx.regs[index] = value;
    }

    #[inline(always)]
    pub fn get_value_to_store(&self, instruction: &ZiskInst) -> u64 {
        if instruction.store_ra {
            (self.ctx.inst_ctx.pc as i64 + instruction.jmp_offset2) as u64
        } else {
            self.ctx.inst_ctx.c
        }
    }

    pub fn print_regs(&self) {
        let regs_array: [u64; 32] = self.get_regs_array();
        print!("Emu::print_regs(): ");
        for (i, r) in regs_array.iter().enumerate() {
            print!("x{}={}={:x} ", i, r, r);
        }
        println!();
    }
}<|MERGE_RESOLUTION|>--- conflicted
+++ resolved
@@ -1541,17 +1541,10 @@
         // Write operation bus data to operation bus
         match operation_payload {
             ExtOperationData::OperationData(data) => {
-<<<<<<< HEAD
-                data_bus.write_to_bus(OPERATION_BUS_ID, data.to_vec());
-            }
-            ExtOperationData::OperationKeccakData(data) => {
-                data_bus.write_to_bus(OPERATION_BUS_ID, data.to_vec());
-=======
                 data_bus.write_to_bus(OPERATION_BUS_ID, &data);
             }
             ExtOperationData::OperationKeccakData(data) => {
                 data_bus.write_to_bus(OPERATION_BUS_ID, &data);
->>>>>>> be93ab95
             }
         }
 
@@ -1559,11 +1552,7 @@
         let rom_payload = RomBusData::from_instruction(instruction, &self.ctx.inst_ctx);
 
         // Write rom bus data to rom bus
-<<<<<<< HEAD
-        data_bus.write_to_bus(ROM_BUS_ID, rom_payload.to_vec());
-=======
         data_bus.write_to_bus(ROM_BUS_ID, &rom_payload);
->>>>>>> be93ab95
 
         // let finished = inst_observer.on_instruction(instruction, &self.ctx.inst_ctx);
 
@@ -1679,17 +1668,10 @@
         // Write operation bus data to operation bus
         match operation_payload {
             ExtOperationData::OperationData(data) => {
-<<<<<<< HEAD
-                data_bus.write_to_bus(OPERATION_BUS_ID, data.to_vec());
-            }
-            ExtOperationData::OperationKeccakData(data) => {
-                data_bus.write_to_bus(OPERATION_BUS_ID, data.to_vec());
-=======
                 data_bus.write_to_bus(OPERATION_BUS_ID, &data);
             }
             ExtOperationData::OperationKeccakData(data) => {
                 data_bus.write_to_bus(OPERATION_BUS_ID, &data);
->>>>>>> be93ab95
             }
         }
 
@@ -1758,18 +1740,9 @@
         self.ctx.inst_ctx.end = instruction.end;
 
         // Build and store the full trace
-<<<<<<< HEAD
         let full_trace_step =
             Self::build_full_trace_step(instruction, &self.ctx.inst_ctx, reg_trace);
-=======
-        let full_trace_step = Self::build_full_trace_step(
-            instruction,
-            &self.ctx.inst_ctx,
-            last_c,
-            last_pc,
-            reg_trace,
-        );
->>>>>>> be93ab95
+
 
         // if self.ctx.inst_ctx.step > 8070 && self.ctx.inst_ctx.step < 8395 {
         //     println!(
@@ -1788,11 +1761,6 @@
     pub fn build_full_trace_step<F: AbstractField>(
         inst: &ZiskInst,
         inst_ctx: &InstContext,
-<<<<<<< HEAD
-=======
-        _last_c: u64, // TODO! Check if it's necessay
-        _last_pc: u64,
->>>>>>> be93ab95
         reg_trace: &EmuRegTrace,
     ) -> EmuFullTraceStep<F> {
         // Calculate intermediate values
