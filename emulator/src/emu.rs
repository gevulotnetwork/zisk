--- conflicted
+++ resolved
@@ -1216,11 +1216,7 @@
         if options.generate_minimal_traces {
             let par_emu_options =
                 ParEmuOptions { num_steps: 1024 * 1024, num_threads: 1, thread_id: 0 };
-<<<<<<< HEAD
             let minimal_trace = self.run_gen_trace(options, &par_emu_options);
-=======
-            let minimal_trace = self.run_gen_trace(inputs, options, &par_emu_options);
->>>>>>> e5f42532
 
             for (c, chunk) in minimal_trace.iter().enumerate() {
                 println!("Chunk {}:", c);
@@ -1229,12 +1225,7 @@
                 println!("\t\tsp=0x{:x}", chunk.start_state.sp);
                 println!("\t\tc=0x{:x}", chunk.start_state.c);
                 println!("\t\tstep={}", chunk.start_state.step);
-<<<<<<< HEAD
                 for i in 1..chunk.start_state.regs.len() {
-=======
-                for i in 1..32 {
-                    // TODO: 34
->>>>>>> e5f42532
                     println!("\t\tregister[{}]=0x{:x}", i, chunk.start_state.regs[i]);
                 }
                 println!("\tLast state:");
@@ -1387,19 +1378,9 @@
     /// Run the whole program
     pub fn run_gen_trace(
         &mut self,
-<<<<<<< HEAD
         options: &EmuOptions,
         par_options: &ParEmuOptions,
     ) -> Vec<EmuTrace> {
-=======
-        inputs: Vec<u8>,
-        options: &EmuOptions,
-        par_options: &ParEmuOptions,
-    ) -> Vec<EmuTrace> {
-        // Context, where the state of the execution is stored and modified at every execution step
-        self.ctx = self.create_emu_context(inputs);
-
->>>>>>> e5f42532
         // Init pc to the rom entry address
         self.ctx.trace.start_state.pc = ROM_ENTRY;
 
