use std::mem;

use crate::{
    EmuContext, EmuFullTraceStep, EmuOptions, EmuStartingPoints, EmuTrace, EmuTraceEnd,
    EmuTraceStart, EmuTraceStep, ParEmuOptions,
};
use p3_field::{AbstractField, PrimeField};
use riscv::RiscVRegisters;
// #[cfg(feature = "sp")]
// use zisk_core::SRC_SP;
use zisk_core::{
    InstContext, ZiskInst, ZiskOperationType, ZiskPcHistogram, ZiskRequiredOperation, ZiskRom,
    OUTPUT_ADDR, ROM_ENTRY, SRC_C, SRC_IMM, SRC_IND, SRC_MEM, SRC_STEP, STORE_IND, STORE_MEM,
    STORE_NONE, SYS_ADDR, ZISK_OPERATION_TYPE_VARIANTS,
};

/// ZisK emulator structure, containing the ZisK rom, the list of ZisK operations, and the
/// execution context
pub struct Emu<'a> {
    /// ZisK rom, containing the program to execute, which is constant for this program except for
    /// the input data
    pub rom: &'a ZiskRom,
    /// Context, where the state of the execution is stored and modified at every execution step
    pub ctx: EmuContext,
}

/// ZisK emulator structure implementation
/// There are different modes of execution for different purposes:
/// - run -> step -> source_a, source_b, store_c (full functionality, called by main state machine,
///   calls callback with trace)
/// - run -> run_fast -> step_fast -> source_a, source_b, store_c (maximum speed, for benchmarking)
/// - run_slice -> step_slice -> source_a_slice, source_b_slice, store_c_slice (generates full trace
///   and required input data for secondary state machines)
impl<'a> Emu<'a> {
    pub fn new(rom: &ZiskRom) -> Emu {
        Emu { rom, ctx: EmuContext::default() }
    }

    pub fn from_emu_trace_start(rom: &'a ZiskRom, trace_start: &'a EmuTraceStart) -> Emu<'a> {
        let mut emu = Emu::new(rom);
        emu.ctx.inst_ctx.pc = trace_start.pc;
        emu.ctx.inst_ctx.sp = trace_start.sp;
        emu.ctx.inst_ctx.step = trace_start.step;
        emu.ctx.inst_ctx.c = trace_start.c;

        emu
    }

    pub fn create_emu_context(&mut self, inputs: Vec<u8>) -> EmuContext {
        // Initialize an empty instance
        let mut ctx = EmuContext::new(inputs);

        // Create a new read section for every RO data entry of the rom
        for i in 0..self.rom.ro_data.len() {
            ctx.inst_ctx.mem.add_read_section(self.rom.ro_data[i].from, &self.rom.ro_data[i].data);
        }

        // Sort read sections by start address to improve performance when using binary search
        ctx.inst_ctx.mem.read_sections.sort_by(|a, b| a.start.cmp(&b.start));

        // Get registers
        //emu.get_regs(); // TODO: ask Jordi

        ctx
    }

    /// Calculate the 'a' register value based on the source specified by the current instruction
    #[inline(always)]
    pub fn source_a(&mut self, instruction: &ZiskInst) {
        match instruction.a_src {
            SRC_C => self.ctx.inst_ctx.a = self.ctx.inst_ctx.c,
            SRC_MEM => {
                let mut addr = instruction.a_offset_imm0;
                if instruction.a_use_sp_imm1 != 0 {
                    addr += self.ctx.inst_ctx.sp;
                }
                self.ctx.inst_ctx.a = self.ctx.inst_ctx.mem.read(addr, 8);
                if self.ctx.do_stats {
                    self.ctx.stats.on_memory_read(addr, 8);
                }
            }
            SRC_IMM => {
                self.ctx.inst_ctx.a = instruction.a_offset_imm0 | (instruction.a_use_sp_imm1 << 32)
            }
            SRC_STEP => self.ctx.inst_ctx.a = self.ctx.inst_ctx.step,
            // #[cfg(feature = "sp")]
            // SRC_SP => self.ctx.inst_ctx.a = self.ctx.inst_ctx.sp,
            _ => panic!(
                "Emu::source_a() Invalid a_src={} pc={}",
                instruction.a_src, self.ctx.inst_ctx.pc
            ),
        }
    }

    /// Calculate the 'b' register value based on the source specified by the current instruction
    #[inline(always)]
    pub fn source_b(&mut self, instruction: &ZiskInst) {
        match instruction.b_src {
            SRC_C => self.ctx.inst_ctx.b = self.ctx.inst_ctx.c,
            SRC_MEM => {
                let mut addr = instruction.b_offset_imm0;
                if instruction.b_use_sp_imm1 != 0 {
                    addr += self.ctx.inst_ctx.sp;
                }
                self.ctx.inst_ctx.b = self.ctx.inst_ctx.mem.read(addr, 8);
                if self.ctx.do_stats {
                    self.ctx.stats.on_memory_read(addr, 8);
                }
            }
            SRC_IMM => {
                self.ctx.inst_ctx.b = instruction.b_offset_imm0 | (instruction.b_use_sp_imm1 << 32)
            }
            SRC_IND => {
                let mut addr =
                    (self.ctx.inst_ctx.a as i64 + instruction.b_offset_imm0 as i64) as u64;
                if instruction.b_use_sp_imm1 != 0 {
                    addr += self.ctx.inst_ctx.sp;
                }
                self.ctx.inst_ctx.b = self.ctx.inst_ctx.mem.read(addr, instruction.ind_width);
                if self.ctx.do_stats {
                    self.ctx.stats.on_memory_read(addr, instruction.ind_width);
                }
            }
            _ => panic!(
                "Emu::source_b() Invalid b_src={} pc={}",
                instruction.b_src, self.ctx.inst_ctx.pc
            ),
        }
    }

    /// Store the 'c' register value based on the storage specified by the current instruction
    #[inline(always)]
    pub fn store_c(&mut self, instruction: &ZiskInst) {
        match instruction.store {
            STORE_NONE => {}
            STORE_MEM => {
                let val: i64 = if instruction.store_ra {
                    self.ctx.inst_ctx.pc as i64 + instruction.jmp_offset2
                } else {
                    self.ctx.inst_ctx.c as i64
                };
                let mut addr: i64 = instruction.store_offset;
                if instruction.store_use_sp {
                    addr += self.ctx.inst_ctx.sp as i64;
                }
                self.ctx.inst_ctx.mem.write(addr as u64, val as u64, 8);
                if self.ctx.do_stats {
                    self.ctx.stats.on_memory_write(addr as u64, 8);
                }
            }
            STORE_IND => {
                let val: i64 = if instruction.store_ra {
                    self.ctx.inst_ctx.pc as i64 + instruction.jmp_offset2
                } else {
                    self.ctx.inst_ctx.c as i64
                };
                let mut addr = instruction.store_offset;
                if instruction.store_use_sp {
                    addr += self.ctx.inst_ctx.sp as i64;
                }
                addr += self.ctx.inst_ctx.a as i64;
                self.ctx.inst_ctx.mem.write(addr as u64, val as u64, instruction.ind_width);
                if self.ctx.do_stats {
                    self.ctx.stats.on_memory_write(addr as u64, instruction.ind_width);
                }
            }
            _ => panic!(
                "Emu::store_c() Invalid store={} pc={}",
                instruction.store, self.ctx.inst_ctx.pc
            ),
        }
    }

    /// Store the 'c' register value based on the storage specified by the current instruction and
    /// log memory access if required
    #[inline(always)]
    pub fn store_c_slice(&mut self, instruction: &ZiskInst) {
        match instruction.store {
            STORE_NONE => {}
            STORE_MEM => {
                let val: i64 = if instruction.store_ra {
                    self.ctx.inst_ctx.pc as i64 + instruction.jmp_offset2
                } else {
                    self.ctx.inst_ctx.c as i64
                };
                let mut addr: i64 = instruction.store_offset;
                if instruction.store_use_sp {
                    addr += self.ctx.inst_ctx.sp as i64;
                }
                self.ctx.inst_ctx.mem.write_silent(addr as u64, val as u64, 8);
            }
            STORE_IND => {
                let val: i64 = if instruction.store_ra {
                    self.ctx.inst_ctx.pc as i64 + instruction.jmp_offset2
                } else {
                    self.ctx.inst_ctx.c as i64
                };
                let mut addr = instruction.store_offset;
                if instruction.store_use_sp {
                    addr += self.ctx.inst_ctx.sp as i64;
                }
                addr += self.ctx.inst_ctx.a as i64;
                self.ctx.inst_ctx.mem.write_silent(addr as u64, val as u64, instruction.ind_width);
            }
            _ => panic!(
                "Emu::store_c_slice() Invalid store={} pc={}",
                instruction.store, self.ctx.inst_ctx.pc
            ),
        }
    }

    /// Set SP, if specified by the current instruction
    // #[cfg(feature = "sp")]
    // #[inline(always)]
    // pub fn set_sp(&mut self, instruction: &ZiskInst) {
    //     if instruction.set_sp {
    //         self.ctx.inst_ctx.sp = self.ctx.inst_ctx.c;
    //     } else {
    //         self.ctx.inst_ctx.sp += instruction.inc_sp;
    //     }
    // }

    /// Set PC, based on current PC, current flag and current instruction
    #[inline(always)]
    pub fn set_pc(&mut self, instruction: &ZiskInst) {
        if instruction.set_pc {
            self.ctx.inst_ctx.pc = (self.ctx.inst_ctx.c as i64 + instruction.jmp_offset1) as u64;
        } else if self.ctx.inst_ctx.flag {
            self.ctx.inst_ctx.pc = (self.ctx.inst_ctx.pc as i64 + instruction.jmp_offset1) as u64;
        } else {
            self.ctx.inst_ctx.pc = (self.ctx.inst_ctx.pc as i64 + instruction.jmp_offset2) as u64;
        }
    }

    /// Run the whole program, fast
    #[inline(always)]
    pub fn run_fast(&mut self, options: &EmuOptions) {
        while !self.ctx.inst_ctx.end && (self.ctx.inst_ctx.step < options.max_steps) {
            self.step_fast();
        }
    }

    /// Performs one single step of the emulation
    #[inline(always)]
    pub fn step_fast(&mut self) {
        let instruction = self.rom.get_instruction(self.ctx.inst_ctx.pc);
        self.source_a(instruction);
        self.source_b(instruction);
        (instruction.func)(&mut self.ctx.inst_ctx);
        self.store_c(instruction);
        // #[cfg(feature = "sp")]
        // self.set_sp(instruction);
        self.set_pc(instruction);
        self.ctx.inst_ctx.end = instruction.end;
        self.ctx.inst_ctx.step += 1;
    }

    /// Run the whole program, getting pc histogram
    #[inline(always)]
    pub fn run_pc_histogram(&mut self, inputs: Vec<u8>, options: &EmuOptions) -> ZiskPcHistogram {
        // Create an empty pc histogram
        let mut histogram = ZiskPcHistogram::default();

        // Context, where the state of the execution is stored and modified at every execution step
        self.ctx = self.create_emu_context(inputs);

        // Run the steps
        while !self.ctx.inst_ctx.end && (self.ctx.inst_ctx.step < options.max_steps) {
<<<<<<< HEAD
            let count = histogram.map.entry(self.ctx.inst_ctx.pc).or_insert(0);
            *count += 1;
            println!("Emu::run_pc_histogram() adding pc={}", self.ctx.inst_ctx.pc);
            self.step_fast();
=======
            let count = histogram.map.entry(self.ctx.inst_ctx.pc).or_default();
            *count += 1;
            //println!("Emu::run_pc_histogram() adding pc={}", self.ctx.inst_ctx.pc);
            self.step_fast();
            if self.ctx.inst_ctx.end {
                histogram.end_pc = self.ctx.inst_ctx.pc;
                histogram.steps = self.ctx.inst_ctx.step;
            }
>>>>>>> f1c47b44
        }

        histogram
    }

    /// Run the whole program
    pub fn run(
        &mut self,
        inputs: Vec<u8>,
        options: &EmuOptions,
        callback: Option<impl Fn(EmuTrace)>,
    ) {
        // Context, where the state of the execution is stored and modified at every execution step
        self.ctx = self.create_emu_context(inputs);

        // Check that callback is provided if trace_steps is specified
        if options.trace_steps.is_some() {
            // Check callback consistency
            if callback.is_none() {
                panic!("Emu::run() called with trace_steps but no callback");
            }

            // Record callback into context
            self.ctx.do_callback = true;
            self.ctx.callback_steps = options.trace_steps.unwrap();

            // Check steps value
            if self.ctx.callback_steps == 0 {
                panic!("Emu::run() called with trace_steps=0");
            }

            // Reserve enough entries for all the requested steps between callbacks
            self.ctx.trace.steps.reserve(self.ctx.callback_steps as usize);

            // Init pc to the rom entry address
            self.ctx.trace.start.pc = ROM_ENTRY;
        }

        // Call run_fast if only essential work is needed
        if options.is_fast() {
            return self.run_fast(options);
        }
        //println!("Emu::run() full-equipe");

        // Store the stats option into the emulator context
        self.ctx.do_stats = options.stats;

        // While not done
        while !self.ctx.inst_ctx.end {
            if options.verbose {
                println!(
                    "Emu::run() step={} ctx.pc={}",
                    self.ctx.inst_ctx.step, self.ctx.inst_ctx.pc
                );
            }
            // Check trace PC
            if options.tracerv && (self.ctx.inst_ctx.pc & 0b11 == 0) {
                self.ctx.trace_pc = self.ctx.inst_ctx.pc;
            }

            // Log emulation step, if requested
            if options.print_step.is_some()
                && (options.print_step.unwrap() != 0)
                && ((self.ctx.inst_ctx.step % options.print_step.unwrap()) == 0)
            {
                println!("step={}", self.ctx.inst_ctx.step);
            }

            // Stop the execution if we exceeded the specified running conditions
            if self.ctx.inst_ctx.step >= options.max_steps {
                break;
            }

            // Execute the current step
            self.step(options, &callback);

            // Only trace after finishing a riscV instruction
            if options.tracerv && (self.ctx.inst_ctx.pc & 0b11) == 0 {
                // Store logs in a vector of strings
                let mut changes: Vec<String> = Vec::new();

                // Get the current state of the registers
                let new_regs_array = self.get_regs_array();

                // For all current registers
                for (i, register) in new_regs_array.iter().enumerate() {
                    // If they changed since previous stem, add them to the logs
                    if *register != self.ctx.tracerv_current_regs[i] {
                        changes.push(format!(
                            "{}={:x}",
                            RiscVRegisters::name_from_usize(i).unwrap(),
                            *register
                        ));
                        self.ctx.tracerv_current_regs[i] = *register;
                    }
                }

                // Add a log trace including all modified registers
                self.ctx.tracerv.push(format!(
                    "{}: {} -> {}",
                    self.ctx.tracerv_step,
                    self.ctx.trace_pc,
                    changes.join(", ")
                ));

                // Increase tracer step counter
                self.ctx.tracerv_step += 1;
            }

            // println!("Emu::run() done ctx.pc={}", self.ctx.pc); // 2147483828
        }

        // Print stats report
        if options.stats {
            let report = self.ctx.stats.report();
            println!("{}", report);
        }
    }

    /// Run the whole program
    pub fn par_run<F: PrimeField>(
        &mut self,
        inputs: Vec<u8>,
        options: &EmuOptions,
        par_options: &ParEmuOptions,
    ) -> (Vec<EmuTrace>, EmuStartingPoints) {
        // Context, where the state of the execution is stored and modified at every execution step
        self.ctx = self.create_emu_context(inputs);

        // Init pc to the rom entry address
        self.ctx.trace.start.pc = ROM_ENTRY;

        // Store the stats option into the emulator context
        self.ctx.do_stats = options.stats;

        let mut emu_traces = Vec::new();
        let mut emu_segments = EmuStartingPoints::default();

        let mut segment_count = [0u64; ZISK_OPERATION_TYPE_VARIANTS];

        while !self.ctx.inst_ctx.end {
            let block_idx = self.ctx.inst_ctx.step / par_options.num_steps as u64;
            let is_my_block =
                block_idx % par_options.num_threads as u64 == par_options.thread_id as u64;

            if !is_my_block {
                self.par_step_2::<F>(options, par_options, &mut emu_segments, &mut segment_count);
            } else {
                // Check if is the first step of a new block
                if self.ctx.inst_ctx.step % par_options.num_steps as u64 == 0 {
                    emu_traces.push(EmuTrace {
                        start: EmuTraceStart {
                            pc: self.ctx.inst_ctx.pc,
                            sp: self.ctx.inst_ctx.sp,
                            c: self.ctx.inst_ctx.c,
                            step: self.ctx.inst_ctx.step,
                        },
                        steps: Vec::with_capacity(par_options.num_steps),
                        end: EmuTraceEnd { end: false },
                    });
                }
                self.par_step::<F>(
                    options,
                    par_options,
                    emu_traces.last_mut().unwrap(),
                    &mut emu_segments,
                    &mut segment_count,
                );
            }
        }

        (emu_traces, emu_segments)
    }

    /// Performs one single step of the emulation
    #[inline(always)]
    #[allow(unused_variables)]
    pub fn step(&mut self, options: &EmuOptions, callback: &Option<impl Fn(EmuTrace)>) {
        let instruction = self.rom.get_instruction(self.ctx.inst_ctx.pc);

        //println!("Emu::step() executing step={} pc={:x} inst={}", ctx.step, ctx.pc,
        // inst.i.to_string()); println!("Emu::step() step={} pc={}", ctx.step, ctx.pc);

        // Build the 'a' register value  based on the source specified by the current instruction
        self.source_a(instruction);

        // Build the 'b' register value  based on the source specified by the current instruction
        self.source_b(instruction);

        // Call the operation
        (instruction.func)(&mut self.ctx.inst_ctx);

        // Retrieve statistics data
        if self.ctx.do_stats {
            self.ctx.stats.on_op(instruction, self.ctx.inst_ctx.a, self.ctx.inst_ctx.b);
        }

        // Store the 'c' register value based on the storage specified by the current instruction
        self.store_c(instruction);

        // Set SP, if specified by the current instruction
        // #[cfg(feature = "sp")]
        // self.set_sp(instruction);

        // Set PC, based on current PC, current flag and current instruction
        self.set_pc(instruction);

        // If this is the last instruction, stop executing
        if instruction.end {
            self.ctx.inst_ctx.end = true;
            if options.stats {
                self.ctx.stats.on_steps(self.ctx.inst_ctx.step);
            }
        }

        // Log the step, if requested
        #[cfg(debug_assertions)]
        if options.log_step {
            println!(
                "step={} pc={} op={}={} a={} b={} c={} flag={} inst={}",
                self.ctx.inst_ctx.step,
                self.ctx.inst_ctx.pc,
                instruction.op,
                instruction.op_str,
                self.ctx.inst_ctx.a,
                self.ctx.inst_ctx.b,
                self.ctx.inst_ctx.c,
                self.ctx.inst_ctx.flag,
                instruction.to_text()
            );
            self.print_regs();
            println!();
        }

        // Store an emulator trace, if requested
        if self.ctx.do_callback {
            let trace_step = EmuTraceStep { a: self.ctx.inst_ctx.a, b: self.ctx.inst_ctx.b };

            self.ctx.trace.steps.push(trace_step);

            // Increment step counter
            self.ctx.inst_ctx.step += 1;

            if self.ctx.inst_ctx.end
                || ((self.ctx.inst_ctx.step - self.ctx.last_callback_step)
                    == self.ctx.callback_steps)
            {
                // In run() we have checked the callback consistency with ctx.do_callback
                let callback = callback.as_ref().unwrap();

                // Set the end-of-trace data
                self.ctx.trace.end.end = self.ctx.inst_ctx.end;

                // Swap the emulator trace to avoid memory copies
                let mut trace = EmuTrace::default();
                trace.steps.reserve(self.ctx.callback_steps as usize);
                mem::swap(&mut self.ctx.trace, &mut trace);
                (callback)(trace);

                // Set the start-of-trace data
                self.ctx.trace.start.pc = self.ctx.inst_ctx.pc;
                self.ctx.trace.start.sp = self.ctx.inst_ctx.sp;
                self.ctx.trace.start.c = self.ctx.inst_ctx.c;
                self.ctx.trace.start.step = self.ctx.inst_ctx.step;

                // Increment the last callback step counter
                self.ctx.last_callback_step += self.ctx.callback_steps;
            }
        } else {
            // Increment step counter
            self.ctx.inst_ctx.step += 1;
        }
    }

    /// Performs one single step of the emulation
    #[inline(always)]
    #[allow(unused_variables)]
    pub fn par_step<F: PrimeField>(
        &mut self,
        options: &EmuOptions,
        par_options: &ParEmuOptions,
        emu_full_trace_vec: &mut EmuTrace,
        emu_segments: &mut EmuStartingPoints,
        segment_count: &mut [u64; ZISK_OPERATION_TYPE_VARIANTS],
    ) {
        let last_pc = self.ctx.inst_ctx.pc;
        let last_c = self.ctx.inst_ctx.c;

        let instruction = self.rom.get_instruction(self.ctx.inst_ctx.pc);

        // Build the 'a' register value  based on the source specified by the current instruction
        self.source_a(instruction);

        // Build the 'b' register value  based on the source specified by the current instruction
        self.source_b(instruction);

        // Call the operation
        (instruction.func)(&mut self.ctx.inst_ctx);

        // Store the 'c' register value based on the storage specified by the current instruction
        self.store_c(instruction);

        // Set SP, if specified by the current instruction
        // #[cfg(feature = "sp")]
        // self.set_sp(instruction);

        // Set PC, based on current PC, current flag and current instruction
        self.set_pc(instruction);

        // If this is the last instruction, stop executing
        self.ctx.inst_ctx.end = instruction.end;

        emu_full_trace_vec
            .steps
            .push(EmuTraceStep { a: self.ctx.inst_ctx.a, b: self.ctx.inst_ctx.b });

        let op_type = instruction.op_type as usize;
        segment_count[op_type] += 1;
        emu_segments.total_steps[op_type] += 1;

        if par_options.segment_sizes[op_type] != 0 {
            if segment_count[op_type] == 1 {
                emu_segments.add(
                    instruction.op_type,
                    last_pc,
                    self.ctx.inst_ctx.sp,
                    last_c,
                    self.ctx.inst_ctx.step,
                );
            } else if segment_count[op_type] == par_options.segment_sizes[op_type] {
                segment_count[op_type] = 0;
            }
        }

        // Increment step counter
        self.ctx.inst_ctx.step += 1;
    }

    /// Performs one single step of the emulation
    #[inline(always)]
    #[allow(unused_variables)]
    pub fn par_step_2<F: PrimeField>(
        &mut self,
        options: &EmuOptions,
        par_options: &ParEmuOptions,
        emu_segments: &mut EmuStartingPoints,
        segment_count: &mut [u64; ZISK_OPERATION_TYPE_VARIANTS],
    ) {
        let last_pc = self.ctx.inst_ctx.pc;
        let last_c = self.ctx.inst_ctx.c;

        let instruction = self.rom.get_instruction(self.ctx.inst_ctx.pc);

        // Build the 'a' register value  based on the source specified by the current instruction
        self.source_a(instruction);

        // Build the 'b' register value  based on the source specified by the current instruction
        self.source_b(instruction);

        // Call the operation
        (instruction.func)(&mut self.ctx.inst_ctx);

        // Store the 'c' register value based on the storage specified by the current instruction
        self.store_c(instruction);

        // Set SP, if specified by the current instruction
        // #[cfg(feature = "sp")]
        // self.set_sp(instruction);

        // Set PC, based on current PC, current flag and current instruction
        self.set_pc(instruction);

        // If this is the last instruction, stop executing
        self.ctx.inst_ctx.end = instruction.end;

        let op_type = instruction.op_type as usize;
        segment_count[op_type] += 1;
        emu_segments.total_steps[op_type] += 1;

        if par_options.segment_sizes[op_type] != 0 {
            if segment_count[op_type] == 1 {
                emu_segments.add(
                    instruction.op_type,
                    last_pc,
                    self.ctx.inst_ctx.sp,
                    last_c,
                    self.ctx.inst_ctx.step,
                );
            } else if segment_count[op_type] == par_options.segment_sizes[op_type] {
                segment_count[op_type] = 0;
            }
        }
        // Increment step counter
        self.ctx.inst_ctx.step += 1;
    }

    /// Run a slice of the program to generate full traces
    #[inline(always)]
    pub fn run_slice_required<F: PrimeField>(
        &mut self,
        vec_traces: &[EmuTrace],
        op_type: ZiskOperationType,
        emu_trace_start: &EmuTraceStart,
        num_rows: usize,
    ) -> Vec<ZiskRequiredOperation> {
        let mut result = Vec::new();

        // Set initial state
        self.ctx.inst_ctx.pc = emu_trace_start.pc;
        self.ctx.inst_ctx.sp = emu_trace_start.sp;
        self.ctx.inst_ctx.step = emu_trace_start.step;
        self.ctx.inst_ctx.c = emu_trace_start.c;

        let mut current_box_id = 0;
        let mut current_step_idx = loop {
            if current_box_id == vec_traces.len() - 1
                || vec_traces[current_box_id + 1].start.step >= emu_trace_start.step
            {
                break emu_trace_start.step as usize
                    - vec_traces[current_box_id].start.step as usize;
            }
            current_box_id += 1;
        };

        let last_trace = vec_traces.last().unwrap();
        let last_step = last_trace.start.step + last_trace.steps.len() as u64;
        let mut current_step = emu_trace_start.step;

        while current_step < last_step && result.len() < num_rows {
            let step = &vec_traces[current_box_id].steps[current_step_idx];

            self.step_slice_required::<F>(step, &op_type, &mut result);

            current_step_idx += 1;
            if current_step_idx == vec_traces[current_box_id].steps.len() {
                current_box_id += 1;
                current_step_idx = 0;
            }

            current_step += 1;
        }

        // Return emulator slice
        result
    }

    /// Performs one single step of the emulation
    #[inline(always)]
    pub fn step_slice_required<F: PrimeField>(
        &mut self,
        trace_step: &EmuTraceStep,
        op_type: &ZiskOperationType,
        required: &mut Vec<ZiskRequiredOperation>,
    ) {
        let instruction = self.rom.get_instruction(self.ctx.inst_ctx.pc);
        self.ctx.inst_ctx.a = trace_step.a;
        self.ctx.inst_ctx.b = trace_step.b;
        (instruction.func)(&mut self.ctx.inst_ctx);
        self.store_c_slice(instruction);
        // #[cfg(feature = "sp")]
        // self.set_sp(instruction);
        self.set_pc(instruction);
        self.ctx.inst_ctx.end = instruction.end;

        self.ctx.inst_ctx.step += 1;

        // Build and store the operation required data
        if op_type != &instruction.op_type {
            return;
        }
        match instruction.op_type {
            ZiskOperationType::Arith | ZiskOperationType::Binary | ZiskOperationType::BinaryE => {
                let required_operation = ZiskRequiredOperation {
                    step: self.ctx.inst_ctx.step - 1,
                    opcode: instruction.op,
                    a: if instruction.m32 {
                        self.ctx.inst_ctx.a & 0xffffffff
                    } else {
                        self.ctx.inst_ctx.a
                    },
                    b: if instruction.m32 {
                        self.ctx.inst_ctx.b & 0xffffffff
                    } else {
                        self.ctx.inst_ctx.b
                    },
                };
                required.push(required_operation);
            }
            _ => panic!("Emu::step_slice() found invalid op_type"),
        }
    }

    /// Performs one single step of the emulation
    #[inline(always)]
    pub fn step_slice_full_trace<F: PrimeField>(
        &mut self,
        trace_step: &EmuTraceStep,
    ) -> EmuFullTraceStep<F> {
        let last_pc = self.ctx.inst_ctx.pc;
        let last_c = self.ctx.inst_ctx.c;
        let instruction = self.rom.get_instruction(self.ctx.inst_ctx.pc);
        self.ctx.inst_ctx.a = trace_step.a;
        self.ctx.inst_ctx.b = trace_step.b;
        (instruction.func)(&mut self.ctx.inst_ctx);
        self.store_c_slice(instruction);
        // #[cfg(feature = "sp")]
        // self.set_sp(instruction);
        self.set_pc(instruction);
        self.ctx.inst_ctx.end = instruction.end;

        // Build and store the full trace
        let full_trace_step =
            Self::build_full_trace_step(instruction, &self.ctx.inst_ctx, last_c, last_pc);

        self.ctx.inst_ctx.step += 1;

        full_trace_step
    }

    pub fn build_full_trace_step<F: AbstractField>(
        inst: &ZiskInst,
        inst_ctx: &InstContext,
        last_c: u64,
        last_pc: u64,
    ) -> EmuFullTraceStep<F> {
        EmuFullTraceStep {
            a: [
                F::from_canonical_u64(inst_ctx.a & 0xFFFFFFFF),
                F::from_canonical_u64((inst_ctx.a >> 32) & 0xFFFFFFFF),
            ],
            b: [
                F::from_canonical_u64(inst_ctx.b & 0xFFFFFFFF),
                F::from_canonical_u64((inst_ctx.b >> 32) & 0xFFFFFFFF),
            ],
            c: [
                F::from_canonical_u64(inst_ctx.c & 0xFFFFFFFF),
                F::from_canonical_u64((inst_ctx.c >> 32) & 0xFFFFFFFF),
            ],
            last_c: [
                F::from_canonical_u64(last_c & 0xFFFFFFFF),
                F::from_canonical_u64((last_c >> 32) & 0xFFFFFFFF),
            ],
            flag: F::from_bool(inst_ctx.flag),
            pc: F::from_canonical_u64(last_pc),
            a_src_imm: F::from_bool(inst.a_src == SRC_IMM),
            a_src_mem: F::from_bool(inst.a_src == SRC_MEM),
            a_offset_imm0: F::from_canonical_u64(inst.a_offset_imm0),
            // #[cfg(not(feature = "sp"))]
            a_imm1: F::from_canonical_u64(inst.a_use_sp_imm1),
            // #[cfg(feature = "sp")]
            // sp: F::from_canonical_u64(inst_ctx.sp),
            // #[cfg(feature = "sp")]
            // a_src_sp: F::from_bool(inst.a_src == SRC_SP),
            // #[cfg(feature = "sp")]
            // a_use_sp_imm1: F::from_canonical_u64(inst.a_use_sp_imm1),
            a_src_step: F::from_bool(inst.a_src == SRC_STEP),
            b_src_imm: F::from_bool(inst.b_src == SRC_IMM),
            b_src_mem: F::from_bool(inst.b_src == SRC_MEM),
            b_offset_imm0: F::from_canonical_u64(inst.b_offset_imm0),
            // #[cfg(not(feature = "sp"))]
            b_imm1: F::from_canonical_u64(inst.b_use_sp_imm1),
            // #[cfg(feature = "sp")]
            // b_use_sp_imm1: F::from_canonical_u64(inst.b_use_sp_imm1),
            b_src_ind: F::from_bool(inst.b_src == SRC_IND),
            ind_width: F::from_canonical_u64(inst.ind_width),
            is_external_op: F::from_bool(inst.is_external_op),
            op: F::from_canonical_u8(inst.op),
            store_ra: F::from_bool(inst.store_ra),
            store_mem: F::from_bool(inst.store == STORE_MEM),
            store_ind: F::from_bool(inst.store == STORE_IND),
            store_offset: F::from_canonical_u64(inst.store_offset as u64),
            set_pc: F::from_bool(inst.set_pc),
            // #[cfg(feature = "sp")]
            // store_use_sp: F::from_bool(inst.store_use_sp),
            // #[cfg(feature = "sp")]
            // set_sp: F::from_bool(inst.set_sp),
            // #[cfg(feature = "sp")]
            // inc_sp: F::from_canonical_u64(inst.inc_sp),
            jmp_offset1: F::from_canonical_u64(inst.jmp_offset1 as u64),
            jmp_offset2: F::from_canonical_u64(inst.jmp_offset2 as u64),
            end: F::from_bool(inst_ctx.end),
            m32: F::from_bool(inst.m32),
            operation_bus_enabled: F::from_bool(
                inst.op_type == ZiskOperationType::Binary
                    || inst.op_type == ZiskOperationType::BinaryE,
            ),
        }
    }

    /// Returns if the emulation ended
    pub fn terminated(&self) -> bool {
        self.ctx.inst_ctx.end
    }

    /// Returns the number of executed steps
    pub fn number_of_steps(&self) -> u64 {
        self.ctx.inst_ctx.step
    }

    /// Get the output as a vector of u64
    pub fn get_output(&self) -> Vec<u64> {
        let n = self.ctx.inst_ctx.mem.read(OUTPUT_ADDR, 8);
        let mut addr = OUTPUT_ADDR + 8;

        let mut output: Vec<u64> = Vec::with_capacity(n as usize);
        for _i in 0..n {
            output.push(self.ctx.inst_ctx.mem.read(addr, 8));
            addr += 8;
        }
        output
    }

    /// Get the output as a vector of u32
    pub fn get_output_32(&self) -> Vec<u32> {
        let n = self.ctx.inst_ctx.mem.read(OUTPUT_ADDR, 4);
        let mut addr = OUTPUT_ADDR + 4;

        let mut output: Vec<u32> = Vec::with_capacity(n as usize);
        for _i in 0..n {
            output.push(self.ctx.inst_ctx.mem.read(addr, 4) as u32);
            addr += 4;
        }
        output
    }

    /// Get the output as a vector of u8
    pub fn get_output_8(&self) -> Vec<u8> {
        let n = self.ctx.inst_ctx.mem.read(OUTPUT_ADDR, 4);
        let mut addr = OUTPUT_ADDR + 4;

        let mut output: Vec<u8> = Vec::with_capacity(n as usize);
        for _i in 0..n {
            output.push(self.ctx.inst_ctx.mem.read(addr, 1) as u8);
            output.push(self.ctx.inst_ctx.mem.read(addr + 1, 1) as u8);
            output.push(self.ctx.inst_ctx.mem.read(addr + 2, 1) as u8);
            output.push(self.ctx.inst_ctx.mem.read(addr + 3, 1) as u8);
            addr += 4;
        }
        output
    }

    /// Gets the log traces
    pub fn get_tracerv(&self) -> Vec<String> {
        self.ctx.tracerv.clone()
    }

    /// Gets the current values of the 32 registers
    pub fn get_regs_array(&self) -> [u64; 32] {
        let mut regs_array: [u64; 32] = [0; 32];
        for (i, reg) in regs_array.iter_mut().enumerate() {
            *reg = self.ctx.inst_ctx.mem.read(SYS_ADDR + (i as u64) * 8, 8);
        }
        regs_array
    }

    pub fn print_regs(&self) {
        let regs_array: [u64; 32] = self.get_regs_array();
        print!("Emu::print_regs(): ");
        for (i, r) in regs_array.iter().enumerate() {
            print!("x{}={}={:x} ", i, r, r);
        }
        println!();
    }
}<|MERGE_RESOLUTION|>--- conflicted
+++ resolved
@@ -266,12 +266,6 @@
 
         // Run the steps
         while !self.ctx.inst_ctx.end && (self.ctx.inst_ctx.step < options.max_steps) {
-<<<<<<< HEAD
-            let count = histogram.map.entry(self.ctx.inst_ctx.pc).or_insert(0);
-            *count += 1;
-            println!("Emu::run_pc_histogram() adding pc={}", self.ctx.inst_ctx.pc);
-            self.step_fast();
-=======
             let count = histogram.map.entry(self.ctx.inst_ctx.pc).or_default();
             *count += 1;
             //println!("Emu::run_pc_histogram() adding pc={}", self.ctx.inst_ctx.pc);
@@ -280,7 +274,6 @@
                 histogram.end_pc = self.ctx.inst_ctx.pc;
                 histogram.steps = self.ctx.inst_ctx.step;
             }
->>>>>>> f1c47b44
         }
 
         histogram
