use std::{mem, sync::atomic::AtomicU32};

use crate::{EmuContext, EmuFullTraceStep, EmuOptions, EmuRegTrace, ParEmuOptions};
use data_bus::{
    BusDevice, ExtOperationData, OperationBusData, RomBusData, MEM_BUS_ID, OPERATION_BUS_ID,
    ROM_BUS_ID,
};
use p3_field::PrimeField;
use riscv::RiscVRegisters;
use sm_mem::MemHelpers;
// #[cfg(feature = "sp")]
// use zisk_core::SRC_SP;
use data_bus::DataBus;
use zisk_common::{EmuTrace, EmuTraceStart};
use zisk_core::{
    InstContext, Mem, PrecompiledEmulationMode, ZiskInst, ZiskRom, OUTPUT_ADDR, ROM_ENTRY, SRC_C,
    SRC_IMM, SRC_IND, SRC_MEM, SRC_REG, SRC_STEP, STORE_IND, STORE_MEM, STORE_NONE, STORE_REG,
};

/// ZisK emulator structure, containing the ZisK rom, the list of ZisK operations, and the
/// execution context
pub struct Emu<'a> {
    /// ZisK rom, containing the program to execute, which is constant for this program except for
    /// the input data
    pub rom: &'a ZiskRom,
    /// Context, where the state of the execution is stored and modified at every execution step
    pub ctx: EmuContext,
}

/// ZisK emulator structure implementation
/// There are different modes of execution for different purposes:
/// - run -> step -> source_a, source_b, store_c (full functionality, called by main state machine,
///   calls callback with trace)
/// - run -> run_fast -> step_fast -> source_a, source_b, store_c (maximum speed, for benchmarking)
/// - run_slice -> step_slice -> source_a_slice, source_b_slice, store_c_slice (generates full trace
///   and required input data for secondary state machines)
impl<'a> Emu<'a> {
    pub fn new(rom: &ZiskRom) -> Emu {
        Emu { rom, ctx: EmuContext::default() }
    }

    pub fn from_emu_trace_start(rom: &'a ZiskRom, trace_start: &'a EmuTraceStart) -> Emu<'a> {
        let mut emu = Emu::new(rom);
        emu.ctx.inst_ctx.pc = trace_start.pc;
        emu.ctx.inst_ctx.sp = trace_start.sp;
        emu.ctx.inst_ctx.step = trace_start.step;
        emu.ctx.inst_ctx.c = trace_start.c;
        emu.ctx.inst_ctx.regs = trace_start.regs;

        emu
    }

    pub fn create_emu_context(&mut self, inputs: Vec<u8>) -> EmuContext {
        // Initialize an empty instance
        let mut ctx = EmuContext::new(inputs);

        // Create a new read section for every RO data entry of the rom
        for i in 0..self.rom.ro_data.len() {
            ctx.inst_ctx.mem.add_read_section(self.rom.ro_data[i].from, &self.rom.ro_data[i].data);
        }

        // Sort read sections by start address to improve performance when using binary search
        ctx.inst_ctx.mem.read_sections.sort_by(|a, b| a.start.cmp(&b.start));

        // Get registers
        //emu.get_regs(); // TODO: ask Jordi

        ctx
    }

    /// Calculate the 'a' register value based on the source specified by the current instruction
    #[inline(always)]
    pub fn source_a(&mut self, instruction: &ZiskInst) {
        match instruction.a_src {
            SRC_C => self.ctx.inst_ctx.a = self.ctx.inst_ctx.c,
            SRC_REG => {
                // Calculate memory address
                let reg = instruction.a_offset_imm0 as usize;
                self.ctx.inst_ctx.a = self.get_reg(reg);
            }
            SRC_MEM => {
                // Calculate memory address
                let mut address = instruction.a_offset_imm0;
                if instruction.a_use_sp_imm1 != 0 {
                    address += self.ctx.inst_ctx.sp;
                }

                if address < 0x200 {
                    println!("ALERT INSTRUCTION: {:?} PC: {:X}", instruction, self.ctx.inst_ctx.pc);
                }
                // get it from memory
                self.ctx.inst_ctx.a = self.ctx.inst_ctx.mem.read(address, 8);

                // Feed the stats
                if self.ctx.do_stats {
                    self.ctx.stats.on_memory_read(address, 8);
                }
            }
            SRC_IMM => {
                self.ctx.inst_ctx.a = instruction.a_offset_imm0 | (instruction.a_use_sp_imm1 << 32)
            }
            SRC_STEP => self.ctx.inst_ctx.a = self.ctx.inst_ctx.step,
            // #[cfg(feature = "sp")]
            // SRC_SP => self.ctx.inst_ctx.a = self.ctx.inst_ctx.sp,
            _ => panic!(
                "Emu::source_a() Invalid a_src={} pc={}",
                instruction.a_src, self.ctx.inst_ctx.pc
            ),
        }
    }

    /// Calculate the 'a' register value based on the source specified by the current instruction
    /// and generate memory reads data
    #[inline(always)]
    pub fn source_a_mem_reads_generate(
        &mut self,
        instruction: &ZiskInst,
        mem_reads: &mut Vec<u64>,
    ) {
        match instruction.a_src {
            SRC_C => self.ctx.inst_ctx.a = self.ctx.inst_ctx.c,
            SRC_REG => {
                // Calculate memory address
                let reg = instruction.a_offset_imm0 as usize;
                self.ctx.inst_ctx.a = self.get_reg(reg);
            }
            SRC_MEM => {
                // Calculate memory address
                let mut address = instruction.a_offset_imm0;
                if instruction.a_use_sp_imm1 != 0 {
                    address += self.ctx.inst_ctx.sp;
                }

                // If the operation is a register operation, get it from the context registers
                if Mem::is_full_aligned(address, 8) {
                    self.ctx.inst_ctx.a = self.ctx.inst_ctx.mem.read(address, 8);
                    mem_reads.push(self.ctx.inst_ctx.a);
                } else {
                    let mut additional_data: Vec<u64>;
                    (self.ctx.inst_ctx.a, additional_data) =
                        self.ctx.inst_ctx.mem.read_required(address, 8);
                    debug_assert!(!additional_data.is_empty());
                    mem_reads.append(&mut additional_data);
                }
                /*println!(
                    "Emu::source_a_mem_reads_generate() mem_leads.len={} value={:x}",
                    mem_reads.len(),
                    self.ctx.inst_ctx.a
                );*/

                // Feed the stats
                if self.ctx.do_stats {
                    self.ctx.stats.on_memory_read(address, 8);
                }
            }
            SRC_IMM => {
                self.ctx.inst_ctx.a = instruction.a_offset_imm0 | (instruction.a_use_sp_imm1 << 32)
            }
            SRC_STEP => self.ctx.inst_ctx.a = self.ctx.inst_ctx.step,
            // #[cfg(feature = "sp")]
            // SRC_SP => self.ctx.inst_ctx.a = self.ctx.inst_ctx.sp,
            _ => panic!(
                "Emu::source_a_mem_reads_generate() Invalid a_src={} pc={}",
                instruction.a_src, self.ctx.inst_ctx.pc
            ),
        }
    }

    /// Calculate the 'a' register value based on the source specified by the current instruction,
    /// using formerly generated memory reads from a previous emulation
    #[inline(always)]
    pub fn source_a_mem_reads_consume(
        &mut self,
        instruction: &ZiskInst,
        mem_reads: &[u64],
        mem_reads_index: &mut usize,
        reg_trace: &mut EmuRegTrace,
    ) {
        match instruction.a_src {
            SRC_C => self.ctx.inst_ctx.a = self.ctx.inst_ctx.c,
            SRC_REG => {
                self.ctx.inst_ctx.a =
                    self.get_traced_reg(instruction.a_offset_imm0 as usize, 0, reg_trace);
            }
            SRC_MEM => {
                // Calculate memory address
                let mut address = instruction.a_offset_imm0;
                if instruction.a_use_sp_imm1 != 0 {
                    address += self.ctx.inst_ctx.sp;
                }

                // get it from memory
                if Mem::is_full_aligned(address, 8) {
                    assert!(*mem_reads_index < mem_reads.len());
                    self.ctx.inst_ctx.a = mem_reads[*mem_reads_index];
                    *mem_reads_index += 1;
                } else {
                    let (required_address_1, required_address_2) =
                        Mem::required_addresses(address, 8);
                    debug_assert!(required_address_1 != required_address_2);
                    assert!(*mem_reads_index < mem_reads.len());
                    let raw_data_1 = mem_reads[*mem_reads_index];
                    *mem_reads_index += 1;
                    assert!(*mem_reads_index < mem_reads.len());
                    let raw_data_2 = mem_reads[*mem_reads_index];
                    *mem_reads_index += 1;
                    self.ctx.inst_ctx.a =
                        Mem::get_double_not_aligned_data(address, 8, raw_data_1, raw_data_2);
                }
                /*println!(
                    "Emu::source_a_mem_reads_consume() mem_leads_index={} value={:x}",
                    *mem_reads_index, self.ctx.inst_ctx.a
                );*/

                // Feed the stats
                if self.ctx.do_stats {
                    self.ctx.stats.on_memory_read(address, 8);
                }
            }
            SRC_IMM => {
                self.ctx.inst_ctx.a = instruction.a_offset_imm0 | (instruction.a_use_sp_imm1 << 32)
            }
            SRC_STEP => self.ctx.inst_ctx.a = self.ctx.inst_ctx.step,
            // #[cfg(feature = "sp")]
            // SRC_SP => self.ctx.inst_ctx.a = self.ctx.inst_ctx.sp,
            _ => panic!(
                "Emu::source_a_mem_reads_consume() Invalid a_src={} pc={}",
                instruction.a_src, self.ctx.inst_ctx.pc
            ),
        }
    }

    /// Calculate the 'a' register value based on the source specified by the current instruction,
    /// using formerly generated memory reads from a previous emulation
    #[inline(always)]
    pub fn source_a_mem_reads_consume_databus<BD: BusDevice<u64>>(
        &mut self,
        instruction: &ZiskInst,
        mem_reads: &[u64],
        mem_reads_index: &mut usize,
        data_bus: &mut DataBus<u64, BD>,
    ) {
        match instruction.a_src {
            SRC_C => self.ctx.inst_ctx.a = self.ctx.inst_ctx.c,
            SRC_REG => {
                self.ctx.inst_ctx.a = self.get_reg(instruction.a_offset_imm0 as usize);
            }
            SRC_MEM => {
                // Calculate memory address
                let mut address = instruction.a_offset_imm0;
                if instruction.a_use_sp_imm1 != 0 {
                    address += self.ctx.inst_ctx.sp;
                }

                // Otherwise, get it from memory
                if Mem::is_full_aligned(address, 8) {
                    assert!(*mem_reads_index < mem_reads.len());
                    self.ctx.inst_ctx.a = mem_reads[*mem_reads_index];
                    *mem_reads_index += 1;
                    let payload = MemHelpers::mem_load(
                        address as u32,
                        self.ctx.inst_ctx.step,
                        0,
                        8,
                        [self.ctx.inst_ctx.a, 0],
                    );
                    data_bus.write_to_bus(MEM_BUS_ID, &payload);
                } else {
                    let (required_address_1, required_address_2) =
                        Mem::required_addresses(address, 8);
                    debug_assert!(required_address_1 != required_address_2);
                    assert!(*mem_reads_index < mem_reads.len());
                    let raw_data_1 = mem_reads[*mem_reads_index];
                    *mem_reads_index += 1;
                    assert!(*mem_reads_index < mem_reads.len());
                    let raw_data_2 = mem_reads[*mem_reads_index];
                    *mem_reads_index += 1;
                    self.ctx.inst_ctx.a =
                        Mem::get_double_not_aligned_data(address, 8, raw_data_1, raw_data_2);
                    let payload = MemHelpers::mem_load(
                        address as u32,
                        self.ctx.inst_ctx.step,
                        0,
                        8,
                        [raw_data_1, raw_data_2],
                    );
                    data_bus.write_to_bus(MEM_BUS_ID, &payload);
                }
                /*println!(
                    "Emu::source_a_mem_reads_consume() mem_leads_index={} value={:x}",
                    *mem_reads_index, self.ctx.inst_ctx.a
                );*/

                // Feed the stats
                if self.ctx.do_stats {
                    self.ctx.stats.on_memory_read(address, 8);
                }
            }
            SRC_IMM => {
                self.ctx.inst_ctx.a = instruction.a_offset_imm0 | (instruction.a_use_sp_imm1 << 32)
            }
            SRC_STEP => self.ctx.inst_ctx.a = self.ctx.inst_ctx.step,
            // #[cfg(feature = "sp")]
            // SRC_SP => self.ctx.inst_ctx.a = self.ctx.inst_ctx.sp,
            _ => panic!(
                "Emu::source_a_mem_reads_consume_databus() Invalid a_src={} pc={}",
                instruction.a_src, self.ctx.inst_ctx.pc
            ),
        }
    }

    /// Calculate the 'b' register value based on the source specified by the current instruction
    #[inline(always)]
    pub fn source_b(&mut self, instruction: &ZiskInst) {
        match instruction.b_src {
            SRC_C => self.ctx.inst_ctx.b = self.ctx.inst_ctx.c,
            SRC_REG => {
                // Calculate memory address
                self.ctx.inst_ctx.b = self.get_reg(instruction.b_offset_imm0 as usize);
            }
            SRC_MEM => {
                // Calculate memory address
                let mut addr = instruction.b_offset_imm0;
                if instruction.b_use_sp_imm1 != 0 {
                    addr += self.ctx.inst_ctx.sp;
                }

                // Get it from memory
                self.ctx.inst_ctx.b = self.ctx.inst_ctx.mem.read(addr, 8);

                if self.ctx.do_stats {
                    self.ctx.stats.on_memory_read(addr, 8);
                }
            }
            SRC_IMM => {
                self.ctx.inst_ctx.b = instruction.b_offset_imm0 | (instruction.b_use_sp_imm1 << 32)
            }
            SRC_IND => {
                // Calculate memory address
                let mut addr =
                    (self.ctx.inst_ctx.a as i64 + instruction.b_offset_imm0 as i64) as u64;
                if instruction.b_use_sp_imm1 != 0 {
                    addr += self.ctx.inst_ctx.sp;
                }

                // get it from memory
                self.ctx.inst_ctx.b = self.ctx.inst_ctx.mem.read(addr, instruction.ind_width);

                if self.ctx.do_stats {
                    self.ctx.stats.on_memory_read(addr, instruction.ind_width);
                }
            }
            _ => panic!(
                "Emu::source_b() Invalid b_src={} pc={}",
                instruction.b_src, self.ctx.inst_ctx.pc
            ),
        }
    }

    /// Calculate the 'b' register value based on the source specified by the current instruction
    #[inline(always)]
    pub fn source_b_mem_reads_generate(
        &mut self,
        instruction: &ZiskInst,
        mem_reads: &mut Vec<u64>,
    ) {
        match instruction.b_src {
            SRC_C => self.ctx.inst_ctx.b = self.ctx.inst_ctx.c,
            SRC_REG => {
                self.ctx.inst_ctx.b = self.get_reg(instruction.b_offset_imm0 as usize);
            }
            SRC_MEM => {
                // Calculate memory address
                let mut address = instruction.b_offset_imm0;
                if instruction.b_use_sp_imm1 != 0 {
                    address += self.ctx.inst_ctx.sp;
                }
                if Mem::is_full_aligned(address, 8) {
                    self.ctx.inst_ctx.b = self.ctx.inst_ctx.mem.read(address, 8);
                    mem_reads.push(self.ctx.inst_ctx.b);
                } else {
                    let mut additional_data: Vec<u64>;
                    (self.ctx.inst_ctx.b, additional_data) =
                        self.ctx.inst_ctx.mem.read_required(address, 8);

                    // debug_assert!(!additional_data.is_empty());
                    if additional_data.is_empty() {
                        println!("ADDITIONAL DATA IS EMPTY 0x{:X}", address);
                    }
                    mem_reads.append(&mut additional_data);
                }
                /*println!(
                    "Emu::source_b_mem_reads_generate() mem_leads.len={} value={:x}",
                    mem_reads.len(),
                    self.ctx.inst_ctx.b
                );*/

                if self.ctx.do_stats {
                    self.ctx.stats.on_memory_read(address, 8);
                }
            }
            SRC_IMM => {
                self.ctx.inst_ctx.b = instruction.b_offset_imm0 | (instruction.b_use_sp_imm1 << 32)
            }
            SRC_IND => {
                // Calculate memory address
                let mut address =
                    (self.ctx.inst_ctx.a as i64 + instruction.b_offset_imm0 as i64) as u64;
                if instruction.b_use_sp_imm1 != 0 {
                    address += self.ctx.inst_ctx.sp;
                }

                // If the operation is a register operation, get it from the context registers
                if Mem::is_full_aligned(address, instruction.ind_width) {
                    self.ctx.inst_ctx.b =
                        self.ctx.inst_ctx.mem.read(address, instruction.ind_width);
                    mem_reads.push(self.ctx.inst_ctx.b);
                } else {
                    let mut additional_data: Vec<u64>;
                    (self.ctx.inst_ctx.b, additional_data) =
                        self.ctx.inst_ctx.mem.read_required(address, instruction.ind_width);
                    debug_assert!(!additional_data.is_empty());
                    mem_reads.append(&mut additional_data);
                }
                /*println!(
                    "Emu::source_b_mem_reads_generate() mem_leads.len={} value={:x}",
                    mem_reads.len(),
                    self.ctx.inst_ctx.b
                );*/

                if self.ctx.do_stats {
                    self.ctx.stats.on_memory_read(address, instruction.ind_width);
                }
            }
            _ => panic!(
                "Emu::source_b_mem_reads_generate() Invalid b_src={} pc={}",
                instruction.b_src, self.ctx.inst_ctx.pc
            ),
        }
    }

    /// Calculate the 'b' register value based on the source specified by the current instruction,
    /// using formerly generated memory reads from a previous emulation
    #[inline(always)]
    pub fn source_b_mem_reads_consume(
        &mut self,
        instruction: &ZiskInst,
        mem_reads: &[u64],
        mem_reads_index: &mut usize,
        reg_trace: &mut EmuRegTrace,
    ) {
        match instruction.b_src {
            SRC_C => self.ctx.inst_ctx.b = self.ctx.inst_ctx.c,
            SRC_REG => {
                self.ctx.inst_ctx.b =
                    self.get_traced_reg(instruction.b_offset_imm0 as usize, 1, reg_trace);
            }
            SRC_MEM => {
                // Calculate memory address
                let mut address = instruction.b_offset_imm0;
                if instruction.b_use_sp_imm1 != 0 {
                    address += self.ctx.inst_ctx.sp;
                }

                // Get it from memory
                if Mem::is_full_aligned(address, 8) {
                    assert!(*mem_reads_index < mem_reads.len());
                    self.ctx.inst_ctx.b = mem_reads[*mem_reads_index];
                    *mem_reads_index += 1;
                } else {
                    let (required_address_1, required_address_2) =
                        Mem::required_addresses(address, 8);
                    if required_address_1 == required_address_2 {
                        assert!(*mem_reads_index < mem_reads.len());
                        let raw_data = mem_reads[*mem_reads_index];
                        *mem_reads_index += 1;
                        self.ctx.inst_ctx.b =
                            Mem::get_single_not_aligned_data(address, 8, raw_data);
                    } else {
                        assert!(*mem_reads_index < mem_reads.len());
                        let raw_data_1 = mem_reads[*mem_reads_index];
                        *mem_reads_index += 1;
                        assert!(*mem_reads_index < mem_reads.len());
                        let raw_data_2 = mem_reads[*mem_reads_index];
                        *mem_reads_index += 1;
                        self.ctx.inst_ctx.b =
                            Mem::get_double_not_aligned_data(address, 8, raw_data_1, raw_data_2);
                    }
                }
                /*println!(
                    "Emu::source_b_mem_reads_consume() mem_leads_index={} value={:x}",
                    *mem_reads_index, self.ctx.inst_ctx.b
                );*/

                if self.ctx.do_stats {
                    self.ctx.stats.on_memory_read(address, 8);
                }
            }
            SRC_IMM => {
                self.ctx.inst_ctx.b = instruction.b_offset_imm0 | (instruction.b_use_sp_imm1 << 32)
            }
            SRC_IND => {
                // Calculate memory address
                let mut address =
                    (self.ctx.inst_ctx.a as i64 + instruction.b_offset_imm0 as i64) as u64;
                if instruction.b_use_sp_imm1 != 0 {
                    address += self.ctx.inst_ctx.sp;
                }

                // Otherwise, get it from memory
                if Mem::is_full_aligned(address, instruction.ind_width) {
                    assert!(*mem_reads_index < mem_reads.len());
                    self.ctx.inst_ctx.b = mem_reads[*mem_reads_index];
                    *mem_reads_index += 1;
                } else {
                    let (required_address_1, required_address_2) =
                        Mem::required_addresses(address, instruction.ind_width);
                    if required_address_1 == required_address_2 {
                        assert!(*mem_reads_index < mem_reads.len());
                        let raw_data = mem_reads[*mem_reads_index];
                        *mem_reads_index += 1;
                        self.ctx.inst_ctx.b = Mem::get_single_not_aligned_data(
                            address,
                            instruction.ind_width,
                            raw_data,
                        );
                    } else {
                        assert!(*mem_reads_index < mem_reads.len());
                        let raw_data_1 = mem_reads[*mem_reads_index];
                        *mem_reads_index += 1;
                        assert!(*mem_reads_index < mem_reads.len());
                        let raw_data_2 = mem_reads[*mem_reads_index];
                        *mem_reads_index += 1;
                        self.ctx.inst_ctx.b = Mem::get_double_not_aligned_data(
                            address,
                            instruction.ind_width,
                            raw_data_1,
                            raw_data_2,
                        );
                    }
                }
                /*println!(
                    "Emu::source_b_mem_reads_consume() mem_leads_index={} value={:x}",
                    *mem_reads_index, self.ctx.inst_ctx.b
                );*/

                if self.ctx.do_stats {
                    self.ctx.stats.on_memory_read(address, instruction.ind_width);
                }
            }
            _ => panic!(
                "Emu::source_b_mem_reads_consume() Invalid b_src={} pc={}",
                instruction.b_src, self.ctx.inst_ctx.pc
            ),
        }
    }

    /// Calculate the 'b' register value based on the source specified by the current instruction,
    /// using formerly generated memory reads from a previous emulation
    #[inline(always)]
    pub fn source_b_mem_reads_consume_databus<BD: BusDevice<u64>>(
        &mut self,
        instruction: &ZiskInst,
        mem_reads: &[u64],
        mem_reads_index: &mut usize,
        data_bus: &mut DataBus<u64, BD>,
    ) {
        match instruction.b_src {
            SRC_C => self.ctx.inst_ctx.b = self.ctx.inst_ctx.c,
            SRC_REG => {
                self.ctx.inst_ctx.b = self.get_reg(instruction.b_offset_imm0 as usize);
            }
            SRC_MEM => {
                // Calculate memory address
                let mut address = instruction.b_offset_imm0;
                if instruction.b_use_sp_imm1 != 0 {
                    address += self.ctx.inst_ctx.sp;
                }

                // Otherwise, get it from memory
                if Mem::is_full_aligned(address, 8) {
                    assert!(*mem_reads_index < mem_reads.len());
                    self.ctx.inst_ctx.b = mem_reads[*mem_reads_index];
                    *mem_reads_index += 1;
                    let payload = MemHelpers::mem_load(
                        address as u32,
                        self.ctx.inst_ctx.step,
                        1,
                        8,
                        [self.ctx.inst_ctx.b, 0],
                    );
                    data_bus.write_to_bus(MEM_BUS_ID, &payload);
                } else {
                    let (required_address_1, required_address_2) =
                        Mem::required_addresses(address, 8);
                    if required_address_1 == required_address_2 {
                        assert!(*mem_reads_index < mem_reads.len());
                        let raw_data = mem_reads[*mem_reads_index];
                        *mem_reads_index += 1;
                        self.ctx.inst_ctx.b =
                            Mem::get_single_not_aligned_data(address, 8, raw_data);
                        let payload = MemHelpers::mem_load(
                            address as u32,
                            self.ctx.inst_ctx.step,
                            1,
                            8,
                            [raw_data, 0],
                        );
                        data_bus.write_to_bus(MEM_BUS_ID, &payload);
                    } else {
                        assert!(*mem_reads_index < mem_reads.len());
                        let raw_data_1 = mem_reads[*mem_reads_index];
                        *mem_reads_index += 1;
                        assert!(*mem_reads_index < mem_reads.len());
                        let raw_data_2 = mem_reads[*mem_reads_index];
                        *mem_reads_index += 1;
                        self.ctx.inst_ctx.b =
                            Mem::get_double_not_aligned_data(address, 8, raw_data_1, raw_data_2);
                        let payload = MemHelpers::mem_load(
                            address as u32,
                            self.ctx.inst_ctx.step,
                            1,
                            8,
                            [raw_data_1, raw_data_2],
                        );
                        data_bus.write_to_bus(MEM_BUS_ID, &payload);
                    }
                }
                /*println!(
                    "Emu::source_b_mem_reads_consume() mem_leads_index={} value={:x}",
                    *mem_reads_index, self.ctx.inst_ctx.b
                );*/

                if self.ctx.do_stats {
                    self.ctx.stats.on_memory_read(address, 8);
                }
            }
            SRC_IMM => {
                self.ctx.inst_ctx.b = instruction.b_offset_imm0 | (instruction.b_use_sp_imm1 << 32)
            }
            SRC_IND => {
                // Calculate memory address
                let mut address =
                    (self.ctx.inst_ctx.a as i64 + instruction.b_offset_imm0 as i64) as u64;
                if instruction.b_use_sp_imm1 != 0 {
                    address += self.ctx.inst_ctx.sp;
                }

                // Otherwise, get it from memory
                if Mem::is_full_aligned(address, instruction.ind_width) {
                    assert!(*mem_reads_index < mem_reads.len());
                    self.ctx.inst_ctx.b = mem_reads[*mem_reads_index];
                    *mem_reads_index += 1;
                    let payload = MemHelpers::mem_load(
                        address as u32,
                        self.ctx.inst_ctx.step,
                        1,
                        8,
                        [self.ctx.inst_ctx.b, 0],
                    );
                    data_bus.write_to_bus(MEM_BUS_ID, &payload);
                } else {
                    let (required_address_1, required_address_2) =
                        Mem::required_addresses(address, instruction.ind_width);
                    if required_address_1 == required_address_2 {
                        assert!(*mem_reads_index < mem_reads.len());
                        let raw_data = mem_reads[*mem_reads_index];
                        *mem_reads_index += 1;
                        self.ctx.inst_ctx.b = Mem::get_single_not_aligned_data(
                            address,
                            instruction.ind_width,
                            raw_data,
                        );
                        let payload = MemHelpers::mem_load(
                            address as u32,
                            self.ctx.inst_ctx.step,
                            1,
                            instruction.ind_width as u8,
                            [raw_data, 0],
                        );
                        data_bus.write_to_bus(MEM_BUS_ID, &payload);
                    } else {
                        assert!(*mem_reads_index < mem_reads.len());
                        let raw_data_1 = mem_reads[*mem_reads_index];
                        *mem_reads_index += 1;
                        assert!(*mem_reads_index < mem_reads.len());
                        let raw_data_2 = mem_reads[*mem_reads_index];
                        *mem_reads_index += 1;
                        self.ctx.inst_ctx.b = Mem::get_double_not_aligned_data(
                            address,
                            instruction.ind_width,
                            raw_data_1,
                            raw_data_2,
                        );
                        let payload = MemHelpers::mem_load(
                            address as u32,
                            self.ctx.inst_ctx.step,
                            1,
                            8,
                            [raw_data_1, raw_data_2],
                        );
                        data_bus.write_to_bus(MEM_BUS_ID, &payload);
                    }
                }
                /*println!(
                    "Emu::source_b_mem_reads_consume() mem_leads_index={} value={:x}",
                    *mem_reads_index, self.ctx.inst_ctx.b
                );*/

                if self.ctx.do_stats {
                    self.ctx.stats.on_memory_read(address, instruction.ind_width);
                }
            }
            _ => panic!(
                "Emu::source_b_mem_reads_consume_databus() Invalid b_src={} pc={}",
                instruction.b_src, self.ctx.inst_ctx.pc
            ),
        }
    }

    /// Store the 'c' register value based on the storage specified by the current instruction
    #[inline(always)]
    pub fn store_c(&mut self, instruction: &ZiskInst) {
        match instruction.store {
            STORE_NONE => {}
            STORE_REG => {
                if instruction.store_offset >= 32 {
                    println!("instruction ALERT 0 {:?}", instruction);
                }

                self.set_reg(
                    instruction.store_offset as usize,
                    self.get_value_to_store(instruction),
                );
            }
            STORE_MEM => {
                // Calculate value
                let val = self.get_value_to_store(instruction);

                // Calculate memory address
                let mut addr: i64 = instruction.store_offset;
                if instruction.store_use_sp {
                    addr += self.ctx.inst_ctx.sp as i64;
                }
                debug_assert!(addr >= 0);
                let addr = addr as u64;

                // get it from memory
                self.ctx.inst_ctx.mem.write(addr, val, 8);
                if self.ctx.do_stats {
                    self.ctx.stats.on_memory_write(addr, 8);
                }
            }
            STORE_IND => {
                // Calculate value
                let val: i64 = if instruction.store_ra {
                    self.ctx.inst_ctx.pc as i64 + instruction.jmp_offset2
                } else {
                    self.ctx.inst_ctx.c as i64
                };
                let val = val as u64;

                // Calculate memory address
                let mut addr = instruction.store_offset;
                if instruction.store_use_sp {
                    addr += self.ctx.inst_ctx.sp as i64;
                }
                addr += self.ctx.inst_ctx.a as i64;
                debug_assert!(addr >= 0);
                let addr = addr as u64;

                // Get it from memory
                self.ctx.inst_ctx.mem.write(addr, val, instruction.ind_width);
                if self.ctx.do_stats {
                    self.ctx.stats.on_memory_write(addr, instruction.ind_width);
                }
            }
            _ => panic!(
                "Emu::store_c() Invalid store={} pc={}",
                instruction.store, self.ctx.inst_ctx.pc
            ),
        }
    }

    /// Store the 'c' register value based on the storage specified by the current instruction and
    /// log memory access if required
    #[inline(always)]
    pub fn store_c_mem_reads_generate(&mut self, instruction: &ZiskInst, mem_reads: &mut Vec<u64>) {
        match instruction.store {
            STORE_NONE => {}
            STORE_REG => {
                if instruction.store_offset >= 32 {
                    println!("instruction ALERT 1 {:?}", instruction);
                }

                self.set_reg(
                    instruction.store_offset as usize,
                    self.get_value_to_store(instruction),
                );
            }
            STORE_MEM => {
                // Calculate the value
                let value = self.get_value_to_store(instruction);

                // Calculate the memory address
                let mut address: i64 = instruction.store_offset;
                if instruction.store_use_sp {
                    address += self.ctx.inst_ctx.sp as i64;
                }
                debug_assert!(address >= 0);
                let address = address as u64;

                // If not aligned, get old raw data from memory, then write it
                if Mem::is_full_aligned(address, 8) {
                    self.ctx.inst_ctx.mem.write(address, value, 8);
                } else {
                    let mut additional_data: Vec<u64>;
                    (self.ctx.inst_ctx.b, additional_data) =
                        self.ctx.inst_ctx.mem.read_required(address, 8);
                    debug_assert!(!additional_data.is_empty());
                    mem_reads.append(&mut additional_data);

                    self.ctx.inst_ctx.mem.write(address, value, 8);
                }
            }
            STORE_IND => {
                // Calculate the value
                let value = self.get_value_to_store(instruction);

                // Calculate the memory address
                let mut address = instruction.store_offset;
                if instruction.store_use_sp {
                    address += self.ctx.inst_ctx.sp as i64;
                }
                address += self.ctx.inst_ctx.a as i64;
                debug_assert!(address >= 0);
                let address = address as u64;

                // If the operation is a register operation, write it to the context registers
                // If not aligned, get old raw data from memory, then write it
                if Mem::is_full_aligned(address, instruction.ind_width) {
                    self.ctx.inst_ctx.mem.write(address, value, instruction.ind_width);
                } else {
                    let mut additional_data: Vec<u64>;
                    (self.ctx.inst_ctx.b, additional_data) =
                        self.ctx.inst_ctx.mem.read_required(address, instruction.ind_width);
                    debug_assert!(!additional_data.is_empty());
                    mem_reads.append(&mut additional_data);

                    self.ctx.inst_ctx.mem.write(address, value, instruction.ind_width);
                }
            }
            _ => panic!(
                "Emu::store_c_mem_reads_generate() Invalid store={} pc={}",
                instruction.store, self.ctx.inst_ctx.pc
            ),
        }
    }

    /// Store the 'c' register value based on the storage specified by the current instruction and
    /// log memory access if required
    #[inline(always)]
    pub fn store_c_mem_reads_consume(
        &mut self,
        instruction: &ZiskInst,
        mem_reads: &[u64],
        mem_reads_index: &mut usize,
        reg_trace: &mut EmuRegTrace,
    ) {
        match instruction.store {
            STORE_NONE => {}
            STORE_REG => {
                self.set_traced_reg(
                    instruction.store_offset as usize,
                    self.get_value_to_store(instruction),
                    reg_trace,
                );
            }
            STORE_MEM => {
                // Calculate the memory address
                let mut address: i64 = instruction.store_offset;
                if instruction.store_use_sp {
                    address += self.ctx.inst_ctx.sp as i64;
                }
                debug_assert!(address >= 0);
                let address = address as u64;

                // If not aligned, get old raw data from memory, then write it
                if !Mem::is_full_aligned(address, 8) {
                    let (required_address_1, required_address_2) =
                        Mem::required_addresses(address, 8);
                    if required_address_1 == required_address_2 {
                        assert!(*mem_reads_index < mem_reads.len());
                        *mem_reads_index += 1;
                    } else {
                        assert!(*mem_reads_index < mem_reads.len());
                        *mem_reads_index += 1;
                        assert!(*mem_reads_index < mem_reads.len());
                        *mem_reads_index += 1;
                    }
                }
            }
            STORE_IND => {
                // Calculate the memory address
                let mut address = instruction.store_offset;
                if instruction.store_use_sp {
                    address += self.ctx.inst_ctx.sp as i64;
                }
                address += self.ctx.inst_ctx.a as i64;
                debug_assert!(address >= 0);
                let address = address as u64;

                // If not aligned, get old raw data from memory, then write it
                if !Mem::is_full_aligned(address, instruction.ind_width) {
                    let (required_address_1, required_address_2) =
                        Mem::required_addresses(address, instruction.ind_width);
                    if required_address_1 == required_address_2 {
                        assert!(*mem_reads_index < mem_reads.len());
                        *mem_reads_index += 1;
                    } else {
                        assert!(*mem_reads_index < mem_reads.len());
                        *mem_reads_index += 1;
                        assert!(*mem_reads_index < mem_reads.len());
                        *mem_reads_index += 1;
                    }
                }
            }
            _ => panic!(
                "Emu::store_c_mem_reads_consume() Invalid store={} pc={}",
                instruction.store, self.ctx.inst_ctx.pc
            ),
        }
    }

    /// Store the 'c' register value based on the storage specified by the current instruction and
    /// log memory access if required
    #[inline(always)]
    pub fn store_c_mem_reads_consume_databus<BD: BusDevice<u64>>(
        &mut self,
        instruction: &ZiskInst,
        mem_reads: &[u64],
        mem_reads_index: &mut usize,
        data_bus: &mut DataBus<u64, BD>,
    ) {
        match instruction.store {
            STORE_NONE => {}
            STORE_REG => {
                if instruction.store_offset >= 32 {
                    println!("instruction ALERT 2 {:?}", instruction);
                }

                self.set_reg(
                    instruction.store_offset as usize,
                    self.get_value_to_store(instruction),
                );
            }
            STORE_MEM => {
                // Calculate the value
                let value = self.get_value_to_store(instruction);

                // Calculate the memory address
                let mut address: i64 = instruction.store_offset;
                if instruction.store_use_sp {
                    address += self.ctx.inst_ctx.sp as i64;
                }
                debug_assert!(address >= 0);
                let address = address as u64;

                if Mem::is_full_aligned(address, 8) {
                    let payload = MemHelpers::mem_write(
                        address as u32,
                        self.ctx.inst_ctx.step,
                        2,
                        8,
                        value,
                        [value, 0],
                    );
                    data_bus.write_to_bus(MEM_BUS_ID, &payload);
                }
                // Otherwise, if not aligned, get old raw data from memory, then write it
                else {
                    let (required_address_1, required_address_2) =
                        Mem::required_addresses(address, 8);
                    if required_address_1 == required_address_2 {
                        assert!(*mem_reads_index < mem_reads.len());
                        let raw_data = mem_reads[*mem_reads_index];
                        *mem_reads_index += 1;

                        let payload = MemHelpers::mem_write(
                            address as u32,
                            self.ctx.inst_ctx.step,
                            2,
                            8,
                            value,
                            [raw_data, 0],
                        );
                        data_bus.write_to_bus(MEM_BUS_ID, &payload);
                    } else {
                        assert!(*mem_reads_index < mem_reads.len());
                        let raw_data_1 = mem_reads[*mem_reads_index];
                        *mem_reads_index += 1;
                        assert!(*mem_reads_index < mem_reads.len());
                        let raw_data_2 = mem_reads[*mem_reads_index];
                        *mem_reads_index += 1;

                        let payload = MemHelpers::mem_write(
                            address as u32,
                            self.ctx.inst_ctx.step,
                            2,
                            8,
                            value,
                            [raw_data_1, raw_data_2],
                        );
                        data_bus.write_to_bus(MEM_BUS_ID, &payload);
                    }
                }
            }
            STORE_IND => {
                // Calculate the value
                let value = self.get_value_to_store(instruction);

                // Calculate the memory address
                let mut address = instruction.store_offset;
                if instruction.store_use_sp {
                    address += self.ctx.inst_ctx.sp as i64;
                }
                address += self.ctx.inst_ctx.a as i64;
                debug_assert!(address >= 0);
                let address = address as u64;

                // Otherwise, if aligned
                if Mem::is_full_aligned(address, instruction.ind_width) {
                    let payload = MemHelpers::mem_write(
                        address as u32,
                        self.ctx.inst_ctx.step,
                        2,
                        instruction.ind_width as u8,
                        value,
                        [value, 0],
                    );
                    data_bus.write_to_bus(MEM_BUS_ID, &payload);
                }
                // Otherwise, if not aligned, get old raw data from memory, then write it
                else {
                    let (required_address_1, required_address_2) =
                        Mem::required_addresses(address, instruction.ind_width);
                    if required_address_1 == required_address_2 {
                        assert!(*mem_reads_index < mem_reads.len());
                        let raw_data = mem_reads[*mem_reads_index];
                        *mem_reads_index += 1;

                        let payload = MemHelpers::mem_write(
                            address as u32,
                            self.ctx.inst_ctx.step,
                            2,
                            instruction.ind_width as u8,
                            value,
                            [raw_data, 0],
                        );
                        data_bus.write_to_bus(MEM_BUS_ID, &payload);
                    } else {
                        assert!(*mem_reads_index < mem_reads.len());
                        let raw_data_1 = mem_reads[*mem_reads_index];
                        *mem_reads_index += 1;
                        assert!(*mem_reads_index < mem_reads.len());
                        let raw_data_2 = mem_reads[*mem_reads_index];
                        *mem_reads_index += 1;

                        let payload = MemHelpers::mem_write(
                            address as u32,
                            self.ctx.inst_ctx.step,
                            2,
                            instruction.ind_width as u8,
                            value,
                            [raw_data_1, raw_data_2],
                        );
                        data_bus.write_to_bus(MEM_BUS_ID, &payload);
                    }
                }
            }
            _ => panic!(
                "Emu::store_c_mem_reads_consume_databus() Invalid store={} pc={}",
                instruction.store, self.ctx.inst_ctx.pc
            ),
        }
    }

    // Set SP, if specified by the current instruction
    // #[cfg(feature = "sp")]
    // #[inline(always)]
    // pub fn set_sp(&mut self, instruction: &ZiskInst) {
    //     if instruction.set_sp {
    //         self.ctx.inst_ctx.sp = self.ctx.inst_ctx.c;
    //     } else {
    //         self.ctx.inst_ctx.sp += instruction.inc_sp;
    //     }
    // }
    /// Set PC, based on current PC, current flag and current instruction
    #[inline(always)]
    pub fn set_pc(&mut self, instruction: &ZiskInst) {
        if instruction.set_pc {
            self.ctx.inst_ctx.pc = (self.ctx.inst_ctx.c as i64 + instruction.jmp_offset1) as u64;
        } else if self.ctx.inst_ctx.flag {
            self.ctx.inst_ctx.pc = (self.ctx.inst_ctx.pc as i64 + instruction.jmp_offset1) as u64;
        } else {
            self.ctx.inst_ctx.pc = (self.ctx.inst_ctx.pc as i64 + instruction.jmp_offset2) as u64;
        }
    }

    /// Run the whole program, fast
    #[inline(always)]
    pub fn run_fast(&mut self, options: &EmuOptions) {
        while !self.ctx.inst_ctx.end && (self.ctx.inst_ctx.step < options.max_steps) {
            self.step_fast();
        }
    }

    /// Performs one single step of the emulation
    #[inline(always)]
    pub fn step_fast(&mut self) {
        let instruction = self.rom.get_instruction(self.ctx.inst_ctx.pc);
        self.source_a(instruction);
        self.source_b(instruction);
        (instruction.func)(&mut self.ctx.inst_ctx);
        self.store_c(instruction);
        // #[cfg(feature = "sp")]
        // self.set_sp(instruction);
        self.set_pc(instruction);
        self.ctx.inst_ctx.end = instruction.end;
        self.ctx.inst_ctx.step += 1;
    }

    /// Run the whole program
    pub fn run(
        &mut self,
        inputs: Vec<u8>,
        options: &EmuOptions,
        callback: Option<impl Fn(EmuTrace)>,
    ) {
        // Context, where the state of the execution is stored and modified at every execution step
        self.ctx = self.create_emu_context(inputs);

        // Check that callback is provided if trace_steps is specified
        if options.trace_steps.is_some() {
            // Check callback consistency
            if callback.is_none() {
                panic!("Emu::run() called with trace_steps but no callback");
            }

            // Record callback into context
            self.ctx.do_callback = true;
            self.ctx.callback_steps = options.trace_steps.unwrap();

            // Check steps value
            if self.ctx.callback_steps == 0 {
                panic!("Emu::run() called with trace_steps=0");
            }

            // Reserve enough entries for all the requested steps between callbacks
            self.ctx.trace.mem_reads.reserve(self.ctx.callback_steps as usize);

            // Init pc to the rom entry address
            self.ctx.trace.start_state.pc = ROM_ENTRY;
        }

        // Call run_fast if only essential work is needed
        if options.is_fast() {
            return self.run_fast(options);
        }
        //println!("Emu::run() full-equipe");

        // Store the stats option into the emulator context
        self.ctx.do_stats = options.stats;

        // While not done
        while !self.ctx.inst_ctx.end {
            if options.verbose {
                println!(
                    "Emu::run() step={} ctx.pc={}",
                    self.ctx.inst_ctx.step, self.ctx.inst_ctx.pc
                );
            }
            // Check trace PC
            if options.tracerv && (self.ctx.inst_ctx.pc & 0b11 == 0) {
                self.ctx.trace_pc = self.ctx.inst_ctx.pc;
            }

            // Log emulation step, if requested
            if options.print_step.is_some()
                && (options.print_step.unwrap() != 0)
                && ((self.ctx.inst_ctx.step % options.print_step.unwrap()) == 0)
            {
                println!("step={}", self.ctx.inst_ctx.step);
            }

            // Stop the execution if we exceeded the specified running conditions
            if self.ctx.inst_ctx.step >= options.max_steps {
                break;
            }

            // Execute the current step
            self.step(options, &callback);

            // Only trace after finishing a riscV instruction
            if options.tracerv && (self.ctx.inst_ctx.pc & 0b11) == 0 {
                // Store logs in a vector of strings
                let mut changes: Vec<String> = Vec::new();

                // Get the current state of the registers
                let new_regs_array = self.get_regs_array();

                // For all current registers
                for (i, register) in new_regs_array.iter().enumerate() {
                    // If they changed since previous stem, add them to the logs
                    if *register != self.ctx.tracerv_current_regs[i] {
                        changes.push(format!(
                            "{}={:x}",
                            RiscVRegisters::name_from_usize(i).unwrap(),
                            *register
                        ));
                        self.ctx.tracerv_current_regs[i] = *register;
                    }
                }

                // Add a log trace including all modified registers
                self.ctx.tracerv.push(format!(
                    "{}: {} -> {}",
                    self.ctx.tracerv_step,
                    self.ctx.trace_pc,
                    changes.join(", ")
                ));

                // Increase tracer step counter
                self.ctx.tracerv_step += 1;
            }

            // println!("Emu::run() done ctx.pc={}", self.ctx.pc); // 2147483828
        }

        // Print stats report
        if options.stats {
            let report = self.ctx.stats.report();
            println!("{}", report);
        }
    }

    /// Run the whole program
    pub fn par_run<F: PrimeField>(
        &mut self,
        inputs: Vec<u8>,
        options: &EmuOptions,
        par_options: &ParEmuOptions,
    ) -> Vec<EmuTrace> {
        // Context, where the state of the execution is stored and modified at every execution step
        self.ctx = self.create_emu_context(inputs);

        // Init pc to the rom entry address
        self.ctx.trace.start_state.pc = ROM_ENTRY;

        // Store the stats option into the emulator context
        self.ctx.do_stats = options.stats;

        let mut emu_traces = Vec::new();

        while !self.ctx.inst_ctx.end {
            let block_idx = self.ctx.inst_ctx.step / par_options.num_steps as u64;
            let is_my_block =
                block_idx % par_options.num_threads as u64 == par_options.thread_id as u64;

            if !is_my_block {
                self.par_step();
            } else {
                // Check if is the first step of a new block
                if self.ctx.inst_ctx.step % par_options.num_steps as u64 == 0 {
                    emu_traces.push(EmuTrace {
                        start_state: EmuTraceStart {
                            pc: self.ctx.inst_ctx.pc,
                            sp: self.ctx.inst_ctx.sp,
                            c: self.ctx.inst_ctx.c,
                            step: self.ctx.inst_ctx.step,
                            regs: self.ctx.inst_ctx.regs,
                        },
                        last_c: 0,
                        steps: 0,
                        mem_reads: Vec::with_capacity(par_options.num_steps),
                        end: false,
                    });
                }
                self.par_step_my_block::<F>(emu_traces.last_mut().unwrap());

                if self.ctx.inst_ctx.step >= options.max_steps {
                    panic!("Emu::par_run() reached max_steps");
                }
            }
        }

        emu_traces
    }

    /// Performs one single step of the emulation
    #[inline(always)]
    #[allow(unused_variables)]
    pub fn step(&mut self, options: &EmuOptions, callback: &Option<impl Fn(EmuTrace)>) {
        let pc = self.ctx.inst_ctx.pc;
        let instruction = self.rom.get_instruction(self.ctx.inst_ctx.pc);

        // println!(
        //     "Emu::step() executing step={} pc={:x} inst={}",
        //     self.ctx.inst_ctx.step,
        //     self.ctx.inst_ctx.pc,
        //     instruction.to_text()
        // );
        // println!("Emu::step() step={} pc={}", ctx.step, ctx.pc);

        //println!("PCLOG={}", instruction.to_text());

        // Build the 'a' register value  based on the source specified by the current instruction
        self.source_a(instruction);

        // Build the 'b' register value  based on the source specified by the current instruction
        self.source_b(instruction);

        // Call the operation
        (instruction.func)(&mut self.ctx.inst_ctx);

        // println!(
        //     "a={:08x} b={:08x} c={:08x} flag={:08x} step={}",
        //     self.ctx.inst_ctx.a,
        //     self.ctx.inst_ctx.b,
        //     self.ctx.inst_ctx.c,
        //     self.ctx.inst_ctx.flag as u64,
        //     self.ctx.inst_ctx.step,
        // );

        // for i in 0..32 {
        //     print!("r{}={:08x} ", i, self.ctx.inst_ctx.regs[i]);
        // }
        // println!("");

        // Retrieve statistics data
        if self.ctx.do_stats {
            self.ctx.stats.on_op(instruction, self.ctx.inst_ctx.a, self.ctx.inst_ctx.b);
        }

        // Store the 'c' register value based on the storage specified by the current instruction
        self.store_c(instruction);

        // Set SP, if specified by the current instruction
        // #[cfg(feature = "sp")]
        // self.set_sp(instruction);

        // Set PC, based on current PC, current flag and current instruction
        self.set_pc(instruction);

        // If this is the last instruction, stop executing
        if instruction.end {
            self.ctx.inst_ctx.end = true;
            if options.stats {
                self.ctx.stats.on_steps(self.ctx.inst_ctx.step);
            }
        }

        // Log the step, if requested
        #[cfg(debug_assertions)]
        if options.log_step {
            println!(
                "step={} pc={:x} next={:x} op={}={} a={:x} b={:x} c={:x} flag={} inst={}",
                self.ctx.inst_ctx.step,
                pc,
                self.ctx.inst_ctx.pc,
                instruction.op,
                instruction.op_str,
                self.ctx.inst_ctx.a,
                self.ctx.inst_ctx.b,
                self.ctx.inst_ctx.c,
                self.ctx.inst_ctx.flag,
                instruction.to_text()
            );
            self.print_regs();
            println!();
        }

        // Store an emulator trace, if requested
        if self.ctx.do_callback {
            // Increment step counter
            self.ctx.inst_ctx.step += 1;

            if self.ctx.inst_ctx.end
                || ((self.ctx.inst_ctx.step - self.ctx.last_callback_step)
                    == self.ctx.callback_steps)
            {
                // In run() we have checked the callback consistency with ctx.do_callback
                let callback = callback.as_ref().unwrap();

                // Set the end-of-trace data
                self.ctx.trace.end = self.ctx.inst_ctx.end;

                // Swap the emulator trace to avoid memory copies
                let mut trace = EmuTrace::default();
                trace.mem_reads.reserve(self.ctx.callback_steps as usize);
                mem::swap(&mut self.ctx.trace, &mut trace);
                (callback)(trace);

                // Set the start-of-trace data
                self.ctx.trace.start_state.pc = self.ctx.inst_ctx.pc;
                self.ctx.trace.start_state.sp = self.ctx.inst_ctx.sp;
                self.ctx.trace.start_state.c = self.ctx.inst_ctx.c;
                self.ctx.trace.start_state.step = self.ctx.inst_ctx.step;
                self.ctx.trace.start_state.regs = self.ctx.inst_ctx.regs;

                // Increment the last callback step counter
                self.ctx.last_callback_step += self.ctx.callback_steps;
            }
        } else {
            // Increment step counter
            self.ctx.inst_ctx.step += 1;
        }
    }

    /// Performs one single step of the emulation
    #[inline(always)]
    pub fn par_step_my_block<F: PrimeField>(&mut self, emu_full_trace_vec: &mut EmuTrace) {
        let instruction = self.rom.get_instruction(self.ctx.inst_ctx.pc);
        // Build the 'a' register value  based on the source specified by the current instruction
        self.source_a_mem_reads_generate(instruction, &mut emu_full_trace_vec.mem_reads);

        // Build the 'b' register value  based on the source specified by the current instruction
        self.source_b_mem_reads_generate(instruction, &mut emu_full_trace_vec.mem_reads);

        // If this is a precompiled, get the required input data to copy it to mem_reads
        if instruction.input_size > 0 {
            self.ctx.inst_ctx.precompiled.emulation_mode =
                PrecompiledEmulationMode::GenerateMemReads;
            self.ctx.inst_ctx.precompiled.input_data.clear();
            self.ctx.inst_ctx.precompiled.output_data.clear();
        }

        // Call the operation
        (instruction.func)(&mut self.ctx.inst_ctx);

        // If this is a precompiled, copy input data to mem_reads
        if instruction.input_size > 0 {
            emu_full_trace_vec.mem_reads.append(&mut self.ctx.inst_ctx.precompiled.input_data);
            self.ctx.inst_ctx.precompiled.emulation_mode = PrecompiledEmulationMode::None;
        }

        // Store the 'c' register value based on the storage specified by the current instruction
        self.store_c_mem_reads_generate(instruction, &mut emu_full_trace_vec.mem_reads);

        // Set SP, if specified by the current instruction
        // #[cfg(feature = "sp")]
        // self.set_sp(instruction);

        // Set PC, based on current PC, current flag and current instruction
        self.set_pc(instruction);

        // If this is the last instruction, stop executing
        self.ctx.inst_ctx.end = instruction.end;

        emu_full_trace_vec.last_c = self.ctx.inst_ctx.c;
        emu_full_trace_vec.end = self.ctx.inst_ctx.end;

        // Increment step counter
        self.ctx.inst_ctx.step += 1;
        emu_full_trace_vec.steps += 1;
    }

    /// Performs one single step of the emulation
    #[inline(always)]
    pub fn par_step(&mut self) {
        let instruction = self.rom.get_instruction(self.ctx.inst_ctx.pc);

        // Build the 'a' register value  based on the source specified by the current instruction
        self.source_a(instruction);

        // Build the 'b' register value  based on the source specified by the current instruction
        self.source_b(instruction);

        // Call the operation
        (instruction.func)(&mut self.ctx.inst_ctx);

        // Store the 'c' register value based on the storage specified by the current instruction
        self.store_c(instruction);

        // Set SP, if specified by the current instruction
        // #[cfg(feature = "sp")]
        // self.set_sp(instruction);

        // Set PC, based on current PC, current flag and current instruction
        self.set_pc(instruction);

        // If this is the last instruction, stop executing
        self.ctx.inst_ctx.end = instruction.end;

        // Increment step counter
        self.ctx.inst_ctx.step += 1;
    }

    /// Performs one single step of the emulation
    #[inline(always)]
    pub fn step_emu_trace<F: PrimeField, BD: BusDevice<u64>>(
        &mut self,
        mem_reads: &[u64],
        mem_reads_index: &mut usize,
        data_bus: &mut DataBus<u64, BD>,
    ) -> bool {
        let instruction = self.rom.get_instruction(self.ctx.inst_ctx.pc);
        self.source_a_mem_reads_consume_databus(instruction, mem_reads, mem_reads_index, data_bus);
        self.source_b_mem_reads_consume_databus(instruction, mem_reads, mem_reads_index, data_bus);
        // If this is a precompiled, get the required input data from mem_reads
        if instruction.input_size > 0 {
            self.ctx.inst_ctx.precompiled.emulation_mode =
                PrecompiledEmulationMode::ConsumeMemReads;
            self.ctx.inst_ctx.precompiled.input_data.clear();
            self.ctx.inst_ctx.precompiled.output_data.clear();

            // round_up => (size + 7) >> 3
            let number_of_mem_reads = (instruction.input_size + 7) >> 3;
            for _ in 0..number_of_mem_reads {
                let mem_read = mem_reads[*mem_reads_index];
                *mem_reads_index += 1;
                self.ctx.inst_ctx.precompiled.input_data.push(mem_read);
            }
        }
        (instruction.func)(&mut self.ctx.inst_ctx);
        self.store_c_mem_reads_consume_databus(instruction, mem_reads, mem_reads_index, data_bus);

        // Get operation bus data
        let operation_payload = OperationBusData::from_instruction(instruction, &self.ctx.inst_ctx);

        // Write operation bus data to operation bus
        match operation_payload {
            ExtOperationData::OperationData(data) => {
                data_bus.write_to_bus(OPERATION_BUS_ID, &data);
            }
            ExtOperationData::OperationKeccakData(data) => {
                data_bus.write_to_bus(OPERATION_BUS_ID, &data);
<<<<<<< HEAD
            }
            ExtOperationData::OperationArith256Data(data) => {
                data_bus.write_to_bus(OPERATION_BUS_ID, &data);
            }
            ExtOperationData::OperationArith256ModData(data) => {
                data_bus.write_to_bus(OPERATION_BUS_ID, &data);
            }
            ExtOperationData::OperationSecp256k1AddData(data) => {
                data_bus.write_to_bus(OPERATION_BUS_ID, &data);
            }
            ExtOperationData::OperationSecp256k1DblData(data) => {
                data_bus.write_to_bus(OPERATION_BUS_ID, &data);
=======
>>>>>>> 30b88651
            }
        }

        // Get rom bus data
        let rom_payload = RomBusData::from_instruction(instruction, &self.ctx.inst_ctx);

        // Write rom bus data to rom bus
        data_bus.write_to_bus(ROM_BUS_ID, &rom_payload);

        // let finished = inst_observer.on_instruction(instruction, &self.ctx.inst_ctx);

        // #[cfg(feature = "sp")]
        // self.set_sp(instruction);
        self.set_pc(instruction);
        self.ctx.inst_ctx.end = instruction.end;

        self.ctx.inst_ctx.step += 1;
        //trace_step.steps += 1;

        false
    }

    /// Run a slice of the program to generate full traces
    #[inline(always)]
    pub fn process_emu_trace<F: PrimeField, BD: BusDevice<u64>>(
        &mut self,
        emu_trace: &EmuTrace,
        data_bus: &mut DataBus<u64, BD>,
    ) {
        // Set initial state
        self.ctx.inst_ctx.pc = emu_trace.start_state.pc;
        self.ctx.inst_ctx.sp = emu_trace.start_state.sp;
        self.ctx.inst_ctx.step = emu_trace.start_state.step;
        self.ctx.inst_ctx.c = emu_trace.start_state.c;
        self.ctx.inst_ctx.regs = emu_trace.start_state.regs;

        let mut mem_reads_index: usize = 0;
        for _ in 0..emu_trace.steps {
            self.step_emu_trace::<F, BD>(&emu_trace.mem_reads, &mut mem_reads_index, data_bus);
        }
    }

    /// Run a slice of the program to generate full traces
    #[inline(always)]
    pub fn process_emu_traces<BD: BusDevice<u64>>(
        &mut self,
        vec_traces: &[EmuTrace],
        chunk_id: usize,
        data_bus: &mut DataBus<u64, BD>,
    ) {
        // Set initial state
        let emu_trace_start = &vec_traces[chunk_id].start_state;
        self.ctx.inst_ctx.pc = emu_trace_start.pc;
        self.ctx.inst_ctx.sp = emu_trace_start.sp;
        self.ctx.inst_ctx.step = emu_trace_start.step;
        self.ctx.inst_ctx.c = emu_trace_start.c;
        self.ctx.inst_ctx.regs = emu_trace_start.regs;

        let mut current_step_idx = 0;
        let mut mem_reads_index: usize = 0;
        loop {
            self.step_emu_traces(&vec_traces[chunk_id].mem_reads, &mut mem_reads_index, data_bus);

            if self.ctx.inst_ctx.end {
                break;
            }

            current_step_idx += 1;
            if current_step_idx == vec_traces[chunk_id].steps {
                break;
            }
        }
    }

    /// Performs one single step of the emulation
    #[inline(always)]
    pub fn step_emu_traces<BD: BusDevice<u64>>(
        &mut self,
        mem_reads: &[u64],
        mem_reads_index: &mut usize,
        data_bus: &mut DataBus<u64, BD>,
    ) {
        let instruction = self.rom.get_instruction(self.ctx.inst_ctx.pc);
        self.source_a_mem_reads_consume_databus(instruction, mem_reads, mem_reads_index, data_bus);
        self.source_b_mem_reads_consume_databus(instruction, mem_reads, mem_reads_index, data_bus);
        // If this is a precompiled, get the required input data from mem_reads
        if instruction.input_size > 0 {
            self.ctx.inst_ctx.precompiled.emulation_mode =
                PrecompiledEmulationMode::ConsumeMemReads;
            self.ctx.inst_ctx.precompiled.input_data.clear();
            self.ctx.inst_ctx.precompiled.output_data.clear();
            let number_of_mem_reads = (instruction.input_size + 7) >> 3;
            for _ in 0..number_of_mem_reads {
                let mem_read = mem_reads[*mem_reads_index];
                *mem_reads_index += 1;
                self.ctx.inst_ctx.precompiled.input_data.push(mem_read);
            }
        }
        (instruction.func)(&mut self.ctx.inst_ctx);
        self.store_c_mem_reads_consume_databus(instruction, mem_reads, mem_reads_index, data_bus);

        // Get operation bus data
        let operation_payload = OperationBusData::from_instruction(instruction, &self.ctx.inst_ctx);

        // Write operation bus data to operation bus
        match operation_payload {
            ExtOperationData::OperationData(data) => {
                data_bus.write_to_bus(OPERATION_BUS_ID, &data);
            }
            ExtOperationData::OperationKeccakData(data) => {
                data_bus.write_to_bus(OPERATION_BUS_ID, &data);
<<<<<<< HEAD
            }
            ExtOperationData::OperationArith256Data(data) => {
                data_bus.write_to_bus(OPERATION_BUS_ID, &data);
            }
            ExtOperationData::OperationArith256ModData(data) => {
                data_bus.write_to_bus(OPERATION_BUS_ID, &data);
            }
            ExtOperationData::OperationSecp256k1AddData(data) => {
                data_bus.write_to_bus(OPERATION_BUS_ID, &data);
            }
            ExtOperationData::OperationSecp256k1DblData(data) => {
                data_bus.write_to_bus(OPERATION_BUS_ID, &data);
=======
>>>>>>> 30b88651
            }
        }

        // #[cfg(feature = "sp")]
        // self.set_sp(instruction);
        self.set_pc(instruction);
        self.ctx.inst_ctx.end = instruction.end;

        self.ctx.inst_ctx.step += 1;
    }

    /// Performs one single step of the emulation
    #[inline(always)]
    pub fn step_slice_full_trace<F: PrimeField>(
        &mut self,
        mem_reads: &[u64],
        mem_reads_index: &mut usize,
        reg_trace: &mut EmuRegTrace,
        step_range_check: Option<&[AtomicU32]>,
    ) -> EmuFullTraceStep<F> {
        let instruction = self.rom.get_instruction(self.ctx.inst_ctx.pc);

        reg_trace.clear_reg_step_ranges();

        self.source_a_mem_reads_consume(instruction, mem_reads, mem_reads_index, reg_trace);
        self.source_b_mem_reads_consume(instruction, mem_reads, mem_reads_index, reg_trace);
        // If this is a precompiled, get the required input data from mem_reads
        if instruction.input_size > 0 {
            self.ctx.inst_ctx.precompiled.emulation_mode =
                PrecompiledEmulationMode::ConsumeMemReads;
            self.ctx.inst_ctx.precompiled.input_data.clear();
            self.ctx.inst_ctx.precompiled.output_data.clear();
            let number_of_mem_reads = (instruction.input_size + 7) >> 3;
            for _ in 0..number_of_mem_reads {
                let mem_read = mem_reads[*mem_reads_index];
                *mem_reads_index += 1;
                self.ctx.inst_ctx.precompiled.input_data.push(mem_read);
            }
        }

        (instruction.func)(&mut self.ctx.inst_ctx);
        self.store_c_mem_reads_consume(instruction, mem_reads, mem_reads_index, reg_trace);

        if let Some(step_range_check) = step_range_check {
            reg_trace.update_step_range_check(step_range_check);
        }

        // #[cfg(feature = "sp")]
        // self.set_sp(instruction);
        self.set_pc(instruction);
        self.ctx.inst_ctx.end = instruction.end;

        // Build and store the full trace
        let full_trace_step =
            Self::build_full_trace_step(instruction, &self.ctx.inst_ctx, reg_trace);

        // if self.ctx.inst_ctx.step > 8070 && self.ctx.inst_ctx.step < 8395 {
        //     println!(
        //         "STEP step={} pc={:x} inst={:?} trace={:?}",
        //         self.ctx.inst_ctx.step, self.ctx.inst_ctx.pc, instruction, full_trace_step,
        //     );
        //     self.print_regs();
        //     println!();
        // }
        self.ctx.inst_ctx.step += 1;

        full_trace_step
    }

    pub fn intermediate_value<F: PrimeField>(value: u64) -> [F; 2] {
        [F::from_u64(value & 0xFFFFFFFF), F::from_u64((value >> 32) & 0xFFFFFFFF)]
    }

    #[inline(always)]
    pub fn build_full_trace_step<F: PrimeField>(
        inst: &ZiskInst,
        inst_ctx: &InstContext,
        reg_trace: &EmuRegTrace,
    ) -> EmuFullTraceStep<F> {
        // Calculate intermediate values
        let a = [inst_ctx.a & 0xFFFFFFFF, (inst_ctx.a >> 32) & 0xFFFFFFFF];
        let b = [inst_ctx.b & 0xFFFFFFFF, (inst_ctx.b >> 32) & 0xFFFFFFFF];
        let c = [inst_ctx.c & 0xFFFFFFFF, (inst_ctx.c >> 32) & 0xFFFFFFFF];
        let store_prev_value = [
            reg_trace.store_reg_prev_value & 0xFFFFFFFF,
            (reg_trace.store_reg_prev_value >> 32) & 0xFFFFFFFF,
        ];

        let addr1 = (inst.b_offset_imm0 as i64
            + if inst.b_src == SRC_IND { inst_ctx.a as i64 } else { 0 }) as u64;

        let jmp_offset1 = if inst.jmp_offset1 >= 0 {
            F::from_u64(inst.jmp_offset1 as u64)
        } else {
            F::neg(F::from_u64((-inst.jmp_offset1) as u64))
        };

        let jmp_offset2 = if inst.jmp_offset2 >= 0 {
            F::from_u64(inst.jmp_offset2 as u64)
        } else {
            F::neg(F::from_u64((-inst.jmp_offset2) as u64))
        };

        let store_offset = if inst.store_offset >= 0 {
            F::from_u64(inst.store_offset as u64)
        } else {
            F::neg(F::from_u64((-inst.store_offset) as u64))
        };

        let a_offset_imm0 = if inst.a_offset_imm0 as i64 >= 0 {
            F::from_u64(inst.a_offset_imm0)
        } else {
            F::neg(F::from_u64((-(inst.a_offset_imm0 as i64)) as u64))
        };

        let b_offset_imm0 = if inst.b_offset_imm0 as i64 >= 0 {
            F::from_u64(inst.b_offset_imm0)
        } else {
            F::neg(F::from_u64((-(inst.b_offset_imm0 as i64)) as u64))
        };

        EmuFullTraceStep {
            a: [F::from_u64(a[0]), F::from_u64(a[1])],
            b: [F::from_u64(b[0]), F::from_u64(b[1])],
            c: [F::from_u64(c[0]), F::from_u64(c[1])],

            flag: F::from_bool(inst_ctx.flag),
            pc: F::from_u64(inst.paddr),
            a_src_imm: F::from_bool(inst.a_src == SRC_IMM),
            a_src_mem: F::from_bool(inst.a_src == SRC_MEM),
            a_src_reg: F::from_bool(inst.a_src == SRC_REG),
            a_offset_imm0,
            // #[cfg(not(feature = "sp"))]
            a_imm1: F::from_u64(inst.a_use_sp_imm1),
            // #[cfg(feature = "sp")]
            // sp: F::from_u64(inst_ctx.sp),
            // #[cfg(feature = "sp")]
            // a_src_sp: F::from_bool(inst.a_src == SRC_SP),
            // #[cfg(feature = "sp")]
            // a_use_sp_imm1: F::from_u64(inst.a_use_sp_imm1),
            a_src_step: F::from_bool(inst.a_src == SRC_STEP),
            b_src_imm: F::from_bool(inst.b_src == SRC_IMM),
            b_src_mem: F::from_bool(inst.b_src == SRC_MEM),
            b_src_reg: F::from_bool(inst.b_src == SRC_REG),
            b_offset_imm0,
            // #[cfg(not(feature = "sp"))]
            b_imm1: F::from_u64(inst.b_use_sp_imm1),
            // #[cfg(feature = "sp")]
            // b_use_sp_imm1: F::from_u64(inst.b_use_sp_imm1),
            b_src_ind: F::from_bool(inst.b_src == SRC_IND),
            ind_width: F::from_u64(inst.ind_width),
            is_external_op: F::from_bool(inst.is_external_op),
            op: F::from_u8(inst.op),
            store_ra: F::from_bool(inst.store_ra),
            store_mem: F::from_bool(inst.store == STORE_MEM),
            store_reg: F::from_bool(inst.store == STORE_REG),
            store_ind: F::from_bool(inst.store == STORE_IND),
            store_offset,
            set_pc: F::from_bool(inst.set_pc),
            // #[cfg(feature = "sp")]
            // store_use_sp: F::from_bool(inst.store_use_sp),
            // #[cfg(feature = "sp")]
            // set_sp: F::from_bool(inst.set_sp),
            // #[cfg(feature = "sp")]
            // inc_sp: F::from_u64(inst.inc_sp),
            jmp_offset1,
            jmp_offset2,
            m32: F::from_bool(inst.m32),
            addr1: F::from_u64(addr1),
            a_reg_prev_mem_step: F::from_u64(reg_trace.reg_prev_steps[0]),
            b_reg_prev_mem_step: F::from_u64(reg_trace.reg_prev_steps[1]),
            store_reg_prev_mem_step: F::from_u64(reg_trace.reg_prev_steps[2]),
            store_reg_prev_value: [
                F::from_u64(store_prev_value[0]),
                F::from_u64(store_prev_value[1]),
            ],
        }
    }

    /// Returns if the emulation ended
    pub fn terminated(&self) -> bool {
        self.ctx.inst_ctx.end
    }

    /// Returns the number of executed steps
    pub fn number_of_steps(&self) -> u64 {
        self.ctx.inst_ctx.step
    }

    /// Get the output as a vector of u64
    pub fn get_output(&self) -> Vec<u64> {
        let n = self.ctx.inst_ctx.mem.read(OUTPUT_ADDR, 8);
        let mut addr = OUTPUT_ADDR + 8;

        let mut output: Vec<u64> = Vec::with_capacity(n as usize);
        for _i in 0..n {
            output.push(self.ctx.inst_ctx.mem.read(addr, 8));
            addr += 8;
        }
        output
    }

    /// Get the output as a vector of u32
    pub fn get_output_32(&self) -> Vec<u32> {
        let n = self.ctx.inst_ctx.mem.read(OUTPUT_ADDR, 4);
        let mut addr = OUTPUT_ADDR + 4;
        let mut output: Vec<u32> = Vec::with_capacity(n as usize);
        for _i in 0..n {
            output.push(self.ctx.inst_ctx.mem.read(addr, 4) as u32);
            addr += 4;
        }

        // let mut addr = OUTPUT_ADDR;
        // let mut output: Vec<u32> = Vec::with_capacity(32);
        // for _i in 0..32 {
        //     output.push(self.ctx.inst_ctx.mem.read(addr, 4) as u32);
        //     addr += 4;
        // }

        output
    }

    /// Get the output as a vector of u8
    pub fn get_output_8(&self) -> Vec<u8> {
        let n = self.ctx.inst_ctx.mem.read(OUTPUT_ADDR, 4);
        let mut addr = OUTPUT_ADDR + 4;

        let mut output: Vec<u8> = Vec::with_capacity(n as usize);
        for _i in 0..n {
            output.push(self.ctx.inst_ctx.mem.read(addr, 1) as u8);
            output.push(self.ctx.inst_ctx.mem.read(addr + 1, 1) as u8);
            output.push(self.ctx.inst_ctx.mem.read(addr + 2, 1) as u8);
            output.push(self.ctx.inst_ctx.mem.read(addr + 3, 1) as u8);
            addr += 4;
        }
        output
    }

    /// Gets the log traces
    pub fn get_tracerv(&self) -> Vec<String> {
        self.ctx.tracerv.clone()
    }

    /// Gets the current values of the 32 registers
    pub fn get_regs_array(&self) -> [u64; 32] {
        let mut regs_array: [u64; 32] = [0; 32];
        for (i, reg) in regs_array.iter_mut().enumerate() {
            *reg = self.ctx.inst_ctx.regs[i];
        }
        regs_array
    }

    #[inline(always)]
    pub fn get_traced_reg(&mut self, index: usize, slot: u8, reg_trace: &mut EmuRegTrace) -> u64 {
        reg_trace.trace_reg_access(index, self.ctx.inst_ctx.step, slot);
        self.ctx.inst_ctx.regs[index]
    }

    #[inline(always)]
    pub fn set_traced_reg(&mut self, index: usize, value: u64, reg_trace: &mut EmuRegTrace) {
        reg_trace.trace_reg_access(index, self.ctx.inst_ctx.step, 2);
        reg_trace.store_reg_prev_value = self.ctx.inst_ctx.regs[index];
        self.ctx.inst_ctx.regs[index] = value;
    }

    #[inline(always)]
    pub fn get_reg(&self, index: usize) -> u64 {
        debug_assert!(index < 32);
        self.ctx.inst_ctx.regs[index]
    }

    #[inline(always)]
    pub fn set_reg(&mut self, index: usize, value: u64) {
        debug_assert!(index < 32);
        self.ctx.inst_ctx.regs[index] = value;
    }

    #[inline(always)]
    pub fn get_value_to_store(&self, instruction: &ZiskInst) -> u64 {
        if instruction.store_ra {
            (self.ctx.inst_ctx.pc as i64 + instruction.jmp_offset2) as u64
        } else {
            self.ctx.inst_ctx.c
        }
    }

    pub fn print_regs(&self) {
        let regs_array: [u64; 32] = self.get_regs_array();
        print!("Emu::print_regs(): ");
        for (i, r) in regs_array.iter().enumerate() {
            print!("x{}={}={:x} ", i, r, r);
        }
        println!();
    }
}<|MERGE_RESOLUTION|>--- conflicted
+++ resolved
@@ -1535,7 +1535,6 @@
             }
             ExtOperationData::OperationKeccakData(data) => {
                 data_bus.write_to_bus(OPERATION_BUS_ID, &data);
-<<<<<<< HEAD
             }
             ExtOperationData::OperationArith256Data(data) => {
                 data_bus.write_to_bus(OPERATION_BUS_ID, &data);
@@ -1548,8 +1547,6 @@
             }
             ExtOperationData::OperationSecp256k1DblData(data) => {
                 data_bus.write_to_bus(OPERATION_BUS_ID, &data);
-=======
->>>>>>> 30b88651
             }
         }
 
@@ -1661,7 +1658,6 @@
             }
             ExtOperationData::OperationKeccakData(data) => {
                 data_bus.write_to_bus(OPERATION_BUS_ID, &data);
-<<<<<<< HEAD
             }
             ExtOperationData::OperationArith256Data(data) => {
                 data_bus.write_to_bus(OPERATION_BUS_ID, &data);
@@ -1674,8 +1670,6 @@
             }
             ExtOperationData::OperationSecp256k1DblData(data) => {
                 data_bus.write_to_bus(OPERATION_BUS_ID, &data);
-=======
->>>>>>> 30b88651
             }
         }
 
