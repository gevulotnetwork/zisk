--- conflicted
+++ resolved
@@ -24,15 +24,8 @@
     time::Instant,
 };
 use sysinfo::System;
-<<<<<<< HEAD
-use zisk_core::{
-    Riscv2zisk, ZiskOperationType, ZiskPcHistogram, ZiskRequiredMemory, ZiskRequiredOperation,
-    ZiskRom, ZISK_OPERATION_TYPE_VARIANTS,
-};
-=======
 use zisk_common::{BusDevice, DataBus};
 use zisk_core::{Riscv2zisk, ZiskRom};
->>>>>>> f0dcfeda
 
 pub trait Emulator {
     fn emulate(
@@ -237,30 +230,9 @@
         emu.process_emu_trace::<F, BD>(emu_trace, data_bus);
     }
 
-<<<<<<< HEAD
-    pub fn par_process_rom_memory<F: PrimeField>(
-        rom: &ZiskRom,
-        inputs: &[u8],
-    ) -> Result<Vec<ZiskRequiredMemory>, ZiskEmulatorErr> {
-        let mut emu = Emu::new(rom);
-        let result = emu.par_run_memory::<F>(inputs.to_owned());
-
-        if !emu.terminated() {
-            panic!("Emulation did not complete");
-            // TODO!
-            // return Err(ZiskEmulatorErr::EmulationNoCompleted);
-        }
-
-        Ok(result)
-    }
-
-    /// Process a Zisk rom with the provided input data, according to the configured options, in
-    /// order to generate a set of required operation data.
-=======
     /// EXPAND phase
     /// Third phase of the witness computation
     /// I have a
->>>>>>> f0dcfeda
     #[inline]
     pub fn process_emu_traces<F: PrimeField, BD: BusDevice<u64>>(
         rom: &ZiskRom,
