--- conflicted
+++ resolved
@@ -21,33 +21,11 @@
 /// The value of c and flag can be obtained by executing the ROM instruction corresponding to the
 /// current value of pc and taking a and b as the input.
 #[derive(Default, Debug, Clone)]
-<<<<<<< HEAD
 pub struct EmuTraceSteps {
     pub mem_reads: Vec<u64>,
     pub steps: u64,
 }
 
-=======
-pub struct EmuTraceStep {
-    /// Value of register a, built from the source specified by the Zisk instruction
-    pub a: u64,
-    /// Value of register b, built from the source specified by the Zisk instruction
-    pub b: u64,
-}
-
-/// Trace data at the end of the program execution, including only the `end` flag.  
-/// If the `end` flag is true, the program executed completely.  
-/// This does not mean that the program ended successfully; it could have found an error condition
-/// due to, for example, invalid input data, and then jump directly to the end of the ROM.  
-/// In this error situation, the output data should reveal the success or fail of the completed
-/// execution.  
-/// These are the possible combinations:
-/// * end = false  --> program did not complete, e.g. the emulator run out of steps (you can
-///   configure more steps)
-/// * end = true --> program completed
-///   * output data correct --> program completed successfully
-///   * output data incorrect --> program completed with an error
->>>>>>> 492330b7
 #[derive(Default, Debug, Clone)]
 pub struct EmuTraceEnd {
     /// Value of the `end` flag at the end of the execution
@@ -62,12 +40,6 @@
     pub start_state: EmuTraceStart,
     /// State at the end of the execution
     pub last_state: EmuTraceStart,
-<<<<<<< HEAD
     pub steps: EmuTraceSteps,
-=======
-    /// Trace data at every step of the execution
-    pub steps: Vec<EmuTraceStep>,
-    /// End trace
->>>>>>> 492330b7
     pub end: EmuTraceEnd,
 }