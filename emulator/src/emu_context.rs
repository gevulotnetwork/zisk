--- conflicted
+++ resolved
@@ -50,22 +50,10 @@
             panic!("EmuContext::new() input size too big size={}", input.len());
         }
 
-<<<<<<< HEAD
-        // Create a new empty vector of 8 bytes and write the input data length into it
-        let mut input_buffer: Vec<u8> = vec![0; 8];
-        write_u64_le(&mut input_buffer, 0, input.len() as u64);
-
-        // Concatenate input length and data vectors
-        input_buffer.extend_from_slice(input.as_slice());
-
-        // Add the length and input data read sections
-        ctx.inst_ctx.mem.add_read_section(INPUT_ADDR, &input_buffer);
-=======
         // Add the length and input data read sections
         let input_len = input.len() as u64;
         ctx.inst_ctx.mem.add_read_section(INPUT_ADDR, &input_len.to_le_bytes());
         ctx.inst_ctx.mem.add_read_section(INPUT_ADDR + 8, &input);
->>>>>>> 492330b7
 
         // Add the write section
         ctx.inst_ctx.mem.add_write_section(RAM_ADDR, RAM_SIZE);
