//! The `Sha256fInstance` module defines an instance to perform the witness computation
//! for the Sha256f State Machine.
//!
//! It manages collected inputs and interacts with the `Sha256fSM` to compute witnesses for
//! execution plans.

use crate::{Sha256fInput, Sha256fSM};
use fields::PrimeField64;
use proofman_common::{AirInstance, ProofCtx, SetupCtx};
use std::collections::VecDeque;
use std::{any::Any, collections::HashMap, sync::Arc};
use zisk_common::ChunkId;
use zisk_common::{
    BusDevice, BusId, CheckPoint, CollectSkipper, ExtOperationData, Instance, InstanceCtx,
    InstanceType, PayloadType, OPERATION_BUS_ID, OP_TYPE,
};
use zisk_core::ZiskOperationType;
use zisk_pil::Sha256fTrace;

/// The `Sha256fInstance` struct represents an instance for the Sha256f State Machine.
///
/// It encapsulates the `Sha256fSM` and its associated context, and it processes input data
/// to compute witnesses for the Sha256f State Machine.
pub struct Sha256fInstance<F: PrimeField64> {
    /// Sha256f state machine.
    sha256f_sm: Arc<Sha256fSM<F>>,

    /// Collect info for each chunk ID, containing the number of rows and a skipper for collection.
    collect_info: HashMap<ChunkId, (u64, CollectSkipper)>,

    /// Instance context.
    ictx: InstanceCtx,
}

impl<F: PrimeField64> Sha256fInstance<F> {
    /// Creates a new `Sha256fInstance`.
    ///
    /// # Arguments
    /// * `sha256f_sm` - An `Arc`-wrapped reference to the Sha256f State Machine.
    /// * `ictx` - The `InstanceCtx` associated with this instance, containing the execution plan.
    /// * `bus_id` - The bus ID associated with this instance.
    ///
    /// # Returns
    /// A new `Sha256fInstance` instance initialized with the provided state machine and
    /// context.
<<<<<<< HEAD
    pub fn new(sha256f_sm: Arc<Sha256fSM<F>>, ictx: InstanceCtx) -> Self {
        Self { sha256f_sm, ictx }
=======
    pub fn new(sha256f_sm: Arc<Sha256fSM>, mut ictx: InstanceCtx) -> Self {
        assert_eq!(
            ictx.plan.air_id,
            Sha256fTrace::<usize>::AIR_ID,
            "Sha256fInstance: Unsupported air_id: {:?}",
            ictx.plan.air_id
        );

        let meta = ictx.plan.meta.take().expect("Expected metadata in ictx.plan.meta");

        let collect_info = *meta
            .downcast::<HashMap<ChunkId, (u64, CollectSkipper)>>()
            .expect("Failed to downcast ictx.plan.meta to expected type");

        Self { sha256f_sm, collect_info, ictx }
>>>>>>> b2edf9e8
    }
}

impl<F: PrimeField64> Instance<F> for Sha256fInstance<F> {
    /// Computes the witness for the sha256f execution plan.
    ///
    /// This method leverages the `Sha256fSM` to generate an `AirInstance` using the collected
    /// inputs.
    ///
    /// # Arguments
    /// * `_pctx` - The proof context, unused in this implementation.
    ///
    /// # Returns
    /// An `Option` containing the computed `AirInstance`.
    fn compute_witness(
        &self,
        _pctx: &ProofCtx<F>,
        _sctx: &SetupCtx<F>,
        collectors: Vec<(usize, Box<dyn BusDevice<PayloadType>>)>,
        trace_buffer: Vec<F>,
    ) -> Option<AirInstance<F>> {
        let inputs: Vec<_> = collectors
            .into_iter()
            .map(|(_, collector)| collector.as_any().downcast::<Sha256fCollector>().unwrap().inputs)
            .collect();

        Some(self.sha256f_sm.compute_witness(&inputs, trace_buffer))
    }

    /// Retrieves the checkpoint associated with this instance.
    ///
    /// # Returns
    /// A `CheckPoint` object representing the checkpoint of the execution plan.
    fn check_point(&self) -> CheckPoint {
        self.ictx.plan.check_point.clone()
    }

    /// Retrieves the type of this instance.
    ///
    /// # Returns
    /// An `InstanceType` representing the type of this instance (`InstanceType::Instance`).
    fn instance_type(&self) -> InstanceType {
        InstanceType::Instance
    }

    fn build_inputs_collector(&self, chunk_id: ChunkId) -> Option<Box<dyn BusDevice<PayloadType>>> {
        let (num_ops, collect_skipper) = self.collect_info[&chunk_id];
        Some(Box::new(Sha256fCollector::new(num_ops, collect_skipper)))
    }
}

pub struct Sha256fCollector {
    /// Collected inputs for witness computation.
    inputs: Vec<Sha256fInput>,

    /// The number of operations to collect.
    num_operations: u64,

    /// Helper to skip instructions based on the plan's configuration.
    collect_skipper: CollectSkipper,
}

impl Sha256fCollector {
    /// Creates a new `Sha256fCollector`.
    ///
    /// # Arguments
    ///
    /// * `bus_id` - The connected bus ID.
    /// * `num_operations` - The number of operations to collect.
    /// * `collect_skipper` - The helper to skip instructions based on the plan's configuration.
    ///
    /// # Returns
    /// A new `ArithInstanceCollector` instance initialized with the provided parameters.
    pub fn new(num_operations: u64, collect_skipper: CollectSkipper) -> Self {
        Self { inputs: Vec::new(), num_operations, collect_skipper }
    }
}

impl BusDevice<PayloadType> for Sha256fCollector {
    /// Processes data received on the bus, collecting the inputs necessary for witness computation.
    ///
    /// # Arguments
    /// * `_bus_id` - The ID of the bus (unused in this implementation).
    /// * `data` - The data received from the bus.
    ///
    /// # Returns
    /// A tuple where:
    /// - The first element indicates whether further processing should continue.
    /// - The second element contains derived inputs to be sent back to the bus (always empty).
    fn process_data(
        &mut self,
        bus_id: &BusId,
        data: &[PayloadType],
        _pending: &mut VecDeque<(BusId, Vec<PayloadType>)>,
    ) {
        debug_assert!(*bus_id == OPERATION_BUS_ID);

        if self.inputs.len() == self.num_operations as usize {
            return;
        }

        if data[OP_TYPE] as u32 != ZiskOperationType::Sha256 as u32 {
            return;
        }

        if self.collect_skipper.should_skip() {
            return;
        }

        let data: ExtOperationData<u64> =
            data.try_into().expect("Regular Metrics: Failed to convert data");
        if let ExtOperationData::OperationSha256Data(data) = data {
            self.inputs.push(Sha256fInput::from(&data));
        } else {
            panic!("Expected ExtOperationData::OperationData");
        }
    }

    /// Returns the bus IDs associated with this instance.
    ///
    /// # Returns
    /// A vector containing the connected bus ID.
    fn bus_id(&self) -> Vec<BusId> {
        vec![OPERATION_BUS_ID]
    }

    fn as_any(self: Box<Self>) -> Box<dyn Any> {
        self
    }
}<|MERGE_RESOLUTION|>--- conflicted
+++ resolved
@@ -43,11 +43,7 @@
     /// # Returns
     /// A new `Sha256fInstance` instance initialized with the provided state machine and
     /// context.
-<<<<<<< HEAD
     pub fn new(sha256f_sm: Arc<Sha256fSM<F>>, ictx: InstanceCtx) -> Self {
-        Self { sha256f_sm, ictx }
-=======
-    pub fn new(sha256f_sm: Arc<Sha256fSM>, mut ictx: InstanceCtx) -> Self {
         assert_eq!(
             ictx.plan.air_id,
             Sha256fTrace::<usize>::AIR_ID,
@@ -62,7 +58,6 @@
             .expect("Failed to downcast ictx.plan.meta to expected type");
 
         Self { sha256f_sm, collect_info, ictx }
->>>>>>> b2edf9e8
     }
 }
 
