--- conflicted
+++ resolved
@@ -5,12 +5,7 @@
 use std::{collections::VecDeque, ops::Add};
 
 use zisk_common::{
-<<<<<<< HEAD
-    BusDevice, BusDeviceMode, BusId, Counter, ExtOperationData, Metrics, MEM_BUS_ID,
-    OPERATION_BUS_ID, OPERATION_BUS_KECCAKF_DATA_SIZE, OP_TYPE,
-=======
     BusDevice, BusDeviceMode, BusId, Counter, Metrics, A, B, OPERATION_BUS_ID, OP_TYPE,
->>>>>>> ed192329
 };
 use zisk_core::ZiskOperationType;
 
