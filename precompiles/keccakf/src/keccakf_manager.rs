use std::{path::PathBuf, sync::Arc};

use data_bus::{BusDevice, PayloadType, OPERATION_BUS_ID};
use p3_field::PrimeField64;

use sm_common::{
    table_instance_array, BusDeviceMetrics, BusDeviceMode, ComponentBuilder, Instance, InstanceCtx,
    InstanceInfo, Planner, TableInfo,
};
use zisk_core::ZiskOperationType;
use zisk_pil::{KeccakfTableTrace, KeccakfTrace};

use crate::{KeccakfCounterInputGen, KeccakfInstance, KeccakfPlanner, KeccakfSM, KeccakfTableSM};

/// The `KeccakfManager` struct represents the Keccakf manager,
/// which is responsible for managing the Keccakf state machine and its table state machine.
#[allow(dead_code)]
pub struct KeccakfManager {
    /// Keccakf state machine
    keccakf_sm: Arc<KeccakfSM>,

    /// Keccakf table state machine
    keccakf_table_sm: Arc<KeccakfTableSM>,
}

impl KeccakfManager {
    /// Creates a new instance of `KeccakfManager`.
    ///
    /// # Returns
    /// An `Arc`-wrapped instance of `KeccakfManager`.
<<<<<<< HEAD
    pub fn new<F: PrimeField64>() -> Arc<Self> {
=======
    pub fn new<F: PrimeField64>(script_path: PathBuf) -> Arc<Self> {
>>>>>>> 30b88651
        let keccakf_table_sm = KeccakfTableSM::new::<F>();
        let keccakf_sm = KeccakfSM::new(keccakf_table_sm.clone(), script_path);

        Arc::new(Self { keccakf_sm, keccakf_table_sm })
    }
}

impl<F: PrimeField64> ComponentBuilder<F> for KeccakfManager {
    /// Builds and returns a new counter for monitoring keccakf operations.
    ///
    /// # Returns
    /// A boxed implementation of `RegularCounters` configured for keccakf operations.
    fn build_counter(&self) -> Box<dyn BusDeviceMetrics> {
        Box::new(KeccakfCounterInputGen::new(BusDeviceMode::Counter))
    }

    /// Builds a planner to plan keccakf-related instances.
    ///
    /// # Returns
    /// A boxed implementation of `RegularPlanner`.
    fn build_planner(&self) -> Box<dyn Planner> {
        // Get the number of keccakfs that a single keccakf instance can handle
        let num_available_keccakfs = self.keccakf_sm.num_available_keccakfs;

        Box::new(
            KeccakfPlanner::new()
                .add_instance(InstanceInfo::new(
                    KeccakfTrace::<usize>::AIRGROUP_ID,
                    KeccakfTrace::<usize>::AIR_ID,
                    num_available_keccakfs,
                    ZiskOperationType::Keccak,
                ))
                .add_table_instance(TableInfo::new(
                    KeccakfTableTrace::<usize>::AIRGROUP_ID,
                    KeccakfTableTrace::<usize>::AIR_ID,
                )),
        )
    }

    /// Builds an inputs data collector for keccakf operations.
    ///
    /// # Arguments
    /// * `ictx` - The context of the instance, containing the plan and its associated
    ///   configurations.
    ///
    /// # Returns
    /// A boxed implementation of `BusDeviceInstance` specific to the requested `air_id` instance.
    ///
    /// # Panics
    /// Panics if the provided `air_id` is not supported.
    fn build_instance(&self, ictx: InstanceCtx) -> Box<dyn Instance<F>> {
        match ictx.plan.air_id {
            id if id == KeccakfTrace::<usize>::AIR_ID => {
                Box::new(KeccakfInstance::new(self.keccakf_sm.clone(), ictx))
            }
            id if id == KeccakfTableTrace::<usize>::AIR_ID => {
                table_instance_array!(KeccakfTableInstance, KeccakfTableSM, KeccakfTableTrace);
                Box::new(KeccakfTableInstance::new(
                    self.keccakf_table_sm.clone(),
                    ictx,
                    OPERATION_BUS_ID,
                ))
            }
            _ => {
                panic!("KeccakfBuilder::get_instance() Unsupported air_id: {:?}", ictx.plan.air_id)
            }
        }
    }

    fn build_inputs_generator(&self) -> Option<Box<dyn BusDevice<PayloadType>>> {
        Some(Box::new(KeccakfCounterInputGen::new(BusDeviceMode::InputGenerator)))
    }
}<|MERGE_RESOLUTION|>--- conflicted
+++ resolved
@@ -28,11 +28,7 @@
     ///
     /// # Returns
     /// An `Arc`-wrapped instance of `KeccakfManager`.
-<<<<<<< HEAD
-    pub fn new<F: PrimeField64>() -> Arc<Self> {
-=======
     pub fn new<F: PrimeField64>(script_path: PathBuf) -> Arc<Self> {
->>>>>>> 30b88651
         let keccakf_table_sm = KeccakfTableSM::new::<F>();
         let keccakf_sm = KeccakfSM::new(keccakf_table_sm.clone(), script_path);
 
