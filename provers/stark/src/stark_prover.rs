use std::error::Error;
use std::path::{Path, PathBuf};

use std::any::type_name;

// use proofman_hints::{get_hint_ids_by_name, get_hint_field, set_hint_field, set_hint_field_val};
use proofman_common::{BufferAllocator, Prover, ProverStatus, ProofCtx};
use log::{debug, trace};
use proofman_setup::{GlobalInfo, SetupCtx};
use transcript::FFITranscript;
use proofman_util::{timer_start, timer_stop_and_log};
use starks_lib_c::*;
use crate::stark_info::StarkInfo;
use crate::stark_prover_settings::StarkProverSettings;
use p3_goldilocks::Goldilocks;
use p3_field::Field;

use std::os::raw::c_void;

#[allow(dead_code)]
pub struct StarkProver<T: Field> {
    initialized: bool,
    config: StarkProverSettings,
    p_steps: *mut c_void,
    pub p_stark: *mut c_void,
    stark_info: StarkInfo,
    p_starkinfo: *mut c_void,
    n_field_elements: usize,
    merkle_tree_arity: u64,
    merkle_tree_custom: bool,
    p_proof: Option<*mut c_void>,
    evals: Vec<T>,
    pub subproof_values: Vec<T>,
}

impl<T: Field> StarkProver<T> {
    const MY_NAME: &'static str = "estrkPrv";

    const HASH_SIZE: usize = 4;
    const FIELD_EXTENSION: usize = 3;

    pub fn new(sctx: &SetupCtx, proving_key_path: &Path, air_group_id: usize, air_id: usize) -> Self {
        let global_info = GlobalInfo::from_file(&proving_key_path.join("pilout.globalInfo.json"));

        let air_setup_folder = proving_key_path.join(global_info.get_air_setup_path(air_group_id, air_id));
        trace!("{}   : ··· Setup AIR folder: {:?}", Self::MY_NAME, air_setup_folder);

        // Check path exists and is a folder
        if !air_setup_folder.exists() {
            panic!("Setup AIR folder not found at path: {:?}", air_setup_folder);
        }
        if !air_setup_folder.is_dir() {
            panic!("Setup AIR path is not a folder: {:?}", air_setup_folder);
        }

        let base_filename_path =
            air_setup_folder.join(global_info.get_air_name(air_group_id, air_id)).display().to_string();

        let stark_info_path = base_filename_path.clone() + ".starkinfo.json";

        let p_starkinfo = stark_info_new_c(&stark_info_path);

        let p_steps = sctx.get_setup(air_group_id, air_id).expect("REASON");

        let p_stark = starks_new_default_c(p_starkinfo, p_steps);

        let stark_info_json = std::fs::read_to_string(&stark_info_path)
            .unwrap_or_else(|_| panic!("Failed to read file {}", &stark_info_path));

        let stark_info: StarkInfo = StarkInfo::from_json(&stark_info_json);

        let config = StarkProverSettings {
            current_path: air_setup_folder.to_str().unwrap().to_string(),
            stark_info_filename: stark_info_path,
            verkey_filename: base_filename_path.clone() + ".verkey.json",
        };

        let n_field_elements;
        let merkle_tree_arity;
        let merkle_tree_custom;

        if stark_info.stark_struct.verification_hash_type == "BN128" {
            n_field_elements = 1;
            merkle_tree_arity = stark_info.stark_struct.merkle_tree_arity;
            merkle_tree_custom = stark_info.stark_struct.merkle_tree_custom;
        } else {
            n_field_elements = Self::HASH_SIZE;
            merkle_tree_arity = 2;
            merkle_tree_custom = true;
        }

        Self {
            initialized: true,
            config,
            p_steps,
            p_stark,
            p_proof: None,
            stark_info,
            p_starkinfo,
            n_field_elements,
            merkle_tree_arity,
            merkle_tree_custom,
            evals: Vec::new(),
            subproof_values: Vec::new(),
        }
    }

    pub fn get_stark_info(&self) -> *mut c_void {
        get_stark_info_c(self.p_stark)
    }
}

impl<F: Field> Prover<F> for StarkProver<F> {
    fn build(&mut self, proof_ctx: &mut ProofCtx<F>, air_idx: usize) {
        timer_start!(ESTARK_PROVER_BUILD);
        let air_instance_ctx = &mut proof_ctx.air_instances.write().unwrap()[air_idx];

        let ptr: *mut std::ffi::c_void = air_instance_ctx.get_buffer_ptr() as *mut c_void;

        //initialize the common challenges if have not been initialized by another prover
        proof_ctx.challenges.get_or_insert_with(|| {
            vec![F::zero(); self.stark_info.challenges_map.as_ref().unwrap().len() * Self::FIELD_EXTENSION]
        });

        self.evals = vec![F::zero(); self.stark_info.ev_map.len() * Self::FIELD_EXTENSION];

        self.subproof_values = vec![F::zero(); self.stark_info.n_subproof_values as usize * Self::FIELD_EXTENSION];

        init_params_c(
            self.p_steps,
            proof_ctx.challenges.as_ref().unwrap().as_ptr() as *mut c_void,
            self.subproof_values.as_ptr() as *mut c_void,
            self.evals.as_ptr() as *mut c_void,
            proof_ctx.public_inputs.as_ptr() as *mut c_void,
        );

        set_trace_pointer_c(self.p_steps, ptr);

        self.p_proof = Some(fri_proof_new_c(self.p_stark));

        let number_stage1_commits = *self.stark_info.map_sections_n.get("cm1").unwrap() as usize;
        for i in 0..number_stage1_commits {
            set_commit_calculated_c(self.p_steps, i as u64);
        }

        self.initialized = true;

        timer_stop_and_log!(ESTARK_PROVER_BUILD);
    }

    fn new_transcript(&self) -> FFITranscript {
        let p_stark: *mut std::ffi::c_void = self.p_stark;

        //initialize the transcript if has not been initialized by another prover
        let element_type = if type_name::<F>() == type_name::<Goldilocks>() { 1 } else { 0 };
        FFITranscript::new(p_stark, element_type, self.merkle_tree_arity, self.merkle_tree_custom)
    }

    fn num_stages(&self) -> u32 {
        self.stark_info.n_stages
    }

    fn num_opening_stages(&self) -> u32 {
        self.stark_info.stark_struct.steps.len() as u32 + 3 //evals + fri_pol + fri_folding (setps) + fri_queries
    }

    fn verify_constraints(&self, stage_id: u32) -> bool {
        debug!("{}: ··· Verifying constraints for stage {}", Self::MY_NAME, stage_id);

        let p_steps = self.p_steps;
        verify_constraints_c(p_steps, stage_id as u64)
    }

    fn calculate_stage(&mut self, stage_id: u32, proof_ctx: &mut ProofCtx<F>) {
        let p_steps = self.p_steps;

        // // THIS IS AN EXAMPLE OF HOW TO USE HINT FUNCTIONS
        // if stage_id == 2 {
        //     let stark_info: &StarkInfo = &self.stark_info;
        //     let n = 1 << stark_info.stark_struct.n_bits;

        //     let hints = get_hint_ids_by_name(p_steps, "gprod_col");

        //     for hint_id in hints.iter() {
        //         let num = get_hint_field::<F>(p_steps, *hint_id as usize, "numerator", false);
        //         let den = get_hint_field::<F>(p_steps, *hint_id as usize, "denominator", false);

        //         let mut reference = get_hint_field::<F>(p_steps, *hint_id as usize, "reference", true);

        //         reference.set(0, num.get(0) / den.get(0));
        //         for i in 1..n {
        //             reference.set(i, reference.get(i - 1) * (num.get(i) / den.get(i)));
        //         }

        //         set_hint_field_val(p_steps, 0, "result", reference.get(n -1));

        //         set_hint_field(p_steps, 0, "reference", &reference);
        //     }
        // }

        if stage_id <= proof_ctx.pilout.num_stages() {
            can_impols_be_calculated_c(p_steps, stage_id as u64);
            calculate_impols_expressions_c(p_steps, stage_id as u64);
            if stage_id == proof_ctx.pilout.num_stages() {
                let p_proof = self.p_proof.unwrap();
                fri_proof_set_subproof_values_c(p_proof, p_steps);
            }
        } else {
            calculate_quotient_polynomial_c(p_steps);
        }
    }

    fn commit_stage(&mut self, stage_id: u32) -> ProverStatus {
        let p_stark: *mut std::ffi::c_void = self.p_stark;

        debug!("{}: ··· Computing commit stage {}", Self::MY_NAME, stage_id);

        timer_start!(STARK_COMMIT_STAGE_, stage_id);

        let p_proof = self.p_proof.unwrap();
        let p_steps = self.p_steps;
        let element_type = if type_name::<F>() == type_name::<Goldilocks>() { 1 } else { 0 };

        can_stage_be_calculated_c(p_steps, stage_id as u64);

        commit_stage_c(p_stark, element_type, stage_id as u64, p_steps, p_proof);

        timer_stop_and_log!(STARK_COMMIT_STAGE_, stage_id);

        if stage_id <= self.num_stages() + 1 {
            ProverStatus::CommitStage
        } else {
            ProverStatus::OpeningStage
        }
    }

    fn opening_stage(
        &mut self,
        opening_id: u32,
        proof_ctx: &mut ProofCtx<F>,
        transcript: &mut FFITranscript,
    ) -> ProverStatus {
        let last_stage_id = self.num_opening_stages();
        if opening_id == 1 {
            self.compute_evals(opening_id, proof_ctx);
        } else if opening_id == 2 {
            self.compute_fri_pol(opening_id, proof_ctx);
        } else if opening_id < last_stage_id {
            self.compute_fri_folding(opening_id, proof_ctx, transcript);
        } else if opening_id == last_stage_id {
            self.compute_fri_queries(opening_id, proof_ctx);
        } else {
            panic!("Opening stage not implemented");
        }

        if opening_id == last_stage_id {
            ProverStatus::StagesCompleted
        } else {
            ProverStatus::OpeningStage
        }
    }

    fn get_map_offsets(&self, stage: &str, is_extended: bool) -> u64 {
        get_map_offsets_c(self.p_starkinfo, stage, is_extended)
    }

    fn add_challenges_to_transcript(&self, stage: u64, _proof_ctx: &mut ProofCtx<F>, transcript: &FFITranscript) {
        let p_stark: *mut std::ffi::c_void = self.p_stark;

        if stage <= (Self::num_stages(self) + 1) as u64 {
            let root = vec![F::zero(); self.n_field_elements];

            let tree_index = if stage == 0 {
                let stark_info: &StarkInfo = &self.stark_info;
                stark_info.n_stages as u64 + 1
            } else {
                stage - 1
            };

            treesGL_get_root_c(p_stark, tree_index, root.as_ptr() as *mut c_void);
            println!("Root is {:?}", root);

            transcript.add_elements(root.as_ptr() as *mut c_void, self.n_field_elements);
        } else if stage == (Self::num_stages(self) + 2) as u64 {
            //TODO: hardcoded, option no hash must be included
            let hash: Vec<F> = vec![F::zero(); self.n_field_elements];
            calculate_hash_c(
                p_stark,
                hash.as_ptr() as *mut c_void,
                self.evals.as_ptr() as *mut c_void,
                (self.stark_info.ev_map.len() * Self::FIELD_EXTENSION) as u64,
            );
            transcript.add_elements(hash.as_ptr() as *mut c_void, self.n_field_elements);
        }
    }

    //TODO: This funciton could leave outside the prover trait, for now is confortable to get the hash and the configs
    fn add_publics_to_transcript(&self, proof_ctx: &mut ProofCtx<F>, transcript: &FFITranscript) {
        let stark_info: &StarkInfo = &self.stark_info;
        transcript.add_elements(proof_ctx.public_inputs.as_mut_ptr() as *mut c_void, stark_info.n_publics as usize);
    }

    fn get_challenges(&self, stage_id: u32, proof_ctx: &mut ProofCtx<F>, transcript: &FFITranscript) {
        if stage_id == 1 {
            return;
        }

        if stage_id <= self.num_stages() + 3 {
            //num stages + 1 + evals + fri_pol (then starts fri folding...)

            let challenges_map = self.stark_info.challenges_map.as_ref().unwrap();

            let challenges: &Vec<F> = proof_ctx.challenges.as_ref().unwrap();
            for i in 0..challenges_map.len() {
                if challenges_map[i].stage == stage_id as u64 {
                    transcript.get_challenge(&challenges[i * Self::FIELD_EXTENSION] as *const F as *mut c_void);
                }
            }
        } else {
            //Fri folding + . queries: add one challenge for each step
            proof_ctx.challenges.as_mut().unwrap().extend(std::iter::repeat(F::zero()).take(3));
            let challenges: &Vec<F> = proof_ctx.challenges.as_ref().unwrap();
            transcript.get_challenge(&challenges[challenges.len() - 3] as *const F as *mut c_void);
        }
    }

    fn get_proof(&self) -> *mut c_void {
        self.p_proof.unwrap()
    }
<<<<<<< HEAD
=======
    
    fn save_proof(&self, id: u64, output_dir: &str) {
        save_proof_c(id, self.p_starkinfo, self.p_proof.unwrap(), output_dir);
    }

>>>>>>> fb4b2747
}

impl<F: Field> StarkProver<F> {
    // Return the total number of elements needed to compute the STARK
    pub fn get_total_bytes(&self) -> usize {
        get_map_totaln_c(self.p_starkinfo) as usize * std::mem::size_of::<F>()
    }

    fn compute_evals(&mut self, _opening_id: u32, _proof_ctx: &mut ProofCtx<F>) {
        let p_stark = self.p_stark;
        let p_steps = self.p_steps;
        let p_proof = self.p_proof.unwrap();

        debug!("{}: ··· Computing evaluations", Self::MY_NAME);

        compute_evals_c(p_stark, p_steps, p_proof);
    }

    fn compute_fri_pol(&mut self, _opening_id: u32, _proof_ctx: &mut ProofCtx<F>) {
        let p_stark = self.p_stark;
        let p_steps = self.p_steps;

        debug!("{}: ··· Computing FRI Polynomial", Self::MY_NAME);

        compute_fri_pol_c(p_stark, self.stark_info.n_stages as u64 + 2, p_steps);
    }

    fn compute_fri_folding(&mut self, opening_id: u32, proof_ctx: &mut ProofCtx<F>, transcript: &FFITranscript) {
        let p_stark = self.p_stark;
        let p_proof = self.p_proof.unwrap();
        let p_steps = self.p_steps;
        let step = opening_id - 3;

        let steps = &self.stark_info.stark_struct.steps;
        let n_steps = steps.len();

        if step < (n_steps - 1) as u32 {
            debug!(
                "{}: ··· Computing FRI folding from {} to {}",
                Self::MY_NAME,
                steps[step as usize].n_bits,
                steps[(step + 1) as usize].n_bits
            );
        }
        let challenges: &Vec<F> = proof_ctx.challenges.as_ref().unwrap();
        let challenge: Vec<F> = challenges.iter().skip(challenges.len() - 3).cloned().collect();

        compute_fri_folding_c(p_stark, step as u64, p_steps, challenge.as_ptr() as *mut c_void, p_proof);

        if step < (n_steps - 1) as u32 {
            let root = fri_proof_get_tree_root_c(p_proof, (step + 1) as u64, 0);
            transcript.add_elements(root, self.n_field_elements);
        } else {
            let hash: Vec<F> = vec![F::zero(); self.n_field_elements];
            let n_hash = (1 << (steps[n_steps - 1].n_bits)) * Self::FIELD_EXTENSION as u64;
            let fri_pol = get_fri_pol_c(p_stark, p_steps);
            calculate_hash_c(p_stark, hash.as_ptr() as *mut c_void, fri_pol, n_hash);
            transcript.add_elements(hash.as_ptr() as *mut c_void, self.n_field_elements);
        }
    }

    fn compute_fri_queries(&mut self, _opening_id: u32, proof_ctx: &mut ProofCtx<F>) {
        let p_stark = self.p_stark;
        let p_proof = self.p_proof.unwrap();

        debug!("{}: ··· Computing FRI queries", Self::MY_NAME);

        let mut fri_queries = vec![u64::default(); self.stark_info.stark_struct.n_queries as usize];

        let challenges: &Vec<F> = proof_ctx.challenges.as_ref().unwrap();
        let challenge: Vec<F> = challenges.iter().skip(challenges.len() - 3).cloned().collect();

        let element_type = if type_name::<F>() == type_name::<Goldilocks>() { 1 } else { 0 };
        let transcript_permutation =
            FFITranscript::new(p_stark, element_type, self.merkle_tree_arity, self.merkle_tree_custom);

        transcript_permutation.add_elements(challenge.as_ptr() as *mut c_void, Self::FIELD_EXTENSION);
        transcript_permutation.get_permutations(
            fri_queries.as_mut_ptr(),
            self.stark_info.stark_struct.n_queries,
            self.stark_info.stark_struct.steps[0].n_bits,
        );

        compute_fri_queries_c(p_stark, p_proof, fri_queries.as_mut_ptr());
    }
}

pub struct StarkBufferAllocator {
    pub proving_key_path: PathBuf,
}

impl StarkBufferAllocator {
    pub fn new(proving_key_path: PathBuf) -> Self {
        Self { proving_key_path }
    }
}

impl BufferAllocator for StarkBufferAllocator {
    fn get_buffer_info(&self, air_name: String, air_id: usize) -> Result<(u64, Vec<u64>), Box<dyn Error>> {
        let global_info_name = GlobalInfo::from_file(&self.proving_key_path.join("pilout.globalInfo.json")).name;

        // Get inside the proving key folder the unique file ending with "starkinfo.json", if not error
        let mut stark_info_path = None;

        let air_pk_folder = self
            .proving_key_path
            .join(global_info_name)
            .join(air_name.clone())
            .join("airs")
            .join(format!("{}_{}", air_name, air_id))
            .join("air");

        if !air_pk_folder.exists() {
            return Err(format!("The path does not exist: {:?}", air_pk_folder).into());
        }

        if !air_pk_folder.is_dir() {
            return Err("The path is not a directory".into());
        }

        for entry in std::fs::read_dir(air_pk_folder)? {
            let entry = entry?;
            let path = entry.path();
            if path.is_file() {
                if let Some(file_name) = path.file_name() {
                    if let Some(file_name_str) = file_name.to_str() {
                        if file_name_str.ends_with("starkinfo.json") {
                            stark_info_path = Some(path);
                            break;
                        }
                    }
                }
            }
        }

        if stark_info_path.is_none() {
            return Err("The path does not contain a file with extension 'starkinfo.json'".into());
        }

        let p_stark_info = stark_info_new_c(stark_info_path.unwrap().to_str().unwrap());

        Ok((get_map_totaln_c(p_stark_info), vec![get_map_offsets_c(p_stark_info, "cm1", false)]))
    }
}<|MERGE_RESOLUTION|>--- conflicted
+++ resolved
@@ -327,14 +327,10 @@
     fn get_proof(&self) -> *mut c_void {
         self.p_proof.unwrap()
     }
-<<<<<<< HEAD
-=======
     
     fn save_proof(&self, id: u64, output_dir: &str) {
         save_proof_c(id, self.p_starkinfo, self.p_proof.unwrap(), output_dir);
     }
-
->>>>>>> fb4b2747
 }
 
 impl<F: Field> StarkProver<F> {
