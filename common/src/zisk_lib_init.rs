use std::path::PathBuf;

use proofman_common::VerboseMode;
use witness::WitnessLibrary;

pub type ZiskLibInitFn<F> = fn(
    VerboseMode,
    PathBuf,         // Rom path
    Option<PathBuf>, // Asm path
    Option<PathBuf>, // Asm ROM path
    PathBuf,         // Sha256f script path
<<<<<<< HEAD
    Option<i32>,
=======
    Option<i32>,     // mpi Rank
>>>>>>> 09b59332
) -> Result<Box<dyn WitnessLibrary<F>>, Box<dyn std::error::Error>>;<|MERGE_RESOLUTION|>--- conflicted
+++ resolved
@@ -9,9 +9,5 @@
     Option<PathBuf>, // Asm path
     Option<PathBuf>, // Asm ROM path
     PathBuf,         // Sha256f script path
-<<<<<<< HEAD
-    Option<i32>,
-=======
     Option<i32>,     // mpi Rank
->>>>>>> 09b59332
 ) -> Result<Box<dyn WitnessLibrary<F>>, Box<dyn std::error::Error>>;