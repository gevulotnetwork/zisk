--- conflicted
+++ resolved
@@ -19,11 +19,7 @@
 proofman-util = { workspace = true }
 pil-std-lib = { workspace = true }
 
-<<<<<<< HEAD
-tracing = { workspace = true}
-=======
 tracing = { workspace = true }
->>>>>>> 09151bf2
 rayon = { workspace = true }
 num-bigint = { workspace = true }
 
