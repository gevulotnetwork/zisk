--- conflicted
+++ resolved
@@ -1,30 +1,9 @@
-<<<<<<< HEAD
-use std::sync::{
-    atomic::{AtomicBool, AtomicU32, Ordering},
-    Arc, Mutex,
-};
-
-use crate::ArithRangeTableInputs;
-use log::info;
-use p3_field::Field;
-use proofman::{WitnessComponent, WitnessManager};
-use proofman_common::{AirInstance, ExecutionCtx, ProofCtx, SetupCtx};
-use rayon::prelude::*;
-use zisk_pil::{ArithRangeTableTrace, ARITH_RANGE_TABLE_AIR_IDS, ZISK_AIRGROUP_ID};
-
-pub struct ArithRangeTableSM<F> {
-    wcm: Arc<WitnessManager<F>>,
-
-    // Count of registered predecessors
-    registered_predecessors: AtomicU32,
-=======
 //! The `ArithRangeTableSM` module defines the Arithmetic Range Table State Machine.
 //!
 //! This state machine manages the multiplicity table for arithmetic range table traces
 //! and provides functionality to process inputs and manage multiplicity data.
 
 use std::sync::{Arc, Mutex};
->>>>>>> f0dcfeda
 
 use crate::ArithRangeTableInputs;
 use zisk_pil::ArithRangeTableTrace;
@@ -39,85 +18,6 @@
     used: AtomicBool,
 }
 
-<<<<<<< HEAD
-impl<F: Field> ArithRangeTableSM<F> {
-    const MY_NAME: &'static str = "ArithRT ";
-
-    pub fn new(wcm: Arc<WitnessManager<F>>, airgroup_id: usize, air_ids: &[usize]) -> Arc<Self> {
-        let pctx = wcm.get_pctx();
-        let air = pctx.pilout.get_air(ZISK_AIRGROUP_ID, ARITH_RANGE_TABLE_AIR_IDS[0]);
-        let arith_range_table_sm = Self {
-            wcm: wcm.clone(),
-            registered_predecessors: AtomicU32::new(0),
-            num_rows: air.num_rows(),
-            multiplicity: Mutex::new(vec![0; air.num_rows()]),
-            used: AtomicBool::new(false),
-        };
-        let arith_range_table_sm = Arc::new(arith_range_table_sm);
-
-        wcm.register_component(arith_range_table_sm.clone(), Some(airgroup_id), Some(air_ids));
-
-        arith_range_table_sm
-    }
-
-    pub fn register_predecessor(&self) {
-        self.registered_predecessors.fetch_add(1, Ordering::SeqCst);
-    }
-
-    pub fn unregister_predecessor(&self) {
-        if self.registered_predecessors.fetch_sub(1, Ordering::SeqCst) == 1 &&
-            self.used.load(Ordering::SeqCst)
-        {
-            self.create_air_instance();
-        }
-    }
-    pub fn process_slice(&self, inputs: &ArithRangeTableInputs) {
-        // Create the trace vector
-        let mut _multiplicity = self.multiplicity.lock().unwrap();
-
-        for (row, value) in inputs {
-            _multiplicity[row] += value;
-        }
-        self.used.store(true, Ordering::Relaxed);
-    }
-    pub fn create_air_instance(&self) {
-        let ectx = self.wcm.get_ectx();
-        let mut dctx: std::sync::RwLockWriteGuard<'_, proofman_common::DistributionCtx> =
-            ectx.dctx.write().unwrap();
-        let mut multiplicity = self.multiplicity.lock().unwrap();
-
-        let (is_myne, instance_global_idx) =
-            dctx.add_instance(ZISK_AIRGROUP_ID, ARITH_RANGE_TABLE_AIR_IDS[0], 1);
-        let owner: usize = dctx.owner(instance_global_idx);
-
-        let mut multiplicity_ = std::mem::take(&mut *multiplicity);
-        dctx.distribute_multiplicity(&mut multiplicity_, owner);
-
-        if is_myne {
-            let trace: ArithRangeTableTrace<'_, _> = ArithRangeTableTrace::new(self.num_rows);
-            let mut prover_buffer = trace.buffer.unwrap();
-            prover_buffer[0..self.num_rows]
-                .par_iter_mut()
-                .enumerate()
-                .for_each(|(i, input)| *input = F::from_canonical_u64(multiplicity_[i]));
-
-            info!(
-                "{}: ··· Creating Arith range basic table instance [{} rows filled 100%]",
-                Self::MY_NAME,
-                self.num_rows,
-            );
-            let air_instance = AirInstance::new(
-                self.wcm.get_sctx(),
-                ZISK_AIRGROUP_ID,
-                ARITH_RANGE_TABLE_AIR_IDS[0],
-                None,
-                prover_buffer,
-            );
-            self.wcm
-                .get_pctx()
-                .air_instance_repo
-                .add_air_instance(air_instance, Some(instance_global_idx));
-=======
 impl ArithRangeTableSM {
     /// Creates a new `ArithRangeTableSM` instance.
     ///
@@ -139,21 +39,9 @@
 
         for (row, value) in inputs {
             multiplicity[row] += value;
->>>>>>> f0dcfeda
         }
     }
 
-<<<<<<< HEAD
-impl<F: Field> WitnessComponent<F> for ArithRangeTableSM<F> {
-    fn calculate_witness(
-        &self,
-        _stage: u32,
-        _air_instance: Option<usize>,
-        _pctx: Arc<ProofCtx<F>>,
-        _ectx: Arc<ExecutionCtx>,
-        _sctx: Arc<SetupCtx>,
-    ) {
-=======
     /// Detaches and returns the current multiplicity table.
     ///
     /// # Returns
@@ -161,6 +49,5 @@
     pub fn detach_multiplicity(&self) -> Vec<u64> {
         let mut multiplicity = self.multiplicity.lock().unwrap();
         std::mem::take(&mut *multiplicity)
->>>>>>> f0dcfeda
     }
 }