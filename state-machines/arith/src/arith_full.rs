//! The `ArithFullSM` module implements the Arithmetic Full State Machine.
//!
//! This state machine manages the computation of arithmetic operations and their associated
//! trace generation. It coordinates with `ArithTableSM` and `ArithRangeTableSM` to handle
//! state transitions and multiplicity updates.

use std::sync::Arc;

use crate::{
    ArithOperation, ArithRangeTableInputs, ArithRangeTableSM, ArithTableInputs, ArithTableSM,
};
use data_bus::{ExtOperationData, OperationBusData, OperationData, PayloadType};
use log::info;
use p3_field::PrimeField;
use proofman_common::{AirInstance, FromTrace};
use sm_binary::{GT_OP, LTU_OP, LT_ABS_NP_OP, LT_ABS_PN_OP};
use zisk_core::{zisk_ops::ZiskOp, ZiskOperationType};
use zisk_pil::*;

const CHUNK_SIZE: u64 = 0x10000;
const EXTENSION: u64 = 0xFFFFFFFF;

/// The `ArithFullSM` struct represents the Arithmetic Full State Machine.
///
/// This state machine coordinates the computation of arithmetic operations and updates
/// the `ArithTableSM` and `ArithRangeTableSM` components based on operation traces.
pub struct ArithFullSM {
    /// The Arithmetic Table State Machine.
    arith_table_sm: Arc<ArithTableSM>,

    /// The Arithmetic Range Table State Machine.
    arith_range_table_sm: Arc<ArithRangeTableSM>,
}

impl ArithFullSM {
    const MY_NAME: &'static str = "Arith   ";

    /// Creates a new `ArithFullSM` instance.
    ///
    /// # Arguments
    /// * `arith_table_sm` - A reference to the `ArithTableSM`.
    /// * `arith_range_table_sm` - A reference to the `ArithRangeTableSM`.
    ///
    /// # Returns
    /// An `Arc`-wrapped instance of `ArithFullSM`.
    pub fn new(
        arith_table_sm: Arc<ArithTableSM>,
        arith_range_table_sm: Arc<ArithRangeTableSM>,
    ) -> Arc<Self> {
        Arc::new(Self { arith_table_sm, arith_range_table_sm })
    }

    /// Computes the witness for arithmetic operations and updates associated tables.
    ///
    /// # Arguments
    /// * `inputs` - A slice of `OperationData` representing the arithmetic inputs.
    ///
    /// # Returns
    /// An `AirInstance` containing the computed arithmetic trace.
    pub fn compute_witness<F: PrimeField>(
        &self,
        inputs: &[Vec<OperationData<u64>>],
    ) -> AirInstance<F> {
        let mut arith_trace = ArithTrace::new();

        let num_rows = arith_trace.num_rows();

        let total_inputs: usize = inputs.iter().map(|c| c.len()).sum();
        assert!(total_inputs <= num_rows);

        let mut range_table_inputs = ArithRangeTableInputs::new();
        let mut table_inputs = ArithTableInputs::new();

        info!(
            "{}: ··· Creating Arith instance [{} / {} rows filled {:.2}%]",
            Self::MY_NAME,
            total_inputs,
            num_rows,
            total_inputs as f64 / num_rows as f64 * 100.0
        );

        let mut aop = ArithOperation::new();
        let mut idx = 0;
        for inner_inputs in inputs {
            for input in inner_inputs {
                let input_data = ExtOperationData::OperationData(*input);

                let opcode = OperationBusData::get_op(&input_data);
                let a = OperationBusData::get_a(&input_data);
                let b = OperationBusData::get_b(&input_data);

                aop.calculate(opcode, a, b);
                let mut t: ArithTraceRow<F> = Default::default();
                for i in [0, 2] {
                    t.a[i] = F::from_u64(aop.a[i]);
                    t.b[i] = F::from_u64(aop.b[i]);
                    t.c[i] = F::from_u64(aop.c[i]);
                    t.d[i] = F::from_u64(aop.d[i]);
                    range_table_inputs.use_chunk_range_check(0, aop.a[i]);
                    range_table_inputs.use_chunk_range_check(0, aop.b[i]);
                    range_table_inputs.use_chunk_range_check(0, aop.c[i]);
                    range_table_inputs.use_chunk_range_check(0, aop.d[i]);
                }
                for i in [1, 3] {
                    t.a[i] = F::from_u64(aop.a[i]);
                    t.b[i] = F::from_u64(aop.b[i]);
                    t.c[i] = F::from_u64(aop.c[i]);
                    t.d[i] = F::from_u64(aop.d[i]);
                }
                range_table_inputs.use_chunk_range_check(aop.range_ab, aop.a[3]);
                range_table_inputs.use_chunk_range_check(aop.range_ab + 26, aop.a[1]);
                range_table_inputs.use_chunk_range_check(aop.range_ab + 17, aop.b[3]);
                range_table_inputs.use_chunk_range_check(aop.range_ab + 9, aop.b[1]);

                range_table_inputs.use_chunk_range_check(aop.range_cd, aop.c[3]);
                range_table_inputs.use_chunk_range_check(aop.range_cd + 26, aop.c[1]);
                range_table_inputs.use_chunk_range_check(aop.range_cd + 17, aop.d[3]);
                range_table_inputs.use_chunk_range_check(aop.range_cd + 9, aop.d[1]);

                for i in 0..7 {
<<<<<<< HEAD
                    t.carry[i] = F::from_u64(i64_to_u64_field(aop.carry[i]));
=======
                    t.carry[i] = F::from_i64(aop.carry[i]);
>>>>>>> 282d37f5
                    range_table_inputs.use_carry_range_check(aop.carry[i]);
                }
                t.op = F::from_u8(aop.op);
                t.m32 = F::from_bool(aop.m32);
                t.div = F::from_bool(aop.div);
                t.na = F::from_bool(aop.na);
                t.nb = F::from_bool(aop.nb);
                t.np = F::from_bool(aop.np);
                t.nr = F::from_bool(aop.nr);
                t.signed = F::from_bool(aop.signed);
                t.main_mul = F::from_bool(aop.main_mul);
                t.main_div = F::from_bool(aop.main_div);
                t.sext = F::from_bool(aop.sext);
                t.multiplicity = F::ONE;
                t.range_ab = F::from_u8(aop.range_ab);
                t.range_cd = F::from_u8(aop.range_cd);
                t.div_by_zero = F::from_bool(aop.div_by_zero);
                t.div_overflow = F::from_bool(aop.div_overflow);
                t.inv_sum_all_bs = if aop.div && !aop.div_by_zero {
                    F::from_u64(aop.b[0] + aop.b[1] + aop.b[2] + aop.b[3]).inverse()
                } else {
                    F::ZERO
                };

                table_inputs.add_use(
                    aop.op,
                    aop.na,
                    aop.nb,
                    aop.np,
                    aop.nr,
                    aop.sext,
                    aop.div_by_zero,
                    aop.div_overflow,
                );

                t.fab = if aop.na != aop.nb { F::NEG_ONE } else { F::ONE };
                //  na * (1 - 2 * nb);
                t.na_fb = if aop.na {
                    if aop.nb {
                        F::NEG_ONE
                    } else {
                        F::ONE
                    }
                } else {
                    F::ZERO
                };
                t.nb_fa = if aop.nb {
                    if aop.na {
                        F::NEG_ONE
                    } else {
                        F::ONE
                    }
                } else {
                    F::ZERO
                };
                t.bus_res1 = F::from_u64(if aop.sext {
                    0xFFFFFFFF
                } else if aop.m32 {
                    0
                } else if aop.main_mul {
                    aop.c[2] + (aop.c[3] << 16)
                } else if aop.main_div {
                    aop.a[2] + (aop.a[3] << 16)
                } else {
                    aop.d[2] + (aop.d[3] << 16)
                });
                arith_trace[idx] = t;

                idx += 1;
            }
        }

        let padding_offset = total_inputs;
        let padding_rows: usize = num_rows.saturating_sub(padding_offset);

        if padding_rows > 0 {
            let mut t: ArithTraceRow<F> = Default::default();
            let padding_opcode = ZiskOp::Muluh.code();
            t.op = F::from_u8(padding_opcode);
            t.fab = F::ONE;
            for i in padding_offset..num_rows {
                arith_trace[i] = t;
            }
            range_table_inputs.multi_use_chunk_range_check(padding_rows * 10, 0, 0);
            range_table_inputs.multi_use_chunk_range_check(padding_rows * 2, 26, 0);
            range_table_inputs.multi_use_chunk_range_check(padding_rows * 2, 17, 0);
            range_table_inputs.multi_use_chunk_range_check(padding_rows * 2, 9, 0);
            range_table_inputs.multi_use_carry_range_check(padding_rows * 7, 0);
            table_inputs.multi_add_use(
                padding_rows,
                padding_opcode,
                false,
                false,
                false,
                false,
                false,
                false,
                false,
            );
        }

        self.arith_table_sm.process_slice(&table_inputs);

        self.arith_range_table_sm.process_slice(&range_table_inputs);

        AirInstance::new_from_trace(FromTrace::new(&mut arith_trace))
    }

    /// Generates binary inputs for operations requiring additional validation (e.g., division).
    #[inline(always)]
    pub fn generate_inputs(input: &OperationData<u64>) -> Vec<Vec<PayloadType>> {
        let mut aop = ArithOperation::new();

        let input_data = ExtOperationData::OperationData(*input);

        let opcode = OperationBusData::get_op(&input_data);
        let a = OperationBusData::get_a(&input_data);
        let b = OperationBusData::get_b(&input_data);

        aop.calculate(opcode, a, b);

        // If the operation is a division, then use the binary component
        // to check that the remainer is lower than the divisor
        if aop.div && !aop.div_by_zero {
            let opcode = match (aop.nr, aop.nb) {
                (false, false) => LTU_OP,
                (false, true) => LT_ABS_PN_OP,
                (true, false) => LT_ABS_NP_OP,
                (true, true) => GT_OP,
            };

            let extension = match (aop.m32, aop.nr, aop.nb) {
                (false, _, _) => (0, 0),
                (true, false, false) => (0, 0),
                (true, false, true) => (0, EXTENSION),
                (true, true, false) => (EXTENSION, 0),
                (true, true, true) => (EXTENSION, EXTENSION),
            };

            // TODO: We dont need to "glue" the d,b chunks back, we can use the aop API to do this!
            vec![OperationBusData::from_values(
                opcode,
                ZiskOperationType::Binary as u64,
                aop.d[0]
                    + CHUNK_SIZE * aop.d[1]
                    + CHUNK_SIZE.pow(2) * (aop.d[2] + extension.0)
                    + CHUNK_SIZE.pow(3) * aop.d[3],
                aop.b[0]
                    + CHUNK_SIZE * aop.b[1]
                    + CHUNK_SIZE.pow(2) * (aop.b[2] + extension.1)
                    + CHUNK_SIZE.pow(3) * aop.b[3],
            )
            .to_vec()]
        } else {
            vec![]
        }
    }
}<|MERGE_RESOLUTION|>--- conflicted
+++ resolved
@@ -118,11 +118,7 @@
                 range_table_inputs.use_chunk_range_check(aop.range_cd + 9, aop.d[1]);
 
                 for i in 0..7 {
-<<<<<<< HEAD
-                    t.carry[i] = F::from_u64(i64_to_u64_field(aop.carry[i]));
-=======
                     t.carry[i] = F::from_i64(aop.carry[i]);
->>>>>>> 282d37f5
                     range_table_inputs.use_carry_range_check(aop.carry[i]);
                 }
                 t.op = F::from_u8(aop.op);
