--- conflicted
+++ resolved
@@ -37,7 +37,6 @@
     arith_table_sm: Arc<ArithTableSM<F>>,
 }
 
-<<<<<<< HEAD
 impl<F: Field> ArithSM<F> {
     pub fn new(wcm: Arc<WitnessManager<F>>) -> Arc<Self> {
         // TODO: change this call, for calls to WitnessManager to obtain from airGroupId and airIds
@@ -48,13 +47,6 @@
         let arith_mul_64_ids = ArithSM::<F>::get_ids_by_name("ArithMul64");
         let arith_range_table_ids = ArithSM::<F>::get_ids_by_name("ArithRangeTable");
         let arith_table_ids = ArithSM::<F>::get_ids_by_name("ArithTable");
-=======
-impl ArithSM {
-    pub fn new<F>(wcm: Arc<WitnessManager<F>>) -> Arc<Self> {
-        let arith32_sm = Arith32SM::new(wcm.clone());
-        let arith64_sm = Arith64SM::new(wcm.clone());
-        let arith3264_sm = Arith3264SM::new(wcm.clone());
->>>>>>> e7022336
 
         let arith_sm = Self {
             registered_predecessors: AtomicU32::new(0),
