//! The `ArithSM` module implements the Arithmetic State Machine,
//! coordinating sub-state machines to handle various arithmetic operations seamlessly.
//!
//! Key components of this module include:
//! - The `ArithSM` struct, encapsulating the full, table, and range table state machines.
//! - `ComponentBuilder` trait implementations for creating counters, planners, input collectors,
//!   and input generators specific to arithmetic computations.

use std::sync::Arc;

use p3_field::PrimeField;
use sm_common::{
    table_instance, BusDeviceInstance, BusDeviceMetrics, ComponentBuilder, InstanceCtx,
    InstanceInfo, Planner, TableInfo,
};
use zisk_common::OPERATION_BUS_ID;
use zisk_core::ZiskOperationType;
use zisk_pil::{ArithRangeTableTrace, ArithTableTrace, ArithTrace};

<<<<<<< HEAD
use p3_field::PrimeField;
use proofman::{WitnessComponent, WitnessManager};
use sm_binary::BinarySM;
use zisk_core::ZiskRequiredOperation;
use zisk_pil::{ARITH_AIR_IDS, ARITH_RANGE_TABLE_AIR_IDS, ARITH_TABLE_AIR_IDS, ZISK_AIRGROUP_ID};
=======
use crate::{
    ArithCounter, ArithFullInstance, ArithFullSM, ArithInputGenerator, ArithPlanner,
    ArithRangeTableSM, ArithTableSM,
};
>>>>>>> f0dcfeda

/// The `ArithSM` struct represents the Arithmetic State Machine, which
/// is a proxy machine to manage state machines involved in arithmetic operations.
pub struct ArithSM {
    /// Arith Full state machine
    arith_full_sm: Arc<ArithFullSM>,

<<<<<<< HEAD
#[allow(dead_code)]
pub struct ArithSM<F: PrimeField> {
    // Count of registered predecessors
    registered_predecessors: AtomicU32,
=======
    /// Arith Table state machine
    arith_table_sm: Arc<ArithTableSM>,
>>>>>>> f0dcfeda

    /// Arith Range Table state machine
    arith_range_table_sm: Arc<ArithRangeTableSM>,
}

<<<<<<< HEAD
impl<F: PrimeField> ArithSM<F> {
    pub fn new(wcm: Arc<WitnessManager<F>>, binary_sm: Arc<BinarySM<F>>) -> Arc<Self> {
        let arith_table_sm = ArithTableSM::new(wcm.clone(), ZISK_AIRGROUP_ID, ARITH_TABLE_AIR_IDS);
        let arith_range_table_sm =
            ArithRangeTableSM::new(wcm.clone(), ZISK_AIRGROUP_ID, ARITH_RANGE_TABLE_AIR_IDS);
        let arith_full_sm = ArithFullSM::new(
            wcm.clone(),
            arith_table_sm.clone(),
            arith_range_table_sm.clone(),
            binary_sm,
            ZISK_AIRGROUP_ID,
            ARITH_AIR_IDS,
        );
        let arith_sm = Self {
            registered_predecessors: AtomicU32::new(0),
            arith_full_sm,
            arith_table_sm,
            arith_range_table_sm,
        };
        let arith_sm = Arc::new(arith_sm);
=======
impl ArithSM {
    /// Creates a new instance of the `ArithSM` state machine.
    ///
    /// # Returns
    /// An `Arc`-wrapped instance of `ArithSM` containing initialized sub-state machines.
    pub fn new() -> Arc<Self> {
        let arith_table_sm = ArithTableSM::new();
        let arith_range_table_sm = ArithRangeTableSM::new();
>>>>>>> f0dcfeda

        let arith_full_sm = ArithFullSM::new(arith_table_sm.clone(), arith_range_table_sm.clone());

        Arc::new(Self { arith_full_sm, arith_table_sm, arith_range_table_sm })
    }
}

impl<F: PrimeField> ComponentBuilder<F> for ArithSM {
    /// Builds and returns a new counter for monitoring arithmetic operations.
    ///
    /// # Returns
    /// A boxed implementation of `ArithCounter`.
    fn build_counter(&self) -> Box<dyn BusDeviceMetrics> {
        Box::new(ArithCounter::new(OPERATION_BUS_ID, vec![zisk_core::ZiskOperationType::Arith]))
    }

    /// Builds a planner to plan arithmetic-related instances.
    ///
    /// # Returns
    /// A boxed implementation of `ArithPlanner`.
    fn build_planner(&self) -> Box<dyn Planner> {
        Box::new(
            ArithPlanner::new()
                .add_instance(InstanceInfo::new(
                    ArithTrace::<usize>::AIR_ID,
                    ArithTrace::<usize>::AIRGROUP_ID,
                    ArithTrace::<usize>::NUM_ROWS,
                    ZiskOperationType::Arith,
                ))
                .add_table_instance(TableInfo::new(
                    ArithTableTrace::<usize>::AIR_ID,
                    ArithTableTrace::<usize>::AIRGROUP_ID,
                ))
                .add_table_instance(TableInfo::new(
                    ArithRangeTableTrace::<usize>::AIR_ID,
                    ArithRangeTableTrace::<usize>::AIRGROUP_ID,
                )),
        )
    }

    /// Builds an inputs data collector for arithmetic operations.
    ///
    /// # Arguments
    ///
    /// * `ictx` - The context of the instance, containing the plan and its associated
    ///   configurations.
    ///
    /// # Returns
    /// A boxed implementation of `BusDeviceInstance` specific to the requested `air_id` instance.
    ///
    /// # Panics
    /// Panics if the provided `air_id` is not supported.
    fn build_inputs_collector(&self, ictx: InstanceCtx) -> Box<dyn BusDeviceInstance<F>> {
        match ictx.plan.air_id {
            id if id == ArithTrace::<usize>::AIR_ID => {
                Box::new(ArithFullInstance::new(self.arith_full_sm.clone(), ictx, OPERATION_BUS_ID))
            }
            id if id == ArithTableTrace::<usize>::AIR_ID => {
                table_instance!(ArithTableInstance, ArithTableSM, ArithTableTrace);
                Box::new(ArithTableInstance::new(
                    self.arith_table_sm.clone(),
                    ictx,
                    OPERATION_BUS_ID,
                ))
            }
            id if id == ArithRangeTableTrace::<usize>::AIR_ID => {
                table_instance!(ArithRangeTableInstance, ArithRangeTableSM, ArithRangeTableTrace);
                Box::new(ArithRangeTableInstance::new(
                    self.arith_range_table_sm.clone(),
                    ictx,
                    OPERATION_BUS_ID,
                ))
            }
            _ => panic!("BinarySM::get_instance() Unsupported air_id: {:?}", ictx.plan.air_id),
        }
    }
<<<<<<< HEAD
    pub fn prove_instance(&self, operations: Vec<ZiskRequiredOperation>, prover_buffer: &mut [F]) {
        self.arith_full_sm.prove_instance(operations, prover_buffer);
    }
}

impl<F: PrimeField> WitnessComponent<F> for ArithSM<F> {}
=======

    /// Creates and returns an input generator for arithmetic state machine computations.
    ///
    /// # Returns
    /// A boxed implementation of `ArithInputGenerator`.
    fn build_inputs_generator(&self) -> Option<Box<dyn BusDeviceInstance<F>>> {
        Some(Box::new(ArithInputGenerator::new(OPERATION_BUS_ID)))
    }
}
>>>>>>> f0dcfeda
<|MERGE_RESOLUTION|>--- conflicted
+++ resolved
@@ -17,18 +17,10 @@
 use zisk_core::ZiskOperationType;
 use zisk_pil::{ArithRangeTableTrace, ArithTableTrace, ArithTrace};
 
-<<<<<<< HEAD
-use p3_field::PrimeField;
-use proofman::{WitnessComponent, WitnessManager};
-use sm_binary::BinarySM;
-use zisk_core::ZiskRequiredOperation;
-use zisk_pil::{ARITH_AIR_IDS, ARITH_RANGE_TABLE_AIR_IDS, ARITH_TABLE_AIR_IDS, ZISK_AIRGROUP_ID};
-=======
 use crate::{
     ArithCounter, ArithFullInstance, ArithFullSM, ArithInputGenerator, ArithPlanner,
     ArithRangeTableSM, ArithTableSM,
 };
->>>>>>> f0dcfeda
 
 /// The `ArithSM` struct represents the Arithmetic State Machine, which
 /// is a proxy machine to manage state machines involved in arithmetic operations.
@@ -36,42 +28,13 @@
     /// Arith Full state machine
     arith_full_sm: Arc<ArithFullSM>,
 
-<<<<<<< HEAD
-#[allow(dead_code)]
-pub struct ArithSM<F: PrimeField> {
-    // Count of registered predecessors
-    registered_predecessors: AtomicU32,
-=======
     /// Arith Table state machine
     arith_table_sm: Arc<ArithTableSM>,
->>>>>>> f0dcfeda
 
     /// Arith Range Table state machine
     arith_range_table_sm: Arc<ArithRangeTableSM>,
 }
 
-<<<<<<< HEAD
-impl<F: PrimeField> ArithSM<F> {
-    pub fn new(wcm: Arc<WitnessManager<F>>, binary_sm: Arc<BinarySM<F>>) -> Arc<Self> {
-        let arith_table_sm = ArithTableSM::new(wcm.clone(), ZISK_AIRGROUP_ID, ARITH_TABLE_AIR_IDS);
-        let arith_range_table_sm =
-            ArithRangeTableSM::new(wcm.clone(), ZISK_AIRGROUP_ID, ARITH_RANGE_TABLE_AIR_IDS);
-        let arith_full_sm = ArithFullSM::new(
-            wcm.clone(),
-            arith_table_sm.clone(),
-            arith_range_table_sm.clone(),
-            binary_sm,
-            ZISK_AIRGROUP_ID,
-            ARITH_AIR_IDS,
-        );
-        let arith_sm = Self {
-            registered_predecessors: AtomicU32::new(0),
-            arith_full_sm,
-            arith_table_sm,
-            arith_range_table_sm,
-        };
-        let arith_sm = Arc::new(arith_sm);
-=======
 impl ArithSM {
     /// Creates a new instance of the `ArithSM` state machine.
     ///
@@ -80,7 +43,6 @@
     pub fn new() -> Arc<Self> {
         let arith_table_sm = ArithTableSM::new();
         let arith_range_table_sm = ArithRangeTableSM::new();
->>>>>>> f0dcfeda
 
         let arith_full_sm = ArithFullSM::new(arith_table_sm.clone(), arith_range_table_sm.clone());
 
@@ -157,14 +119,6 @@
             _ => panic!("BinarySM::get_instance() Unsupported air_id: {:?}", ictx.plan.air_id),
         }
     }
-<<<<<<< HEAD
-    pub fn prove_instance(&self, operations: Vec<ZiskRequiredOperation>, prover_buffer: &mut [F]) {
-        self.arith_full_sm.prove_instance(operations, prover_buffer);
-    }
-}
-
-impl<F: PrimeField> WitnessComponent<F> for ArithSM<F> {}
-=======
 
     /// Creates and returns an input generator for arithmetic state machine computations.
     ///
@@ -173,5 +127,4 @@
     fn build_inputs_generator(&self) -> Option<Box<dyn BusDeviceInstance<F>>> {
         Some(Box::new(ArithInputGenerator::new(OPERATION_BUS_ID)))
     }
-}
->>>>>>> f0dcfeda
+}