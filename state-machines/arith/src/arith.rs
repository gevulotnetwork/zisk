--- conflicted
+++ resolved
@@ -57,17 +57,9 @@
     }
     pub fn prove_instance(
         &self,
-<<<<<<< HEAD
-        _stage: u32,
-        _air_instance: Option<usize>,
-        _pctx: Arc<ProofCtx<F>>,
-        _ectx: Arc<ExecutionCtx>,
-        _sctx: Arc<SetupCtx>,
-=======
         operations: Vec<ZiskRequiredOperation>,
         prover_buffer: &mut [F],
         offset: u64,
->>>>>>> 492330b7
     ) {
         self.arith_full_sm.prove_instance(operations, prover_buffer, offset);
     }
