--- conflicted
+++ resolved
@@ -7,15 +7,10 @@
 use crate::ArithFullSM;
 use fields::PrimeField64;
 use proofman_common::{AirInstance, ProofCtx, SetupCtx};
-<<<<<<< HEAD
 use std::{
     collections::{HashMap, VecDeque},
     sync::Arc,
 };
-=======
-use std::collections::VecDeque;
-use std::{collections::HashMap, sync::Arc};
->>>>>>> 85b8ba50
 use zisk_common::{
     BusDevice, BusId, CheckPoint, ChunkId, CollectSkipper, ExtOperationData, Instance, InstanceCtx,
     InstanceType, OperationData, PayloadType, OPERATION_BUS_ID, OP_TYPE,
