--- conflicted
+++ resolved
@@ -5,11 +5,10 @@
 //! execution plans.
 
 use crate::ArithFullSM;
-<<<<<<< HEAD
-use data_bus::{BusDevice, BusId, ExtOperationData, OperationBusData, OperationData, PayloadType};
-=======
-use data_bus::{BusDevice, BusId, OperationBusData, OperationData, PayloadType, OPERATION_BUS_ID};
->>>>>>> c4625cf8
+use data_bus::{
+    BusDevice, BusId, ExtOperationData, OperationBusData, OperationData, PayloadType,
+    OPERATION_BUS_ID,
+};
 use p3_field::PrimeField;
 use proofman_common::{AirInstance, ProofCtx, SetupCtx};
 use sm_common::{
@@ -30,12 +29,6 @@
 
     /// The instance context.
     ictx: InstanceCtx,
-<<<<<<< HEAD
-
-    /// The connected bus ID.
-    bus_id: BusId,
-=======
->>>>>>> c4625cf8
 }
 
 impl ArithFullInstance {
@@ -47,13 +40,8 @@
     ///
     /// # Returns
     /// A new `ArithFullInstance` instance initialized with the provided state machine and context.
-<<<<<<< HEAD
-    pub fn new(arith_full_sm: Arc<ArithFullSM>, ictx: InstanceCtx, bus_id: BusId) -> Self {
-        Self { arith_full_sm, ictx, bus_id }
-=======
     pub fn new(arith_full_sm: Arc<ArithFullSM>, ictx: InstanceCtx) -> Self {
         Self { arith_full_sm, ictx }
->>>>>>> c4625cf8
     }
 }
 
@@ -65,10 +53,7 @@
     ///
     /// # Arguments
     /// * `pctx` - The proof context, unused in this implementation.
-<<<<<<< HEAD
-=======
     /// * `sctx` - The setup context, unused in this implementation.
->>>>>>> c4625cf8
     /// * `collectors` - A vector of input collectors to process and collect data for witness
     ///
     /// # Returns
@@ -127,47 +112,6 @@
 
         let meta = self.ictx.plan.meta.as_ref().unwrap();
         let collect_info = meta.downcast_ref::<HashMap<ChunkId, (u64, CollectSkipper)>>().unwrap();
-<<<<<<< HEAD
-        Some(Box::new(ArithInstanceCollector::new(
-            self.bus_id,
-            collect_info[&chunk_id].0,
-            collect_info[&chunk_id].1,
-        )))
-    }
-}
-
-/// The `ArithInstanceCollector` struct represents an input collector for arithmetic state machines.
-pub struct ArithInstanceCollector {
-    /// Collected inputs for witness computation.
-    inputs: Vec<OperationData<u64>>,
-
-    /// The connected bus ID.
-    bus_id: BusId,
-
-    /// The number of operations to collect.
-    num_operations: u64,
-
-    /// Helper to skip instructions based on the plan's configuration.
-    collect_skipper: CollectSkipper,
-}
-
-impl ArithInstanceCollector {
-    /// Creates a new `ArithInstanceCollector`.
-    ///
-    /// # Arguments
-    ///
-    /// * `bus_id` - The connected bus ID.
-    /// * `num_operations` - The number of operations to collect.
-    /// * `collect_skipper` - The helper to skip instructions based on the plan's configuration.
-    ///
-    /// # Returns
-    /// A new `ArithInstanceCollector` instance initialized with the provided parameters.
-    pub fn new(bus_id: BusId, num_operations: u64, collect_skipper: CollectSkipper) -> Self {
-        Self { inputs: Vec::new(), bus_id, num_operations, collect_skipper }
-    }
-}
-
-=======
         let (num_ops, collect_skipper) = collect_info[&chunk_id];
         Some(Box::new(ArithInstanceCollector::new(num_ops, collect_skipper)))
     }
@@ -200,7 +144,6 @@
     }
 }
 
->>>>>>> c4625cf8
 impl BusDevice<u64> for ArithInstanceCollector {
     /// Processes data received on the bus, collecting the inputs necessary for witness computation.
     ///
@@ -212,29 +155,16 @@
     /// An optional vector of tuples where:
     /// - The first element is the bus ID.
     /// - The second element is always empty indicating there are no derived inputs.
-<<<<<<< HEAD
-    fn process_data(&mut self, _bus_id: &BusId, data: &[u64]) -> Option<Vec<(BusId, Vec<u64>)>> {
-=======
     fn process_data(&mut self, bus_id: &BusId, data: &[u64]) -> Option<Vec<(BusId, Vec<u64>)>> {
         debug_assert!(*bus_id == OPERATION_BUS_ID);
 
->>>>>>> c4625cf8
         if self.inputs.len() == self.num_operations as usize {
             return None;
         }
 
-<<<<<<< HEAD
-        let data: ExtOperationData<u64> =
-            data.try_into().expect("Regular Metrics: Failed to convert data");
-
-        let op_type = OperationBusData::get_op_type(&data);
-
-        if op_type as u32 != ZiskOperationType::Arith as u32 {
-=======
-        let data: OperationData<u64> = data.try_into().ok()?;
+        let data: ExtOperationData<u64> = data.try_into().ok()?;
 
         if OperationBusData::get_op_type(&data) as u32 != ZiskOperationType::Arith as u32 {
->>>>>>> c4625cf8
             return None;
         }
 
@@ -244,15 +174,8 @@
 
         if let ExtOperationData::OperationData(data) = data {
             self.inputs.push(data);
-
-<<<<<<< HEAD
-            None
-        } else {
-            panic!("Expected ExtOperationData::OperationData");
         }
-=======
         None
->>>>>>> c4625cf8
     }
 
     /// Returns the bus IDs associated with this instance.
@@ -267,9 +190,4 @@
     fn as_any(self: Box<Self>) -> Box<dyn std::any::Any> {
         self
     }
-
-    /// Provides a dynamic reference for downcasting purposes.
-    fn as_any(self: Box<Self>) -> Box<dyn std::any::Any> {
-        self
-    }
 }