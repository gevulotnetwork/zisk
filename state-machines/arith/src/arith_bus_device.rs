--- conflicted
+++ resolved
@@ -7,10 +7,6 @@
 //! the system bus for both monitoring and input generation.
 
 use std::collections::VecDeque;
-<<<<<<< HEAD
-
-=======
->>>>>>> 85b8ba50
 use zisk_common::{BusDevice, BusDeviceMode, BusId, Counter, Metrics, OPERATION_BUS_ID, OP_TYPE};
 use zisk_core::ZiskOperationType;
 
@@ -110,11 +106,7 @@
 
         let bin_inputs = ArithFullSM::generate_inputs(data);
 
-<<<<<<< HEAD
         pending.extend(bin_inputs.into_iter().map(|x| (OPERATION_BUS_ID, x)));
-=======
-        pending.extend(bin_inputs.into_iter().map(|x| (OPERATION_BUS_ID, x)).collect::<Vec<_>>());
->>>>>>> 85b8ba50
     }
 
     /// Returns the bus IDs associated with this counter.
