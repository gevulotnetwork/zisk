//! The `ArithCounter` module defines a device for tracking and processing arithmetic-related operations
//! sent over the data bus. It serves a dual purpose:
//! - Counting arithmetic-related instructions (`ZiskOperationType::Arith`) and gathering metrics.
//! - Generating binary inputs derived from arithmetic operations for the `ArithFullSM` state machine.
//!
//! This module implements the `Metrics` and `BusDevice` traits, enabling seamless integration with
//! the system bus for both monitoring and input generation.

<<<<<<< HEAD
use sm_frequent_ops::FrequentOpsTable;
=======
use fields::Goldilocks;
>>>>>>> a98be28d
use std::collections::VecDeque;
use zisk_common::{
    BusDevice, BusDeviceMode, BusId, Counter, Metrics, A, B, OP, OPERATION_BUS_ID, OP_TYPE,
};
use zisk_core::ZiskOperationType;

use crate::ArithFullSM;

/// The `ArithCounter` struct represents a counter that monitors and measures
/// arithmetic-related operations on the data bus.
///
/// It tracks specific operation types (`ZiskOperationType`) and updates counters for each
/// accepted operation type whenever data is processed on the bus.
pub struct ArithCounterInputGen {
    /// Vector of counters, one for each accepted `ZiskOperationType`.
    counter: Counter,

    /// Bus device mode (counter or input generator).
    mode: BusDeviceMode,
}

impl ArithCounterInputGen {
    /// Creates a new instance of `ArithCounter`.
    ///
    /// # Arguments
    /// * `mode` - The mode of the bus device.
    ///
    /// # Returns
    /// A new `ArithCounter` instance.
    pub fn new(mode: BusDeviceMode) -> Self {
        Self { counter: Counter::default(), mode }
    }

    /// Retrieves the count of instructions for a specific `ZiskOperationType`.
    ///
    /// # Arguments
    /// * `op_type` - The operation type to retrieve the count for.
    ///
    /// # Returns
    /// Returns the count of instructions for the specified operation type.
    pub fn inst_count(&self, op_type: ZiskOperationType) -> Option<u64> {
        (op_type == ZiskOperationType::Arith).then_some(self.counter.inst_count)
    }
}

impl Metrics for ArithCounterInputGen {
    /// Tracks activity on the connected bus and updates counters for recognized operations.
    ///
    /// # Arguments
    /// * `data` - The data received from the bus.
    ///
    /// # Returns
    /// An empty vector, as this implementation does not produce any derived inputs for the bus.
    #[inline(always)]
    fn measure(&mut self, _data: &[u64]) {
        self.counter.update(1);
    }

    /// Provides a dynamic reference for downcasting purposes.
    ///
    /// # Returns
    /// A reference to `self` as `dyn std::any::Any`.
    fn as_any(&self) -> &dyn std::any::Any {
        self
    }
}

impl BusDevice<u64> for ArithCounterInputGen {
    /// Processes data received on the bus, updating counters and generating inputs when applicable.
    ///
    /// # Arguments
    /// * `bus_id` - The ID of the bus sending the data.
    /// * `data` - The data received from the bus.
    /// * `pending` – A queue of pending bus operations used to send derived inputs.
    ///
    /// # Returns
    /// A boolean indicating whether the program should continue execution or terminate.
    /// Returns `true` to continue execution, `false` to stop.
    #[inline(always)]
    fn process_data(
        &mut self,
        bus_id: &BusId,
        data: &[u64],
        pending: &mut VecDeque<(BusId, Vec<u64>)>,
    ) -> bool {
        debug_assert!(*bus_id == OPERATION_BUS_ID);

        const ARITH: u64 = ZiskOperationType::Arith as u64;

        if data[OP_TYPE] != ARITH {
            return true;
        }

        if FrequentOpsTable::is_frequent_op(data[OP] as u8, data[A], data[B]) {
            return true;
        }

        debug_assert_eq!(data.len(), 4);

        let data_ptr = data.as_ptr() as *const [u64; 4];
        let data = unsafe { &*data_ptr };

        if self.mode == BusDeviceMode::Counter {
            self.measure(data);
        }

        let bin_inputs = ArithFullSM::<Goldilocks>::generate_inputs(data);

        pending.extend(bin_inputs.into_iter().map(|x| (OPERATION_BUS_ID, x)));

        true
    }

    /// Returns the bus IDs associated with this counter.
    ///
    /// # Returns
    /// A vector containing the connected bus ID.
    fn bus_id(&self) -> Vec<BusId> {
        vec![OPERATION_BUS_ID]
    }

    /// Provides a dynamic reference for downcasting purposes.
    fn as_any(self: Box<Self>) -> Box<dyn std::any::Any> {
        self
    }
}<|MERGE_RESOLUTION|>--- conflicted
+++ resolved
@@ -6,11 +6,8 @@
 //! This module implements the `Metrics` and `BusDevice` traits, enabling seamless integration with
 //! the system bus for both monitoring and input generation.
 
-<<<<<<< HEAD
+use fields::Goldilocks;
 use sm_frequent_ops::FrequentOpsTable;
-=======
-use fields::Goldilocks;
->>>>>>> a98be28d
 use std::collections::VecDeque;
 use zisk_common::{
     BusDevice, BusDeviceMode, BusId, Counter, Metrics, A, B, OP, OPERATION_BUS_ID, OP_TYPE,
