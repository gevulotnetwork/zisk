--- conflicted
+++ resolved
@@ -6,11 +6,7 @@
 
 use std::any::Any;
 
-<<<<<<< HEAD
-use crate::ArithCounter;
-=======
 use crate::ArithCounterInputGen;
->>>>>>> c4625cf8
 use sm_common::{
     plan, BusDeviceMetrics, CheckPoint, ChunkId, InstCount, InstanceInfo, InstanceType, Metrics,
     Plan, Planner, TableInfo,
@@ -85,12 +81,8 @@
         }
 
         counters.iter().for_each(|(chunk_id, counter)| {
-<<<<<<< HEAD
-            let reg_counter = Metrics::as_any(&**counter).downcast_ref::<ArithCounter>().unwrap();
-=======
             let reg_counter =
                 Metrics::as_any(&**counter).downcast_ref::<ArithCounterInputGen>().unwrap();
->>>>>>> c4625cf8
 
             // Iterate over `instances_info` and add `InstCount` objects to the correct vector
             for (index, instance_info) in self.instances_info.iter().enumerate() {
@@ -125,17 +117,6 @@
             plan_result.extend(plan);
         }
 
-<<<<<<< HEAD
-        for table_instance in self.tables_info.iter() {
-            plan_result.push(Plan::new(
-                table_instance.airgroup_id,
-                table_instance.air_id,
-                None,
-                InstanceType::Table,
-                CheckPoint::None,
-                None,
-            ));
-=======
         if !plan_result.is_empty() {
             for table_instance in self.tables_info.iter() {
                 plan_result.push(Plan::new(
@@ -147,7 +128,6 @@
                     None,
                 ));
             }
->>>>>>> c4625cf8
         }
 
         plan_result
