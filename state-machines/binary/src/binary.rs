use std::sync::{
    atomic::{AtomicU32, Ordering},
    Arc, Mutex,
};

use crate::{BinaryBasicSM, BinaryBasicTableSM, BinaryExtensionSM, BinaryExtensionTableSM};
use p3_field::PrimeField;
use pil_std_lib::Std;
use proofman::{WitnessComponent, WitnessManager};
use zisk_core::ZiskRequiredOperation;
use zisk_pil::{
    BINARY_AIR_IDS, BINARY_EXTENSION_AIR_IDS, BINARY_EXTENSION_TABLE_AIR_IDS, BINARY_TABLE_AIR_IDS,
    ZISK_AIRGROUP_ID,
};

const PROVE_CHUNK_SIZE: usize = 1 << 16;

#[allow(dead_code)]
pub struct BinarySM<F: PrimeField> {
    // Count of registered predecessors
    registered_predecessors: AtomicU32,

    // Inputs
    inputs_basic: Mutex<Vec<ZiskRequiredOperation>>,
    inputs_extension: Mutex<Vec<ZiskRequiredOperation>>,

    // Secondary State machines
    binary_basic_sm: Arc<BinaryBasicSM<F>>,
    binary_extension_sm: Arc<BinaryExtensionSM<F>>,
}

impl<F: PrimeField> BinarySM<F> {
    pub fn new(wcm: Arc<WitnessManager<F>>, std: Arc<Std<F>>) -> Arc<Self> {
        let binary_basic_table_sm =
            BinaryBasicTableSM::new(wcm.clone(), ZISK_AIRGROUP_ID, BINARY_TABLE_AIR_IDS);
        let binary_basic_sm = BinaryBasicSM::new(
            wcm.clone(),
            binary_basic_table_sm,
            ZISK_AIRGROUP_ID,
            BINARY_AIR_IDS,
        );

        let binary_extension_table_sm = BinaryExtensionTableSM::new(
            wcm.clone(),
            ZISK_AIRGROUP_ID,
            BINARY_EXTENSION_TABLE_AIR_IDS,
        );
        let binary_extension_sm = BinaryExtensionSM::new(
            wcm.clone(),
            std,
            binary_extension_table_sm,
            ZISK_AIRGROUP_ID,
            BINARY_EXTENSION_AIR_IDS,
        );

        let binary_sm = Self {
            registered_predecessors: AtomicU32::new(0),
            inputs_basic: Mutex::new(Vec::new()),
            inputs_extension: Mutex::new(Vec::new()),
            binary_basic_sm,
            binary_extension_sm,
        };
        let binary_sm = Arc::new(binary_sm);

        wcm.register_component(binary_sm.clone(), None, None);

        binary_sm.binary_basic_sm.register_predecessor();
        binary_sm.binary_extension_sm.register_predecessor();

        binary_sm
    }

    pub fn register_predecessor(&self) {
        self.registered_predecessors.fetch_add(1, Ordering::SeqCst);
    }

    pub fn unregister_predecessor(&self) {
        if self.registered_predecessors.fetch_sub(1, Ordering::SeqCst) == 1 {
<<<<<<< HEAD
            // <BinarySM<F> as Provable<ZiskRequiredOperation, OpResult>>::prove(
            //     self,
            //     &[],
            //     true,
            //     scope,
            // );
=======
            // If there are remaining binary inputs, prove them
            self.prove(&[], true);
>>>>>>> a7b13000

            self.binary_basic_sm.unregister_predecessor();
            self.binary_extension_sm.unregister_predecessor();
        }
    }

    pub fn prove_instance(
        &self,
        operations: Vec<ZiskRequiredOperation>,
        is_extension: bool,
        prover_buffer: &mut [F],
    ) {
        if !is_extension {
            self.binary_basic_sm.prove_instance(operations, prover_buffer);
        } else {
            self.binary_extension_sm.prove_instance(operations, prover_buffer);
        }
    }

    pub fn prove(&self, operations: &[ZiskRequiredOperation], drain: bool) {
        // Split the operations into basic and extended operations
        let mut _inputs_basic = Vec::new();
        let mut _inputs_extension = Vec::new();

        let basic_operations = BinaryBasicSM::<F>::operations();
        let extension_operations = BinaryExtensionSM::<F>::operations();

        for operation in operations {
            if basic_operations.contains(&operation.opcode) {
                _inputs_basic.push(operation.clone());
            } else if extension_operations.contains(&operation.opcode) {
                _inputs_extension.push(operation.clone());
            } else {
                panic!("BinarySM: Operator {:#04x} not found", operation.opcode);
            }
        }

        // Accumulate the basic operations, proving them once there are enough
        if let Ok(mut inputs_basic) = self.inputs_basic.lock() {
            inputs_basic.extend(_inputs_basic);

            while inputs_basic.len() >= PROVE_CHUNK_SIZE || (drain && !inputs_basic.is_empty()) {
                let num_drained_basic = std::cmp::min(PROVE_CHUNK_SIZE, inputs_basic.len());
                let drained_inputs_basic =
                    inputs_basic.drain(..num_drained_basic).collect::<Vec<_>>();

                self.binary_basic_sm.prove(&drained_inputs_basic, false);
            }
        }

        // Accumulate the extension operations, proving them once there are enough
        if let Ok(mut inputs_extension) = self.inputs_extension.lock() {
            inputs_extension.extend(_inputs_extension);

            while inputs_extension.len() >= PROVE_CHUNK_SIZE ||
                (drain && !inputs_extension.is_empty())
            {
                let num_drained_extension = std::cmp::min(PROVE_CHUNK_SIZE, inputs_extension.len());
                let drained_inputs_extension =
                    inputs_extension.drain(..num_drained_extension).collect::<Vec<_>>();

                self.binary_extension_sm.prove(&drained_inputs_extension, false);
            }
        }
    }
}

impl<F: PrimeField> WitnessComponent<F> for BinarySM<F> {}<|MERGE_RESOLUTION|>--- conflicted
+++ resolved
@@ -76,17 +76,8 @@
 
     pub fn unregister_predecessor(&self) {
         if self.registered_predecessors.fetch_sub(1, Ordering::SeqCst) == 1 {
-<<<<<<< HEAD
-            // <BinarySM<F> as Provable<ZiskRequiredOperation, OpResult>>::prove(
-            //     self,
-            //     &[],
-            //     true,
-            //     scope,
-            // );
-=======
             // If there are remaining binary inputs, prove them
             self.prove(&[], true);
->>>>>>> a7b13000
 
             self.binary_basic_sm.unregister_predecessor();
             self.binary_extension_sm.unregister_predecessor();
