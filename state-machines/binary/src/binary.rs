//! The `BinarySM` module implements the Binary State Machine,
//! coordinating sub-state machines to handle various binary operations seamlessly.
//!
//! Key components of this module include:
//! - The `BinarySM` struct, encapsulating the basic and extension state machines along with their
//!   table counterparts.
//! - `ComponentBuilder` trait implementations for creating counters, planners, and input collectors
//!   specific to binary operations.

use std::sync::Arc;

use crate::{
    BinaryBasicInstance, BinaryBasicSM, BinaryBasicTableSM, BinaryExtensionInstance,
    BinaryExtensionSM, BinaryExtensionTableSM,
};
use data_bus::OPERATION_BUS_ID;
use p3_field::PrimeField;
use pil_std_lib::Std;
use sm_common::{
    table_instance, BusDeviceMetrics, ComponentBuilder, Instance, InstanceCtx, InstanceInfo,
    Planner, RegularCounters, RegularPlanner, TableInfo,
};
use zisk_core::ZiskOperationType;
use zisk_pil::{BinaryExtensionTableTrace, BinaryExtensionTrace, BinaryTableTrace, BinaryTrace};

/// The `BinarySM` struct represents the Binary State Machine,
/// managing both basic and extension binary operations.
#[allow(dead_code)]
pub struct BinarySM<F: PrimeField> {
    /// Binary Basic state machine
    binary_basic_sm: Arc<BinaryBasicSM>,

    /// Binary Basic Table state machine
    binary_basic_table_sm: Arc<BinaryBasicTableSM>,

    /// Binary Extension state machine
    binary_extension_sm: Arc<BinaryExtensionSM<F>>,

    /// Binary Extension Table state machine
    binary_extension_table_sm: Arc<BinaryExtensionTableSM>,
}

impl<F: PrimeField> BinarySM<F> {
    /// Creates a new instance of the `BinarySM` state machine.
    ///
    /// # Arguments
    /// * `std` - PIL2 standard library utilities.
    ///
    /// # Returns
    /// An `Arc`-wrapped instance of `BinarySM`.
    pub fn new(std: Arc<Std<F>>) -> Arc<Self> {
        let binary_basic_table_sm = BinaryBasicTableSM::new::<F>();
        let binary_basic_sm = BinaryBasicSM::new(binary_basic_table_sm.clone());

        let binary_extension_table_sm = BinaryExtensionTableSM::new::<F>();
        let binary_extension_sm = BinaryExtensionSM::new(std, binary_extension_table_sm.clone());

        Arc::new(Self {
            binary_basic_sm,
            binary_basic_table_sm,
            binary_extension_sm,
            binary_extension_table_sm,
        })
    }
}

impl<F: PrimeField> ComponentBuilder<F> for BinarySM<F> {
    /// Builds and returns a new counter for monitoring binary operations.
    ///
    /// # Returns
    /// A boxed implementation of `RegularCounters` configured for binary and extension binary
    /// operations.
    fn build_counter(&self) -> Box<dyn BusDeviceMetrics> {
        Box::new(RegularCounters::new(
            OPERATION_BUS_ID,
            vec![ZiskOperationType::Binary, ZiskOperationType::BinaryE],
        ))
    }

    /// Builds a planner to plan binary-related instances.
    ///
    /// # Returns
    /// A boxed implementation of `RegularPlanner`.
    fn build_planner(&self) -> Box<dyn Planner> {
        Box::new(
            RegularPlanner::new()
                .add_instance(InstanceInfo::new(
                    BinaryTrace::<usize>::AIRGROUP_ID,
                    BinaryTrace::<usize>::AIR_ID,
                    BinaryTrace::<usize>::NUM_ROWS,
                    ZiskOperationType::Binary,
                ))
                .add_instance(InstanceInfo::new(
                    BinaryExtensionTrace::<usize>::AIRGROUP_ID,
                    BinaryExtensionTrace::<usize>::AIR_ID,
                    BinaryExtensionTrace::<usize>::NUM_ROWS,
                    ZiskOperationType::BinaryE,
                ))
                .add_table_instance(TableInfo::new(
                    BinaryTableTrace::<usize>::AIRGROUP_ID,
                    BinaryTableTrace::<usize>::AIR_ID,
                ))
                .add_table_instance(TableInfo::new(
                    BinaryExtensionTableTrace::<usize>::AIRGROUP_ID,
                    BinaryExtensionTableTrace::<usize>::AIR_ID,
                )),
        )
    }

    /// Builds an instance for binary operations.
    ///
    /// # Arguments
    /// * `ictx` - The instance context.
    ///
    /// # Returns
    /// A boxed implementation of `Instance` for binary operations.
    fn build_instance(&self, ictx: InstanceCtx) -> Box<dyn Instance<F>> {
        match ictx.plan.air_id {
<<<<<<< HEAD
            BinaryTrace::<usize>::AIR_ID => Box::new(BinaryBasicInstance::new(
                self.binary_basic_sm.clone(),
                ictx,
                OPERATION_BUS_ID,
            )),
            BinaryExtensionTrace::<usize>::AIR_ID => Box::new(BinaryExtensionInstance::new(
                self.binary_extension_sm.clone(),
                ictx,
                OPERATION_BUS_ID,
            )),
=======
            BinaryTrace::<usize>::AIR_ID => {
                Box::new(BinaryBasicInstance::new(self.binary_basic_sm.clone(), ictx))
            }
            BinaryExtensionTrace::<usize>::AIR_ID => {
                Box::new(BinaryExtensionInstance::new(self.binary_extension_sm.clone(), ictx))
            }
>>>>>>> c4625cf8
            BinaryTableTrace::<usize>::AIR_ID => {
                table_instance!(BinaryBasicTableInstance, BinaryBasicTableSM, BinaryTableTrace);

                Box::new(BinaryBasicTableInstance::new(
                    self.binary_basic_table_sm.clone(),
                    ictx,
                    OPERATION_BUS_ID,
                ))
            }
            BinaryExtensionTableTrace::<usize>::AIR_ID => {
                table_instance!(
                    BinaryExtensionTableInstance,
                    BinaryExtensionTableSM,
                    BinaryExtensionTableTrace
                );

                Box::new(BinaryExtensionTableInstance::new(
                    self.binary_extension_table_sm.clone(),
                    ictx,
                    OPERATION_BUS_ID,
                ))
            }
            _ => panic!("BinarySM::get_instance() Unsupported air_id: {:?}", ictx.plan.air_id),
        }
    }
}<|MERGE_RESOLUTION|>--- conflicted
+++ resolved
@@ -116,25 +116,12 @@
     /// A boxed implementation of `Instance` for binary operations.
     fn build_instance(&self, ictx: InstanceCtx) -> Box<dyn Instance<F>> {
         match ictx.plan.air_id {
-<<<<<<< HEAD
-            BinaryTrace::<usize>::AIR_ID => Box::new(BinaryBasicInstance::new(
-                self.binary_basic_sm.clone(),
-                ictx,
-                OPERATION_BUS_ID,
-            )),
-            BinaryExtensionTrace::<usize>::AIR_ID => Box::new(BinaryExtensionInstance::new(
-                self.binary_extension_sm.clone(),
-                ictx,
-                OPERATION_BUS_ID,
-            )),
-=======
             BinaryTrace::<usize>::AIR_ID => {
                 Box::new(BinaryBasicInstance::new(self.binary_basic_sm.clone(), ictx))
             }
             BinaryExtensionTrace::<usize>::AIR_ID => {
                 Box::new(BinaryExtensionInstance::new(self.binary_extension_sm.clone(), ictx))
             }
->>>>>>> c4625cf8
             BinaryTableTrace::<usize>::AIR_ID => {
                 table_instance!(BinaryBasicTableInstance, BinaryBasicTableSM, BinaryTableTrace);
 
