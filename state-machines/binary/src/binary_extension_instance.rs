--- conflicted
+++ resolved
@@ -12,10 +12,7 @@
     BusDeviceWrapper, CheckPoint, CollectSkipper, Instance, InstanceCtx, InstanceType,
 };
 use std::{collections::HashMap, sync::Arc};
-<<<<<<< HEAD
-=======
 use zisk_common::ChunkId;
->>>>>>> 93d50393
 use zisk_pil::BinaryExtensionTrace;
 
 /// The `BinaryExtensionInstance` struct represents an instance for binary extension-related witness
