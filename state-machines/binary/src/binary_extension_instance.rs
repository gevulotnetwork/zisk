--- conflicted
+++ resolved
@@ -9,11 +9,7 @@
     BusDevice, BusId, ExtOperationData, OperationBusData, OperationData, PayloadType,
     OPERATION_BUS_ID,
 };
-<<<<<<< HEAD
-use p3_field::PrimeField;
-=======
 use p3_field::PrimeField64;
->>>>>>> be93ab95
 use proofman_common::{AirInstance, ProofCtx, SetupCtx};
 use sm_common::{
     BusDeviceWrapper, CheckPoint, ChunkId, CollectSkipper, Instance, InstanceCtx, InstanceType,
