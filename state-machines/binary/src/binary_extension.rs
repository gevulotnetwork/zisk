use std::sync::{
    atomic::{AtomicU32, Ordering},
    Arc, Mutex,
};

use crate::BinaryExtensionTableSM;
use log::info;
use num_bigint::BigInt;
use p3_field::PrimeField;
use pil_std_lib::Std;
use proofman::{WitnessComponent, WitnessManager};
use proofman_common::AirInstance;
use proofman_util::create_buffer_fast;
use rayon::Scope;
use sm_common::{OpResult, Provable, ThreadController};
use zisk_core::{ZiskRequiredBinaryExtensionTable, ZiskRequiredOperation, ZiskRequiredRangeCheck};
use zisk_pil::*;

const MASK_32: u64 = 0xFFFFFFFF;
const MASK_64: u64 = 0xFFFFFFFFFFFFFFFF;

const SE_MASK_32: u64 = 0xFFFFFFFF00000000;
const SE_MASK_16: u64 = 0xFFFFFFFFFFFF0000;
const SE_MASK_8: u64 = 0xFFFFFFFFFFFFFF00;

const SIGN_32_BIT: u64 = 0x80000000;
const SIGN_BYTE: u64 = 0x80;

const LS_5_BITS: u64 = 0x1F;
const LS_6_BITS: u64 = 0x3F;

pub struct BinaryExtensionSM<F: PrimeField> {
    // Witness computation manager
    wcm: Arc<WitnessManager<F>>,

    // STD
    std: Arc<Std<F>>,

    // Count of registered predecessors
    registered_predecessors: AtomicU32,

    // Thread controller to manage the execution of the state machines
    threads_controller: Arc<ThreadController>,

    // Inputs
    inputs: Mutex<Vec<ZiskRequiredOperation>>,

    // Secondary State machines
    binary_extension_table_sm: Arc<BinaryExtensionTableSM<F>>,
}

#[derive(Debug)]
pub enum BinaryExtensionSMErr {
    InvalidOpcode,
}

impl<F: PrimeField> BinaryExtensionSM<F> {
    const MY_NAME: &'static str = "BinaryE ";

    pub fn new(
        wcm: Arc<WitnessManager<F>>,
        std: Arc<Std<F>>,
        binary_extension_table_sm: Arc<BinaryExtensionTableSM<F>>,
        airgroup_id: usize,
        air_ids: &[usize],
    ) -> Arc<Self> {
        let binary_extension_sm = Self {
            wcm: wcm.clone(),
            std: std.clone(),
            registered_predecessors: AtomicU32::new(0),
            threads_controller: Arc::new(ThreadController::new()),
            inputs: Mutex::new(Vec::new()),
            binary_extension_table_sm,
        };
        let binary_extension_sm = Arc::new(binary_extension_sm);

        wcm.register_component(binary_extension_sm.clone(), Some(airgroup_id), Some(air_ids));

        std.register_predecessor();

        binary_extension_sm.binary_extension_table_sm.register_predecessor();

        binary_extension_sm
    }

    pub fn register_predecessor(&self) {
        self.registered_predecessors.fetch_add(1, Ordering::SeqCst);
    }

    pub fn unregister_predecessor(&self, scope: &Scope) {
        if self.registered_predecessors.fetch_sub(1, Ordering::SeqCst) == 1 {
            <BinaryExtensionSM<F> as Provable<ZiskRequiredOperation, OpResult>>::prove(
                self,
                &[],
                true,
                scope,
            );

            self.threads_controller.wait_for_threads();

            self.binary_extension_table_sm.unregister_predecessor(scope);

            self.std.unregister_predecessor(self.wcm.get_arc_pctx(), None);
        }
    }

    pub fn operations() -> Vec<u8> {
        vec![0x0d, 0x0e, 0x0f, 0x1d, 0x1e, 0x1f, 0x23, 0x24, 0x25]
    }

    pub fn process_slice(
        input: &Vec<ZiskRequiredOperation>,
    ) -> (
        Vec<BinaryExtension0Row<F>>,
        Vec<ZiskRequiredBinaryExtensionTable>,
        Vec<ZiskRequiredRangeCheck>,
    ) {
        // Create the trace vector
        let mut trace = Vec::with_capacity(input.len());

        // Create the table required vector
        let mut table_required: Vec<ZiskRequiredBinaryExtensionTable> =
            Vec::with_capacity(input.len() * 8);

        // Create the range check vector
        let mut range_check: Vec<ZiskRequiredRangeCheck> = Vec::new();

        for i in input {
            // Get the opcode
            let op = i.opcode;

            // Create an empty trace
            let mut t =
                BinaryExtension0Row::<F> { op: F::from_canonical_u8(op), ..Default::default() };

            // Set if the opcode is a shift operation
            let op_is_shift = (op == 0x0d) ||
                (op == 0x0e) ||
                (op == 0x0f) ||
                (op == 0x1d) ||
                (op == 0x1e) ||
                (op == 0x1f);
            t.op_is_shift = F::from_bool(op_is_shift);

            // Set if the opcode is a shift word operation
            let op_is_shift_word = (op == 0x1d) || (op == 0x1e) || (op == 0x1f);

            // Detect if this is a sign extend operation
            let a = if op_is_shift { i.a } else { i.b };
            let b = if op_is_shift { i.b } else { i.a };

            // Split a in bytes and store them in in1
            let a_bytes: [u8; 8] = a.to_le_bytes();
            for (i, value) in a_bytes.iter().enumerate() {
                t.in1[i] = F::from_canonical_u8(*value);
            }

            // Store b low part into in2_low
            let in2_low: u64 = if op_is_shift { b & 0xFF } else { 0 };
            t.in2_low = F::from_canonical_u64(in2_low);

            // Store b lower bits when shifting, depending on operation size
            let b_low = if op_is_shift_word { b & LS_5_BITS } else { b & LS_6_BITS };

            // Store b into in2
            let in2_0: u64 = if op_is_shift { (b >> 8) & 0xFFFFFF } else { b & 0xFFFFFFFF };
            let in2_1: u64 = (b >> 32) & 0xFFFFFFFF;
            t.in2[0] = F::from_canonical_u64(in2_0);
            t.in2[1] = F::from_canonical_u64(in2_1);

            // Set main SM step
            t.main_step = F::from_canonical_u64(i.step);

            // Calculate the trace output
            let mut t_out: [[u64; 2]; 8] = [[0; 2]; 8];

            // Calculate output based on opcode
            match i.opcode {
                0x0d /* SLL */ => {
                    for j in 0..8 {
                        let bits_to_shift = b_low + 8*j as u64;
                        let out = if bits_to_shift < 64 { (a_bytes[j] as u64) << bits_to_shift } else { 0 };
                        t_out[j][0] = out & 0xffffffff;
                        t_out[j][1] = (out >> 32) & 0xffffffff;
                    }
                },

                0x0e /* SRL */ => {
                    for j in 0..8 {
                        let out = ((a_bytes[j] as u64) << (8*j as u64)) >> b_low;
                        t_out[j][0] = out & 0xffffffff;
                        t_out[j][1] = (out >> 32) & 0xffffffff;
                    }
                },

                0x0f /* SRA */ => {
                    for j in 0..8 {
                        let mut out = ((a_bytes[j] as u64) << (8*j as u64)) >> b_low;
                        if j == 7 {
                            // most significant bit of most significant byte define if negative or not
                            // if negative then add b bits one on the left
                            if ((a_bytes[j] as u64) & SIGN_BYTE) != 0 {
                                out |= MASK_64 << (64 - b_low);
                            }
                        }
                        t_out[j][0] = out & 0xffffffff;
                        t_out[j][1] = (out >> 32) & 0xffffffff;
                    }
                },

                0x1d /* SLL_W */ => {
                    for j in 0..8 {
                        let mut out: u64;
                        if j >= 4 {
                            out = 0;
                        }
                        else {
                            out = (((a_bytes[j] as u64) << b_low) + (8 * j as u64)) & MASK_32;
                            if (out & SIGN_32_BIT) != 0 {
                                out |= SE_MASK_32;
                            }
                        }
                        t_out[j][0] = out & 0xffffffff;
                        t_out[j][1] = (out >> 32) & 0xffffffff;
                    }
                },

                0x1e /* SRL_W */ => {
                    for j in 0..8 {
                        let mut out: u64;
                        if j >= 4 {
                            out = 0;
                        } else {
                            out = (((a_bytes[j] as u64) << (8 * j as u64)) >> b_low) & MASK_32;
                            if (out & SIGN_32_BIT) != 0 {
                                out |= SE_MASK_32;
                            }
                        }
                        t_out[j][0] = out & 0xffffffff;
                        t_out[j][1] = (out >> 32) & 0xffffffff;
                    }
                },

                0x1f /* SRA_W */ => {
                    for j in 0..8 {
                        let mut out: u64;
                        if j >= 4 {
                            out = 0;
                        } else {
                            out = ((a_bytes[j] as u64) << (8 * j as u64)) >> b_low;
                            if j == 3 && ((a_bytes[j] as u64) & SIGN_BYTE) != 0 {
                                    out |= MASK_64 << (32 - b_low);
                            }
                        }
                        t_out[j][0] = out & 0xffffffff;
                        t_out[j][1] = (out >> 32) & 0xffffffff;
                    }
                },

                0x23 /* SE_B */ => {
                    for j in 0..8 {
                        let out: u64;
                        if j == 0 {
                            if ((a_bytes[j] as u64) & SIGN_BYTE) != 0 {
                                out = (a_bytes[j] as u64) | SE_MASK_8;
                            } else {
                                out = a_bytes[j] as u64;
                            }
                        } else {
                            out = 0;
                        }
                        t_out[j][0] = out & 0xffffffff;
                        t_out[j][1] = (out >> 32) & 0xffffffff;
                    }
                },

                0x24 /* SE_H */ => {
                    for j in 0..8 {
                        let out: u64;
                        if j == 0 {
                            out = a_bytes[j] as u64;
                        } else if j == 1 {
                            if ((a_bytes[j] as u64) & SIGN_BYTE) != 0 {
                                out = (a_bytes[j] as u64) | SE_MASK_16;
                            } else {
                                out = a_bytes[j] as u64;
                            }
                        } else {
                            out = 0;
                        }
                        t_out[j][0] = out & 0xffffffff;
                        t_out[j][1] = (out >> 32) & 0xffffffff;
                    }
                },

                0x25 /* SE_W */ => {
                    for j in 0..4 {
                        let mut out = (a_bytes[j] as u64) << (8 * j as u64);
                        if j == 3 &&
                             ((a_bytes[j] as u64) & SIGN_BYTE) != 0 {
                                out |= SE_MASK_32;
                            }

                        t_out[j][0] = out & 0xffffffff;
                        t_out[j][1] = (out >> 32) & 0xffffffff;
                    }
                },
                _ => panic!("BinaryExtensionSM::process_slice() found invalid opcode={}", i.opcode),
            }

            // Convert the trace output to field elements
            for j in 0..8 {
                t.out[j as usize][0] = F::from_canonical_u64(t_out[j as usize][0]);
                t.out[j as usize][1] = F::from_canonical_u64(t_out[j as usize][1]);
            }

            // TODO: Find duplicates of this trace and reuse them by increasing their multiplicity.
            t.multiplicity = F::one();

            // Store the trace in the vector
            trace.push(t);

            for (i, a_byte) in a_bytes.iter().enumerate() {
                // Create a table required
                let tr = ZiskRequiredBinaryExtensionTable {
                    opcode: op,
                    a,
                    b,
                    offset: i as u64,
                    row: BinaryExtensionTableSM::<F>::calculate_table_row(
                        op,
                        i as u64,
                        *a_byte as u64,
                        in2_low,
                    ),
                    multiplicity: 1,
                };

                // Store the required in the vector
                table_required.push(tr);
            }

            // Store the range check
            if op_is_shift {
                let rc = ZiskRequiredRangeCheck { rc: in2_0 };
                range_check.push(rc);
            }
        }

        // Return successfully
        (trace, table_required, range_check)
    }
}

impl<F: PrimeField> WitnessComponent<F> for BinaryExtensionSM<F> {}

impl<F: PrimeField> Provable<ZiskRequiredOperation, OpResult> for BinaryExtensionSM<F> {
    fn prove(&self, operations: &[ZiskRequiredOperation], drain: bool, scope: &Scope) {
        if let Ok(mut inputs) = self.inputs.lock() {
            inputs.extend_from_slice(operations);

            let air = self
                .wcm
                .get_pctx()
                .pilout
                .get_air(BINARY_EXTENSION_AIRGROUP_ID, BINARY_EXTENSION_AIR_IDS[0]);

            while inputs.len() >= air.num_rows() || (drain && !inputs.is_empty()) {
                let num_drained = std::cmp::min(air.num_rows(), inputs.len());
                let drained_inputs = inputs.drain(..num_drained).collect::<Vec<_>>();

                let binary_extension_table_sm = self.binary_extension_table_sm.clone();
                let wcm = self.wcm.clone();

                self.threads_controller.add_working_thread();
                let thread_controller = self.threads_controller.clone();

                let std_cloned = self.std.clone();

                scope.spawn(move |scope| {
                    let (mut trace_row, mut table_required, range_check) =
                        Self::process_slice(&drained_inputs);

                    let air = wcm
                        .get_pctx()
                        .pilout
                        .get_air(BINARY_EXTENSION_AIRGROUP_ID, BINARY_EXTENSION_AIR_IDS[0]);

                    info!(
                        "{}: ··· Creating Binary extension instance [{} / {} rows filled {:.2}%]",
                        Self::MY_NAME,
                        drained_inputs.len(),
                        air.num_rows(),
                        drained_inputs.len() as f64 / air.num_rows() as f64 * 100.0
                    );

                    let mut trace_row_len = trace_row.len();

                    if drain && (air.num_rows() > trace_row_len) {
                        let padding_size = air.num_rows() - trace_row_len;

                        let padding_row = BinaryExtension0Row::<F> {
                            op: F::from_canonical_u64(0x25),
                            ..Default::default()
                        };

                        for _ in trace_row_len..air.num_rows() {
                            trace_row.push(padding_row);
                        }

                        for i in 0..8 {
                            table_required.push(ZiskRequiredBinaryExtensionTable {
                                opcode: 0,
                                a: 0,
                                b: 0,
                                offset: i,
                                row: BinaryExtensionTableSM::<F>::calculate_table_row(
                                    0x25, i, 0, 0,
                                ),
                                multiplicity: padding_size as u64,
                            });
                        }

                        trace_row_len = trace_row.len();
                    }

                    binary_extension_table_sm.prove(&table_required, false, scope);

                    for rc in range_check {
                        std_cloned.range_check(
                            F::from_canonical_u64(rc.rc),
                            BigInt::from(0),
                            BigInt::from(0xFFFFFF),
                        );
                    }

                    let buffer_allocator = wcm.get_ectx().buffer_allocator.as_ref();
                    let (buffer_size, offsets) = buffer_allocator
                        .get_buffer_info(
                            wcm.get_sctx(),
                            BINARY_EXTENSION_AIRGROUP_ID,
                            BINARY_EXTENSION_AIR_IDS[0],
                        )
                        .expect("Binary extension buffer not found");

                    let trace_buffer = BinaryExtension0Trace::<F>::map_row_vec(trace_row, true)
                        .unwrap()
                        .buffer
                        .unwrap();

<<<<<<< HEAD
                    buffer[offsets[0] as usize
                        ..offsets[0] as usize
                            + (trace_row_len * BinaryExtension0Row::<F>::ROW_SIZE)]
=======
                    let mut buffer = create_buffer_fast(buffer_size as usize);
                    buffer[offsets[0] as usize..
                        offsets[0] as usize + (trace_row_len * BinaryExtension0Row::<F>::ROW_SIZE)]
>>>>>>> e7022336
                        .copy_from_slice(&trace_buffer);

                    let air_instance = AirInstance::new(
                        BINARY_EXTENSION_AIRGROUP_ID,
                        BINARY_EXTENSION_AIR_IDS[0],
                        None,
                        buffer,
                    );

                    wcm.get_pctx().air_instance_repo.add_air_instance(air_instance);

                    thread_controller.remove_working_thread();
                });
            }
        }
    }
}<|MERGE_RESOLUTION|>--- conflicted
+++ resolved
@@ -134,12 +134,12 @@
                 BinaryExtension0Row::<F> { op: F::from_canonical_u8(op), ..Default::default() };
 
             // Set if the opcode is a shift operation
-            let op_is_shift = (op == 0x0d) ||
-                (op == 0x0e) ||
-                (op == 0x0f) ||
-                (op == 0x1d) ||
-                (op == 0x1e) ||
-                (op == 0x1f);
+            let op_is_shift = (op == 0x0d)
+                || (op == 0x0e)
+                || (op == 0x0f)
+                || (op == 0x1d)
+                || (op == 0x1e)
+                || (op == 0x1f);
             t.op_is_shift = F::from_bool(op_is_shift);
 
             // Set if the opcode is a shift word operation
@@ -448,15 +448,10 @@
                         .buffer
                         .unwrap();
 
-<<<<<<< HEAD
+                    let mut buffer = create_buffer_fast(buffer_size as usize);
                     buffer[offsets[0] as usize
                         ..offsets[0] as usize
                             + (trace_row_len * BinaryExtension0Row::<F>::ROW_SIZE)]
-=======
-                    let mut buffer = create_buffer_fast(buffer_size as usize);
-                    buffer[offsets[0] as usize..
-                        offsets[0] as usize + (trace_row_len * BinaryExtension0Row::<F>::ROW_SIZE)]
->>>>>>> e7022336
                         .copy_from_slice(&trace_buffer);
 
                     let air_instance = AirInstance::new(
