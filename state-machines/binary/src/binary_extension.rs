use std::{
    collections::HashMap,
    sync::{
        atomic::{AtomicU32, Ordering},
        Arc, Mutex,
    },
};

use crate::{BinaryExtensionTableOp, BinaryExtensionTableSM};
use log::info;
use num_bigint::BigInt;
use p3_field::PrimeField;
use pil_std_lib::Std;
use proofman::{WitnessComponent, WitnessManager};
use proofman_common::AirInstance;
use proofman_util::{timer_start_debug, timer_stop_and_log_debug};
use rayon::Scope;
use sm_common::{create_prover_buffer, OpResult, Provable};
use zisk_core::{zisk_ops::ZiskOp, ZiskRequiredOperation};
use zisk_pil::*;

const MASK_32: u64 = 0xFFFFFFFF;
const MASK_64: u64 = 0xFFFFFFFFFFFFFFFF;

const SE_MASK_32: u64 = 0xFFFFFFFF00000000;
const SE_MASK_16: u64 = 0xFFFFFFFFFFFF0000;
const SE_MASK_8: u64 = 0xFFFFFFFFFFFFFF00;

const SIGN_32_BIT: u64 = 0x80000000;
const SIGN_BYTE: u64 = 0x80;

const LS_5_BITS: u64 = 0x1F;
const LS_6_BITS: u64 = 0x3F;

pub struct BinaryExtensionSM<F: PrimeField> {
    // Witness computation manager
    wcm: Arc<WitnessManager<F>>,

    // STD
    std: Arc<Std<F>>,

    // Count of registered predecessors
    registered_predecessors: AtomicU32,

    // Inputs
    inputs: Mutex<Vec<ZiskRequiredOperation>>,

    // Secondary State machines
    binary_extension_table_sm: Arc<BinaryExtensionTableSM<F>>,
}

#[derive(Debug)]
pub enum BinaryExtensionSMErr {
    InvalidOpcode,
}

impl<F: PrimeField> BinaryExtensionSM<F> {
    const MY_NAME: &'static str = "BinaryE ";

    pub fn new(
        wcm: Arc<WitnessManager<F>>,
        std: Arc<Std<F>>,
        binary_extension_table_sm: Arc<BinaryExtensionTableSM<F>>,
        airgroup_id: usize,
        air_ids: &[usize],
    ) -> Arc<Self> {
        let binary_extension_sm = Self {
            wcm: wcm.clone(),
            std: std.clone(),
            registered_predecessors: AtomicU32::new(0),
            inputs: Mutex::new(Vec::new()),
            binary_extension_table_sm,
        };
        let binary_extension_sm = Arc::new(binary_extension_sm);

        wcm.register_component(binary_extension_sm.clone(), Some(airgroup_id), Some(air_ids));

        std.register_predecessor();

        binary_extension_sm.binary_extension_table_sm.register_predecessor();

        binary_extension_sm
    }

    pub fn register_predecessor(&self) {
        self.registered_predecessors.fetch_add(1, Ordering::SeqCst);
    }

    pub fn unregister_predecessor(&self) {
        if self.registered_predecessors.fetch_sub(1, Ordering::SeqCst) == 1 {
            /*<BinaryExtensionSM<F> as Provable<ZiskRequiredOperation, OpResult>>::prove(
                self,
                &[],
                true,
                scope,
            );*/

            self.binary_extension_table_sm.unregister_predecessor();

            self.std.unregister_predecessor(self.wcm.get_pctx(), None);
        }
    }

    pub fn operations() -> Vec<u8> {
        vec![
            ZiskOp::Sll.code(),
            ZiskOp::Srl.code(),
            ZiskOp::Sra.code(),
            ZiskOp::SllW.code(),
            ZiskOp::SrlW.code(),
            ZiskOp::SraW.code(),
            ZiskOp::SignExtendB.code(),
            ZiskOp::SignExtendH.code(),
            ZiskOp::SignExtendW.code(),
        ]
    }

<<<<<<< HEAD
    pub fn process_slice(
        input: &Vec<ZiskRequiredOperation>,
    ) -> (
        Vec<BinaryExtension0Row<F>>,
        Vec<ZiskRequiredBinaryExtensionTable>,
        Vec<ZiskRequiredRangeCheck>,
    ) {
        // Create the trace vector
        let mut trace = Vec::with_capacity(input.len());

        // Create the table required vector
        let mut table_required: Vec<ZiskRequiredBinaryExtensionTable> =
            Vec::with_capacity(input.len() * 8);

        // Create the range check vector
        let mut range_check: Vec<ZiskRequiredRangeCheck> = Vec::new();

        for i in input {
            // Get the opcode
            let op = i.opcode;

            // Create an empty trace
            let mut t =
                BinaryExtension0Row::<F> { op: F::from_canonical_u8(op), ..Default::default() };

            // Set if the opcode is a shift operation
            let op_is_shift = (op == 0x0d)
                || (op == 0x0e)
                || (op == 0x0f)
                || (op == 0x1d)
                || (op == 0x1e)
                || (op == 0x1f);
            t.op_is_shift = F::from_bool(op_is_shift);

            // Set if the opcode is a shift word operation
            let op_is_shift_word = (op == 0x1d) || (op == 0x1e) || (op == 0x1f);

            // Detect if this is a sign extend operation
            let a = if op_is_shift { i.a } else { i.b };
            let b = if op_is_shift { i.b } else { i.a };

            // Split a in bytes and store them in in1
            let a_bytes: [u8; 8] = a.to_le_bytes();
            for (i, value) in a_bytes.iter().enumerate() {
                t.in1[i] = F::from_canonical_u8(*value);
            }
=======
    fn opcode_is_shift(opcode: ZiskOp) -> bool {
        match opcode {
            ZiskOp::Sll |
            ZiskOp::Srl |
            ZiskOp::Sra |
            ZiskOp::SllW |
            ZiskOp::SrlW |
            ZiskOp::SraW => true,
>>>>>>> 0cc1ee13

            ZiskOp::SignExtendB | ZiskOp::SignExtendH | ZiskOp::SignExtendW => false,

            _ => panic!("BinaryExtensionSM::opcode_is_shift() got invalid opcode={:?}", opcode),
        }
    }

    fn opcode_is_shift_word(opcode: ZiskOp) -> bool {
        match opcode {
            ZiskOp::SllW | ZiskOp::SrlW | ZiskOp::SraW => true,

            ZiskOp::Sll |
            ZiskOp::Srl |
            ZiskOp::Sra |
            ZiskOp::SignExtendB |
            ZiskOp::SignExtendH |
            ZiskOp::SignExtendW => false,

            _ => panic!("BinaryExtensionSM::opcode_is_shift() got invalid opcode={:?}", opcode),
        }
    }

    pub fn process_slice(
        operation: &ZiskRequiredOperation,
        multiplicity: &mut [u64],
        range_check: &mut HashMap<u64, u64>,
    ) -> BinaryExtension0Row<F> {
        // Get the opcode
        let op = operation.opcode;

        // Get a ZiskOp from the code
        let opcode = ZiskOp::try_from_code(operation.opcode).expect("Invalid ZiskOp opcode");

        // Create an empty trace
        let mut row =
            BinaryExtension0Row::<F> { op: F::from_canonical_u8(op), ..Default::default() };

        // Set if the opcode is a shift operation
        let op_is_shift = Self::opcode_is_shift(opcode);
        row.op_is_shift = F::from_bool(op_is_shift);

        // Set if the opcode is a shift word operation
        let op_is_shift_word = Self::opcode_is_shift_word(opcode);

        // Detect if this is a sign extend operation
        let a = if op_is_shift { operation.a } else { operation.b };
        let b = if op_is_shift { operation.b } else { operation.a };

        // Split a in bytes and store them in in1
        let a_bytes: [u8; 8] = a.to_le_bytes();
        for (i, value) in a_bytes.iter().enumerate() {
            row.in1[i] = F::from_canonical_u8(*value);
        }

        // Store b low part into in2_low
        let in2_low: u64 = if op_is_shift { b & 0xFF } else { 0 };
        row.in2_low = F::from_canonical_u64(in2_low);

        // Store b lower bits when shifting, depending on operation size
        let b_low = if op_is_shift_word { b & LS_5_BITS } else { b & LS_6_BITS };

        // Store b into in2
        let in2_0: u64 = if op_is_shift { (b >> 8) & 0xFFFFFF } else { b & 0xFFFFFFFF };
        let in2_1: u64 = (b >> 32) & 0xFFFFFFFF;
        row.in2[0] = F::from_canonical_u64(in2_0);
        row.in2[1] = F::from_canonical_u64(in2_1);

        // Set main SM step
        row.main_step = F::from_canonical_u64(operation.step);

        // Calculate the trace output
        let mut t_out: [[u64; 2]; 8] = [[0; 2]; 8];

        // Calculate output based on opcode
        let binary_extension_table_op: BinaryExtensionTableOp;
        match opcode {
            ZiskOp::Sll => {
                binary_extension_table_op = BinaryExtensionTableOp::Sll;
                for j in 0..8 {
                    let bits_to_shift = b_low + 8 * j as u64;
                    let out =
                        if bits_to_shift < 64 { (a_bytes[j] as u64) << bits_to_shift } else { 0 };
                    t_out[j][0] = out & 0xffffffff;
                    t_out[j][1] = (out >> 32) & 0xffffffff;
                }
            }
            ZiskOp::Srl => {
                binary_extension_table_op = BinaryExtensionTableOp::Srl;
                for j in 0..8 {
                    let out = ((a_bytes[j] as u64) << (8 * j as u64)) >> b_low;
                    t_out[j][0] = out & 0xffffffff;
                    t_out[j][1] = (out >> 32) & 0xffffffff;
                }
            }
            ZiskOp::Sra => {
                binary_extension_table_op = BinaryExtensionTableOp::Sra;
                for j in 0..8 {
                    let mut out = ((a_bytes[j] as u64) << (8 * j as u64)) >> b_low;
                    if j == 7 {
                        // most significant bit of most significant byte define if negative or not
                        // if negative then add b bits one on the left
                        if ((a_bytes[j] as u64) & SIGN_BYTE) != 0 {
                            out |= MASK_64 << (64 - b_low);
                        }
                    }
                    t_out[j][0] = out & 0xffffffff;
                    t_out[j][1] = (out >> 32) & 0xffffffff;
                }
            }
            ZiskOp::SllW => {
                binary_extension_table_op = BinaryExtensionTableOp::SllW;
                for j in 0..8 {
                    let mut out: u64;
                    if j >= 4 {
                        out = 0;
                    } else {
                        out = (((a_bytes[j] as u64) << b_low) + (8 * j as u64)) & MASK_32;
                        if (out & SIGN_32_BIT) != 0 {
                            out |= SE_MASK_32;
                        }
                    }
                    t_out[j][0] = out & 0xffffffff;
                    t_out[j][1] = (out >> 32) & 0xffffffff;
                }
            }
            ZiskOp::SrlW => {
                binary_extension_table_op = BinaryExtensionTableOp::SrlW;
                for j in 0..8 {
                    let mut out: u64;
                    if j >= 4 {
                        out = 0;
                    } else {
                        out = (((a_bytes[j] as u64) << (8 * j as u64)) >> b_low) & MASK_32;
                        if (out & SIGN_32_BIT) != 0 {
                            out |= SE_MASK_32;
                        }
                    }
                    t_out[j][0] = out & 0xffffffff;
                    t_out[j][1] = (out >> 32) & 0xffffffff;
                }
            }
            ZiskOp::SraW => {
                binary_extension_table_op = BinaryExtensionTableOp::SraW;
                for j in 0..8 {
                    let mut out: u64;
                    if j >= 4 {
                        out = 0;
                    } else {
                        out = ((a_bytes[j] as u64) << (8 * j as u64)) >> b_low;
                        if j == 3 && ((a_bytes[j] as u64) & SIGN_BYTE) != 0 {
                            out |= MASK_64 << (32 - b_low);
                        }
                    }
                    t_out[j][0] = out & 0xffffffff;
                    t_out[j][1] = (out >> 32) & 0xffffffff;
                }
            }
            ZiskOp::SignExtendB => {
                binary_extension_table_op = BinaryExtensionTableOp::SignExtendB;
                for j in 0..8 {
                    let out: u64;
                    if j == 0 {
                        if ((a_bytes[j] as u64) & SIGN_BYTE) != 0 {
                            out = (a_bytes[j] as u64) | SE_MASK_8;
                        } else {
                            out = a_bytes[j] as u64;
                        }
                    } else {
                        out = 0;
                    }
                    t_out[j][0] = out & 0xffffffff;
                    t_out[j][1] = (out >> 32) & 0xffffffff;
                }
            }
            ZiskOp::SignExtendH => {
                binary_extension_table_op = BinaryExtensionTableOp::SignExtendH;
                for j in 0..8 {
                    let out: u64;
                    if j == 0 {
                        out = a_bytes[j] as u64;
                    } else if j == 1 {
                        if ((a_bytes[j] as u64) & SIGN_BYTE) != 0 {
                            out = (a_bytes[j] as u64) | SE_MASK_16;
                        } else {
                            out = a_bytes[j] as u64;
                        }
                    } else {
                        out = 0;
                    }
                    t_out[j][0] = out & 0xffffffff;
                    t_out[j][1] = (out >> 32) & 0xffffffff;
                }
            }
            ZiskOp::SignExtendW => {
                binary_extension_table_op = BinaryExtensionTableOp::SignExtendW;
                for j in 0..4 {
                    let mut out = (a_bytes[j] as u64) << (8 * j as u64);
                    if j == 3 && ((a_bytes[j] as u64) & SIGN_BYTE) != 0 {
                        out |= SE_MASK_32;
                    }

                    t_out[j][0] = out & 0xffffffff;
                    t_out[j][1] = (out >> 32) & 0xffffffff;
                }
            }
            _ => panic!(
                "BinaryExtensionSM::process_slice() found invalid opcode={}",
                operation.opcode
            ),
        }

        // Convert the trace output to field elements
        for j in 0..8 {
            row.out[j as usize][0] = F::from_canonical_u64(t_out[j as usize][0]);
            row.out[j as usize][1] = F::from_canonical_u64(t_out[j as usize][1]);
        }

        // TODO: Find duplicates of this trace and reuse them by increasing their multiplicity.
        row.multiplicity = F::one();

        for (i, a_byte) in a_bytes.iter().enumerate() {
            let row = BinaryExtensionTableSM::<F>::calculate_table_row(
                binary_extension_table_op,
                i as u64,
                *a_byte as u64,
                in2_low,
            );
            multiplicity[row as usize] += 1;
        }

        // Store the range check
        if op_is_shift {
            *range_check.entry(in2_0).or_insert(0) += 1;
        }

        // Return successfully
        row
    }

    pub fn prove_instance(
        &self,
        operations: Vec<ZiskRequiredOperation>,
        prover_buffer: &mut [F],
        offset: u64,
    ) {
        Self::prove_internal(
            &self.wcm,
            &self.binary_extension_table_sm,
            &self.std,
            operations,
            prover_buffer,
            offset,
        );
    }

    fn prove_internal(
        wcm: &WitnessManager<F>,
        binary_extension_table_sm: &BinaryExtensionTableSM<F>,
        std: &Std<F>,
        operations: Vec<ZiskRequiredOperation>,
        prover_buffer: &mut [F],
        offset: u64,
    ) {
        timer_start_debug!(BINARY_EXTENSION_TRACE);
        let pctx = wcm.get_pctx();

        let air = pctx.pilout.get_air(BINARY_EXTENSION_AIRGROUP_ID, BINARY_EXTENSION_AIR_IDS[0]);
        let air_binary_extension_table = pctx
            .pilout
            .get_air(BINARY_EXTENSION_TABLE_AIRGROUP_ID, BINARY_EXTENSION_TABLE_AIR_IDS[0]);
        assert!(operations.len() <= air.num_rows());

        info!(
            "{}: ··· Creating Binary extension instance [{} / {} rows filled {:.2}%]",
            Self::MY_NAME,
            operations.len(),
            air.num_rows(),
            operations.len() as f64 / air.num_rows() as f64 * 100.0
        );

        let mut multiplicity_table = vec![0u64; air_binary_extension_table.num_rows()];
        let mut range_check: HashMap<u64, u64> = HashMap::new();
        let mut trace_buffer =
            BinaryExtension0Trace::<F>::map_buffer(prover_buffer, air.num_rows(), offset as usize)
                .unwrap();

        for (i, operation) in operations.iter().enumerate() {
            let row = Self::process_slice(operation, &mut multiplicity_table, &mut range_check);
            trace_buffer[i] = row;
        }
        timer_stop_and_log_debug!(BINARY_EXTENSION_TRACE);

        timer_start_debug!(BINARY_EXTENSION_PADDING);
        let padding_row =
            BinaryExtension0Row::<F> { op: F::from_canonical_u64(0x25), ..Default::default() };

        for i in operations.len()..air.num_rows() {
            trace_buffer[i] = padding_row;
        }

        let padding_size = air.num_rows() - operations.len();
        for i in 0..8 {
            let multiplicity = padding_size as u64;
            let row = BinaryExtensionTableSM::<F>::calculate_table_row(
                BinaryExtensionTableOp::SignExtendW,
                i,
                0,
                0,
            );
            multiplicity_table[row as usize] += multiplicity;
        }
        timer_stop_and_log_debug!(BINARY_EXTENSION_PADDING);

        timer_start_debug!(BINARY_EXTENSION_TABLE);
        binary_extension_table_sm.process_slice(&multiplicity_table);
        timer_stop_and_log_debug!(BINARY_EXTENSION_TABLE);

        let range_id = std.get_range(BigInt::from(0), BigInt::from(0xFFFFFF), None);
        timer_start_debug!(BINARY_EXTENSION_RANGE);
        for (value, multiplicity) in &range_check {
            std.range_check(
                F::from_canonical_u64(*value),
                F::from_canonical_u64(*multiplicity),
                range_id,
            );
        }
        timer_stop_and_log_debug!(BINARY_EXTENSION_RANGE);

        std::thread::spawn(move || {
            drop(operations);
            drop(multiplicity_table);
            drop(range_check);
        });
    }
}

impl<F: PrimeField> WitnessComponent<F> for BinaryExtensionSM<F> {}

impl<F: PrimeField> Provable<ZiskRequiredOperation, OpResult> for BinaryExtensionSM<F> {
    fn prove(&self, operations: &[ZiskRequiredOperation], drain: bool, _scope: &Scope) {
        if let Ok(mut inputs) = self.inputs.lock() {
            inputs.extend_from_slice(operations);

            let pctx = self.wcm.get_pctx();
            let air =
                pctx.pilout.get_air(BINARY_EXTENSION_AIRGROUP_ID, BINARY_EXTENSION_AIR_IDS[0]);

            while inputs.len() >= air.num_rows() || (drain && !inputs.is_empty()) {
                let num_drained = std::cmp::min(air.num_rows(), inputs.len());
                let drained_inputs = inputs.drain(..num_drained).collect::<Vec<_>>();

                let binary_extension_table_sm = self.binary_extension_table_sm.clone();
                let wcm = self.wcm.clone();

<<<<<<< HEAD
                self.threads_controller.add_working_thread();
                let thread_controller = self.threads_controller.clone();

                let std_cloned = self.std.clone();

                scope.spawn(move |scope| {
                    let (mut trace_row, mut table_required, range_check) =
                        Self::process_slice(&drained_inputs);

                    let air = wcm
                        .get_pctx()
                        .pilout
                        .get_air(BINARY_EXTENSION_AIRGROUP_ID, BINARY_EXTENSION_AIR_IDS[0]);

                    info!(
                        "{}: ··· Creating Binary extension instance [{} / {} rows filled {:.2}%]",
                        Self::MY_NAME,
                        drained_inputs.len(),
                        air.num_rows(),
                        drained_inputs.len() as f64 / air.num_rows() as f64 * 100.0
                    );

                    let mut trace_row_len = trace_row.len();

                    if drain && (air.num_rows() > trace_row_len) {
                        let padding_size = air.num_rows() - trace_row_len;

                        let padding_row = BinaryExtension0Row::<F> {
                            op: F::from_canonical_u64(0x25),
                            ..Default::default()
                        };

                        for _ in trace_row_len..air.num_rows() {
                            trace_row.push(padding_row);
                        }

                        for i in 0..8 {
                            table_required.push(ZiskRequiredBinaryExtensionTable {
                                opcode: 0,
                                a: 0,
                                b: 0,
                                offset: i,
                                row: BinaryExtensionTableSM::<F>::calculate_table_row(
                                    0x25, i, 0, 0,
                                ),
                                multiplicity: padding_size as u64,
                            });
                        }

                        trace_row_len = trace_row.len();
                    }

                    binary_extension_table_sm.prove(&table_required, false, scope);

                    for rc in range_check {
                        std_cloned.range_check(
                            F::from_canonical_u64(rc.rc),
                            BigInt::from(0),
                            BigInt::from(0xFFFFFF),
                        );
                    }

                    let buffer_allocator = wcm.get_ectx().buffer_allocator.as_ref();
                    let (buffer_size, offsets) = buffer_allocator
                        .get_buffer_info(
                            wcm.get_sctx(),
                            BINARY_EXTENSION_AIRGROUP_ID,
                            BINARY_EXTENSION_AIR_IDS[0],
                        )
                        .expect("Binary extension buffer not found");

                    let trace_buffer = BinaryExtension0Trace::<F>::map_row_vec(trace_row, true)
                        .unwrap()
                        .buffer
                        .unwrap();

                    let mut buffer = create_buffer_fast(buffer_size as usize);
                    buffer[offsets[0] as usize
                        ..offsets[0] as usize
                            + (trace_row_len * BinaryExtension0Row::<F>::ROW_SIZE)]
                        .copy_from_slice(&trace_buffer);

                    let air_instance = AirInstance::new(
                        BINARY_EXTENSION_AIRGROUP_ID,
                        BINARY_EXTENSION_AIR_IDS[0],
                        None,
                        buffer,
                    );

                    wcm.get_pctx().air_instance_repo.add_air_instance(air_instance);

                    thread_controller.remove_working_thread();
                });
=======
                let std = self.std.clone();

                let sctx = self.wcm.get_sctx().clone();

                let (mut prover_buffer, offset) = create_prover_buffer(
                    &wcm.get_ectx(),
                    &wcm.get_sctx(),
                    BINARY_EXTENSION_AIRGROUP_ID,
                    BINARY_EXTENSION_AIR_IDS[0],
                );

                Self::prove_internal(
                    &wcm,
                    &binary_extension_table_sm,
                    &std,
                    drained_inputs,
                    &mut prover_buffer,
                    offset,
                );

                let air_instance = AirInstance::new(
                    sctx,
                    BINARY_EXTENSION_AIRGROUP_ID,
                    BINARY_EXTENSION_AIR_IDS[0],
                    None,
                    prover_buffer,
                );
                wcm.get_pctx().air_instance_repo.add_air_instance(air_instance, None);
>>>>>>> 0cc1ee13
            }
        }
    }
}<|MERGE_RESOLUTION|>--- conflicted
+++ resolved
@@ -115,63 +115,14 @@
         ]
     }
 
-<<<<<<< HEAD
-    pub fn process_slice(
-        input: &Vec<ZiskRequiredOperation>,
-    ) -> (
-        Vec<BinaryExtension0Row<F>>,
-        Vec<ZiskRequiredBinaryExtensionTable>,
-        Vec<ZiskRequiredRangeCheck>,
-    ) {
-        // Create the trace vector
-        let mut trace = Vec::with_capacity(input.len());
-
-        // Create the table required vector
-        let mut table_required: Vec<ZiskRequiredBinaryExtensionTable> =
-            Vec::with_capacity(input.len() * 8);
-
-        // Create the range check vector
-        let mut range_check: Vec<ZiskRequiredRangeCheck> = Vec::new();
-
-        for i in input {
-            // Get the opcode
-            let op = i.opcode;
-
-            // Create an empty trace
-            let mut t =
-                BinaryExtension0Row::<F> { op: F::from_canonical_u8(op), ..Default::default() };
-
-            // Set if the opcode is a shift operation
-            let op_is_shift = (op == 0x0d)
-                || (op == 0x0e)
-                || (op == 0x0f)
-                || (op == 0x1d)
-                || (op == 0x1e)
-                || (op == 0x1f);
-            t.op_is_shift = F::from_bool(op_is_shift);
-
-            // Set if the opcode is a shift word operation
-            let op_is_shift_word = (op == 0x1d) || (op == 0x1e) || (op == 0x1f);
-
-            // Detect if this is a sign extend operation
-            let a = if op_is_shift { i.a } else { i.b };
-            let b = if op_is_shift { i.b } else { i.a };
-
-            // Split a in bytes and store them in in1
-            let a_bytes: [u8; 8] = a.to_le_bytes();
-            for (i, value) in a_bytes.iter().enumerate() {
-                t.in1[i] = F::from_canonical_u8(*value);
-            }
-=======
     fn opcode_is_shift(opcode: ZiskOp) -> bool {
         match opcode {
-            ZiskOp::Sll |
-            ZiskOp::Srl |
-            ZiskOp::Sra |
-            ZiskOp::SllW |
-            ZiskOp::SrlW |
-            ZiskOp::SraW => true,
->>>>>>> 0cc1ee13
+            ZiskOp::Sll
+            | ZiskOp::Srl
+            | ZiskOp::Sra
+            | ZiskOp::SllW
+            | ZiskOp::SrlW
+            | ZiskOp::SraW => true,
 
             ZiskOp::SignExtendB | ZiskOp::SignExtendH | ZiskOp::SignExtendW => false,
 
@@ -183,12 +134,12 @@
         match opcode {
             ZiskOp::SllW | ZiskOp::SrlW | ZiskOp::SraW => true,
 
-            ZiskOp::Sll |
-            ZiskOp::Srl |
-            ZiskOp::Sra |
-            ZiskOp::SignExtendB |
-            ZiskOp::SignExtendH |
-            ZiskOp::SignExtendW => false,
+            ZiskOp::Sll
+            | ZiskOp::Srl
+            | ZiskOp::Sra
+            | ZiskOp::SignExtendB
+            | ZiskOp::SignExtendH
+            | ZiskOp::SignExtendW => false,
 
             _ => panic!("BinaryExtensionSM::opcode_is_shift() got invalid opcode={:?}", opcode),
         }
@@ -526,101 +477,6 @@
                 let binary_extension_table_sm = self.binary_extension_table_sm.clone();
                 let wcm = self.wcm.clone();
 
-<<<<<<< HEAD
-                self.threads_controller.add_working_thread();
-                let thread_controller = self.threads_controller.clone();
-
-                let std_cloned = self.std.clone();
-
-                scope.spawn(move |scope| {
-                    let (mut trace_row, mut table_required, range_check) =
-                        Self::process_slice(&drained_inputs);
-
-                    let air = wcm
-                        .get_pctx()
-                        .pilout
-                        .get_air(BINARY_EXTENSION_AIRGROUP_ID, BINARY_EXTENSION_AIR_IDS[0]);
-
-                    info!(
-                        "{}: ··· Creating Binary extension instance [{} / {} rows filled {:.2}%]",
-                        Self::MY_NAME,
-                        drained_inputs.len(),
-                        air.num_rows(),
-                        drained_inputs.len() as f64 / air.num_rows() as f64 * 100.0
-                    );
-
-                    let mut trace_row_len = trace_row.len();
-
-                    if drain && (air.num_rows() > trace_row_len) {
-                        let padding_size = air.num_rows() - trace_row_len;
-
-                        let padding_row = BinaryExtension0Row::<F> {
-                            op: F::from_canonical_u64(0x25),
-                            ..Default::default()
-                        };
-
-                        for _ in trace_row_len..air.num_rows() {
-                            trace_row.push(padding_row);
-                        }
-
-                        for i in 0..8 {
-                            table_required.push(ZiskRequiredBinaryExtensionTable {
-                                opcode: 0,
-                                a: 0,
-                                b: 0,
-                                offset: i,
-                                row: BinaryExtensionTableSM::<F>::calculate_table_row(
-                                    0x25, i, 0, 0,
-                                ),
-                                multiplicity: padding_size as u64,
-                            });
-                        }
-
-                        trace_row_len = trace_row.len();
-                    }
-
-                    binary_extension_table_sm.prove(&table_required, false, scope);
-
-                    for rc in range_check {
-                        std_cloned.range_check(
-                            F::from_canonical_u64(rc.rc),
-                            BigInt::from(0),
-                            BigInt::from(0xFFFFFF),
-                        );
-                    }
-
-                    let buffer_allocator = wcm.get_ectx().buffer_allocator.as_ref();
-                    let (buffer_size, offsets) = buffer_allocator
-                        .get_buffer_info(
-                            wcm.get_sctx(),
-                            BINARY_EXTENSION_AIRGROUP_ID,
-                            BINARY_EXTENSION_AIR_IDS[0],
-                        )
-                        .expect("Binary extension buffer not found");
-
-                    let trace_buffer = BinaryExtension0Trace::<F>::map_row_vec(trace_row, true)
-                        .unwrap()
-                        .buffer
-                        .unwrap();
-
-                    let mut buffer = create_buffer_fast(buffer_size as usize);
-                    buffer[offsets[0] as usize
-                        ..offsets[0] as usize
-                            + (trace_row_len * BinaryExtension0Row::<F>::ROW_SIZE)]
-                        .copy_from_slice(&trace_buffer);
-
-                    let air_instance = AirInstance::new(
-                        BINARY_EXTENSION_AIRGROUP_ID,
-                        BINARY_EXTENSION_AIR_IDS[0],
-                        None,
-                        buffer,
-                    );
-
-                    wcm.get_pctx().air_instance_repo.add_air_instance(air_instance);
-
-                    thread_controller.remove_working_thread();
-                });
-=======
                 let std = self.std.clone();
 
                 let sctx = self.wcm.get_sctx().clone();
@@ -649,7 +505,6 @@
                     prover_buffer,
                 );
                 wcm.get_pctx().air_instance_repo.add_air_instance(air_instance, None);
->>>>>>> 0cc1ee13
             }
         }
     }
