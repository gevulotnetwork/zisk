--- conflicted
+++ resolved
@@ -5,7 +5,7 @@
 use std::sync::Arc;
 
 use crate::{binary_constants::*, BinaryBasicTableOp, BinaryBasicTableSM};
-use data_bus::{OperationBusData, OperationData};
+use data_bus::{ExtOperationData, OperationBusData, OperationData};
 use log::info;
 use p3_field::PrimeField;
 use proofman_common::{AirInstance, FromTrace};
@@ -145,15 +145,9 @@
         let mut row: BinaryTraceRow<F> = Default::default();
 
         // Execute the opcode
-<<<<<<< HEAD
-        let opcode = OperationBusData::get_op(&data_bus::ExtOperationData::OperationData(*input));
-        let a = OperationBusData::get_a(&data_bus::ExtOperationData::OperationData(*input));
-        let b = OperationBusData::get_b(&data_bus::ExtOperationData::OperationData(*input));
-=======
-        let opcode = OperationBusData::get_op(input);
-        let a = OperationBusData::get_a(input);
-        let b = OperationBusData::get_b(input);
->>>>>>> c4625cf8
+        let opcode = OperationBusData::get_op(&ExtOperationData::OperationData(*input));
+        let a = OperationBusData::get_a(&ExtOperationData::OperationData(*input));
+        let b = OperationBusData::get_b(&ExtOperationData::OperationData(*input));
 
         let (c, _) = Self::execute(opcode, a, b);
 
