--- conflicted
+++ resolved
@@ -591,16 +591,10 @@
 
                     let trace_buffer = Binary0Trace::<F>::map_row_vec(trace_row, false).unwrap();
 
-<<<<<<< HEAD
+                    let mut buffer = create_buffer_fast(buffer_size as usize);
                     buffer[offsets[0] as usize
                         ..offsets[0] as usize + (trace_row_len * Binary0Row::<F>::ROW_SIZE)]
-                        .copy_from_slice(&trace_buffer);
-=======
-                    let mut buffer = create_buffer_fast(buffer_size as usize);
-                    buffer[offsets[0] as usize..
-                        offsets[0] as usize + (trace_row_len * Binary0Row::<F>::ROW_SIZE)]
                         .copy_from_slice(&trace_buffer.buffer.unwrap());
->>>>>>> e7022336
 
                     let air_instance =
                         AirInstance::new(BINARY_AIRGROUP_ID, BINARY_AIR_IDS[0], None, buffer);
