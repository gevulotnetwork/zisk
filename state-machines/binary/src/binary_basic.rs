--- conflicted
+++ resolved
@@ -109,32 +109,32 @@
 
     fn opcode_is_32_bits(opcode: ZiskOp) -> bool {
         match opcode {
-            ZiskOp::Add |
-            ZiskOp::Sub |
-            ZiskOp::Ltu |
-            ZiskOp::Lt |
-            ZiskOp::Leu |
-            ZiskOp::Le |
-            ZiskOp::Eq |
-            ZiskOp::Minu |
-            ZiskOp::Min |
-            ZiskOp::Maxu |
-            ZiskOp::Max |
-            ZiskOp::And |
-            ZiskOp::Or |
-            ZiskOp::Xor => false,
-
-            ZiskOp::AddW |
-            ZiskOp::SubW |
-            ZiskOp::LtuW |
-            ZiskOp::LtW |
-            ZiskOp::LeuW |
-            ZiskOp::LeW |
-            ZiskOp::EqW |
-            ZiskOp::MinuW |
-            ZiskOp::MinW |
-            ZiskOp::MaxuW |
-            ZiskOp::MaxW => true,
+            ZiskOp::Add
+            | ZiskOp::Sub
+            | ZiskOp::Ltu
+            | ZiskOp::Lt
+            | ZiskOp::Leu
+            | ZiskOp::Le
+            | ZiskOp::Eq
+            | ZiskOp::Minu
+            | ZiskOp::Min
+            | ZiskOp::Maxu
+            | ZiskOp::Max
+            | ZiskOp::And
+            | ZiskOp::Or
+            | ZiskOp::Xor => false,
+
+            ZiskOp::AddW
+            | ZiskOp::SubW
+            | ZiskOp::LtuW
+            | ZiskOp::LtW
+            | ZiskOp::LeuW
+            | ZiskOp::LeW
+            | ZiskOp::EqW
+            | ZiskOp::MinuW
+            | ZiskOp::MinW
+            | ZiskOp::MaxuW
+            | ZiskOp::MaxW => true,
 
             _ => panic!("Binary basic opcode_is_32_bits() got invalid opcode={:?}", opcode),
         }
@@ -303,9 +303,9 @@
                     }
 
                     // If the chunk is signed, then the result is the sign of a
-                    if (binary_basic_table_op.eq(&BinaryBasicTableOp::Lt)) &&
-                        (plast[i] == 1) &&
-                        (a_bytes[i] & 0x80) != (b_bytes[i] & 0x80)
+                    if (binary_basic_table_op.eq(&BinaryBasicTableOp::Lt))
+                        && (plast[i] == 1)
+                        && (a_bytes[i] & 0x80) != (b_bytes[i] & 0x80)
                     {
                         cout = if a_bytes[i] & 0x80 != 0 { 1 } else { 0 };
                     }
@@ -352,9 +352,9 @@
                     if a_bytes[i] <= b_bytes[i] {
                         cout = 1;
                     }
-                    if (binary_basic_table_op == BinaryBasicTableOp::Le) &&
-                        (plast[i] == 1) &&
-                        (a_bytes[i] & 0x80) != (b_bytes[i] & 0x80)
+                    if (binary_basic_table_op == BinaryBasicTableOp::Le)
+                        && (plast[i] == 1)
+                        && (a_bytes[i] & 0x80) != (b_bytes[i] & 0x80)
                     {
                         cout = c;
                     }
@@ -446,9 +446,9 @@
                     }
 
                     // If the chunk is signed, then the result is the sign of a
-                    if (binary_basic_table_op == BinaryBasicTableOp::Min) &&
-                        (plast[i] == 1) &&
-                        (a_bytes[i] & 0x80) != (b_bytes[i] & 0x80)
+                    if (binary_basic_table_op == BinaryBasicTableOp::Min)
+                        && (plast[i] == 1)
+                        && (a_bytes[i] & 0x80) != (b_bytes[i] & 0x80)
                     {
                         cout = if a_bytes[i] & 0x80 != 0 { 1 } else { 0 };
                     }
@@ -500,9 +500,9 @@
                     }
 
                     // If the chunk is signed, then the result is the sign of a
-                    if (binary_basic_table_op == BinaryBasicTableOp::Max) &&
-                        (plast[i] == 1) &&
-                        (a_bytes[i] & 0x80) != (b_bytes[i] & 0x80)
+                    if (binary_basic_table_op == BinaryBasicTableOp::Max)
+                        && (plast[i] == 1)
+                        && (a_bytes[i] & 0x80) != (b_bytes[i] & 0x80)
                     {
                         cout = if a_bytes[i] & 0x80 != 0 { 1 } else { 0 };
                     }
@@ -738,85 +738,6 @@
                 let binary_basic_table_sm = self.binary_basic_table_sm.clone();
                 let wcm = self.wcm.clone();
 
-<<<<<<< HEAD
-                self.threads_controller.add_working_thread();
-                let thread_controller = self.threads_controller.clone();
-
-                scope.spawn(move |scope| {
-                    let (mut trace_row, mut table_required) = Self::process_slice(&drained_inputs);
-
-                    let air = wcm.get_pctx().pilout.get_air(BINARY_AIRGROUP_ID, BINARY_AIR_IDS[0]);
-
-                    info!(
-                        "{}: ··· Creating Binary basic instance [{} / {} rows filled {:.2}%]",
-                        Self::MY_NAME,
-                        drained_inputs.len(),
-                        air.num_rows(),
-                        drained_inputs.len() as f64 / air.num_rows() as f64 * 100.0
-                    );
-
-                    let mut trace_row_len = trace_row.len();
-
-                    if drain && (air.num_rows() > trace_row_len) {
-                        let padding_size = air.num_rows() - trace_row_len;
-
-                        let padding_row = Binary0Row::<F> {
-                            m_op: F::from_canonical_u8(0x20),
-                            multiplicity: F::zero(),
-                            main_step: F::zero(), /* TODO: remove, since main_step is just for
-                                                   * debugging */
-                            ..Default::default()
-                        };
-
-                        for _i in trace_row_len..air.num_rows() {
-                            trace_row.push(padding_row);
-                        }
-
-                        for last in 0..2 {
-                            let multiplicity = (7 - 6 * last as u64) * padding_size as u64;
-                            table_required.push(ZiskRequiredBinaryBasicTable {
-                                opcode: 0,
-                                a: 0,
-                                b: 0,
-                                row: BinaryBasicTableSM::<F>::calculate_table_row(
-                                    0x20,
-                                    0,
-                                    0,
-                                    0,
-                                    last as u64,
-                                    0,
-                                    0,
-                                    0,
-                                ),
-                                multiplicity,
-                            });
-                        }
-
-                        trace_row_len = trace_row.len();
-                    }
-
-                    binary_basic_table_sm.prove(&table_required, false, scope);
-
-                    let buffer_allocator = wcm.get_ectx().buffer_allocator.as_ref();
-                    let (buffer_size, offsets) = buffer_allocator
-                        .get_buffer_info(wcm.get_sctx(), BINARY_AIRGROUP_ID, BINARY_AIR_IDS[0])
-                        .expect("Binary basic buffer not found");
-
-                    let trace_buffer = Binary0Trace::<F>::map_row_vec(trace_row, false).unwrap();
-
-                    let mut buffer = create_buffer_fast(buffer_size as usize);
-                    buffer[offsets[0] as usize
-                        ..offsets[0] as usize + (trace_row_len * Binary0Row::<F>::ROW_SIZE)]
-                        .copy_from_slice(&trace_buffer.buffer.unwrap());
-
-                    let air_instance =
-                        AirInstance::new(BINARY_AIRGROUP_ID, BINARY_AIR_IDS[0], None, buffer);
-
-                    wcm.get_pctx().air_instance_repo.add_air_instance(air_instance);
-
-                    thread_controller.remove_working_thread();
-                });
-=======
                 let sctx = self.wcm.get_sctx().clone();
 
                 let (mut prover_buffer, offset) = create_prover_buffer(
@@ -842,7 +763,6 @@
                     prover_buffer,
                 );
                 wcm.get_pctx().air_instance_repo.add_air_instance(air_instance, None);
->>>>>>> 0cc1ee13
             }
         }
     }
