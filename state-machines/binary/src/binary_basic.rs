//! The `BinaryBasicSM` module implements the logic for the Binary Basic State Machine.
//!
//! This state machine processes binary-related operations.

use std::sync::Arc;

use crate::{binary_constants::*, BinaryBasicTableOp, BinaryBasicTableSM, BinaryInput};
use p3_field::PrimeField;
use proofman_common::{create_pool, AirInstance, FromTrace};
use rayon::prelude::*;
use std::cmp::Ordering as CmpOrdering;
use zisk_core::zisk_ops::ZiskOp;
use zisk_pil::{BinaryTrace, BinaryTraceRow};

const BYTES: usize = 8;
const HALF_BYTES: usize = BYTES / 2;
const MASK_U64: u64 = 0xFFFF_FFFF_FFFF_FFFF;

/// The `BinaryBasicSM` struct encapsulates the logic of the Binary Basic State Machine.
pub struct BinaryBasicSM {
    /// Reference to the Binary Basic Table State Machine.
    binary_basic_table_sm: Arc<BinaryBasicTableSM>,
}

impl BinaryBasicSM {
    /// Creates a new Binary Basic State Machine instance.
    ///
    /// # Arguments
    /// * `binary_basic_table_sm` - An `Arc`-wrapped reference to the Binary Basic Table State
    ///   Machine.
    ///
    /// # Returns
    /// A new `BinaryBasicSM` instance.
    pub fn new(binary_basic_table_sm: Arc<BinaryBasicTableSM>) -> Arc<Self> {
        Arc::new(Self { binary_basic_table_sm })
    }

    /// Determines if an opcode corresponds to a 32-bit operation.
    ///
    /// # Arguments
    /// * `opcode` - The opcode to evaluate.
    ///
    /// # Returns
    /// `true` if the opcode is 32-bit; `false` otherwise.
    fn opcode_is_32_bits(opcode: u8) -> bool {
        const OPCODES_32_BITS: [u8; 11] = [
            MINUW_OP, MINW_OP, MAXUW_OP, MAXW_OP, LTUW_OP, LTW_OP, EQW_OP, ADDW_OP, SUBW_OP,
            LEUW_OP, LEW_OP,
        ];

        OPCODES_32_BITS.contains(&opcode)
    }

    /// Helper function for LT_ABS_NP operation execution.
    fn lt_abs_np_execute(a: u64, b: u64) -> (u64, bool) {
        let a_pos = (a ^ MASK_U64).wrapping_add(1);
        if a_pos < b {
            (1, true)
        } else {
            (0, false)
        }
    }

    /// Helper function for LT_ABS_PN operation execution.
    fn lt_abs_pn_execute(a: u64, b: u64) -> (u64, bool) {
        let b_pos = (b ^ MASK_U64).wrapping_add(1);
        if a < b_pos {
            (1, true)
        } else {
            (0, false)
        }
    }

    /// Helper function for GT operation execution.
    fn gt_execute(a: u64, b: u64) -> (u64, bool) {
        if (a as i64) > (b as i64) {
            (1, true)
        } else {
            (0, false)
        }
    }

    /// Executes a binary operation based on the opcode and inputs `a` and `b`.
    ///
    /// # Arguments
    /// * `opcode` - The operation code to execute.
    /// * `a` - The first operand.
    /// * `b` - The second operand.
    ///
    /// # Returns
    /// A tuple containing:
    /// * The result of the operation (`u64`).
    /// * A boolean indicating whether the operation generated a carry/flag.
    fn execute(opcode: u8, a: u64, b: u64) -> (u64, bool) {
        let is_zisk_op = ZiskOp::try_from_code(opcode).is_ok();
        if is_zisk_op {
            ZiskOp::execute(opcode, a, b)
        } else {
            match opcode {
                LT_ABS_NP_OP => Self::lt_abs_np_execute(a, b),
                LT_ABS_PN_OP => Self::lt_abs_pn_execute(a, b),
                GT_OP => Self::gt_execute(a, b),
                _ => panic!("BinaryBasicSM::execute() got invalid opcode={:?}", opcode),
            }
        }
    }

    /// Returns the initial carry value for a given opcode.
    ///
    /// # Arguments
    /// * `opcode` - The opcode to evaluate.
    ///
    /// # Returns
    /// The initial carry value (`u64`).
    fn get_inital_carry(opcode: u8) -> u64 {
        let is_zisk_op = ZiskOp::try_from_code(opcode).is_ok();
        if is_zisk_op {
            0
        } else {
            match opcode {
                LT_ABS_NP_OP | LT_ABS_PN_OP => 2,
                GT_OP => 0,
                _ => panic!("BinaryBasicSM::execute() got invalid opcode={:?}", opcode),
            }
        }
    }

    /// Processes a slice of operation data, generating a trace row and updating multiplicities.
    ///
    /// # Arguments
    /// * `operation` - The operation data to process.
    /// * `multiplicity` - A mutable slice to update with multiplicities for the operation.
    ///
    /// # Returns
    /// A `BinaryTraceRow` representing the operation's result.
    #[inline(always)]
    pub fn process_slice<F: PrimeField>(
        input: &BinaryInput,
        binary_table_sm: &BinaryBasicTableSM,
    ) -> BinaryTraceRow<F> {
        // Create an empty trace
        let mut row: BinaryTraceRow<F> = Default::default();

        // Execute the opcode
        let opcode = input.op;
        let a = input.a;
        let b = input.b;

        let (c, _) = Self::execute(input.op, input.a, input.b);

        // Set mode32
        let mode32 = Self::opcode_is_32_bits(opcode);
        row.mode32 = F::from_bool(mode32);
        let mode64 = F::from_bool(!mode32);

        // Set c_filtered
        let c_filtered = if mode32 { c & 0xFFFFFFFF } else { c };

        // Split a in bytes and store them in free_in_a
        let a_bytes: [u8; 8] = a.to_le_bytes();
        for (i, value) in a_bytes.iter().enumerate() {
            row.free_in_a[i] = F::from_u8(*value);
        }

        // Split b in bytes and store them in free_in_b
        let b_bytes: [u8; 8] = b.to_le_bytes();
        for (i, value) in b_bytes.iter().enumerate() {
            row.free_in_b[i] = F::from_u8(*value);
        }

        // Split c in bytes and store them in free_in_c
        let c_bytes: [u8; 8] = c.to_le_bytes();
        for (i, value) in c_bytes.iter().enumerate() {
            row.free_in_c[i] = F::from_u8(*value);
        }

        // Set use last carry and carry[], based on operation
        let mut cout: u64;
        let mut cin: u64 = Self::get_inital_carry(opcode);
        let plast: [u64; 8] =
            if mode32 { [0, 0, 0, 1, 0, 0, 0, 0] } else { [0, 0, 0, 0, 0, 0, 0, 1] };

        // Calculate the byte that sets the carry
        let carry_byte = if mode32 { 3 } else { 7 };

        let binary_basic_table_op: BinaryBasicTableOp;
        match opcode {
            MINU_OP | MINUW_OP | MIN_OP | MINW_OP => {
                // Set opcode is min or max
                row.op_is_min_max = F::ONE;

                let result_is_a: u64 = if (a == b) || (b == c_filtered) { 0 } else { 1 };

                // Set the binary basic table opcode
                binary_basic_table_op = if (opcode == MINU_OP) || (opcode == MINUW_OP) {
                    BinaryBasicTableOp::Minu
                } else {
                    BinaryBasicTableOp::Min
                };

                // Set use last carry to zero
                row.use_last_carry = F::ZERO;

                // Set has initial carry
                row.has_initial_carry = F::ZERO;

                // Apply the logic to every byte
                for i in 0..8 {
                    // Calculate carry
                    let previous_cin = cin;
                    match a_bytes[i].cmp(&b_bytes[i]) {
                        CmpOrdering::Greater => {
                            cout = 0;
                        }
                        CmpOrdering::Less => {
                            cout = 1;
                        }
                        CmpOrdering::Equal => {
                            cout = cin;
                        }
                    }

                    // If the chunk is signed, then the result is the sign of a
                    if (binary_basic_table_op == BinaryBasicTableOp::Min)
                        && (plast[i] == 1)
                        && (a_bytes[i] & 0x80) != (b_bytes[i] & 0x80)
                    {
                        cout = if (a_bytes[i] & 0x80) != 0 { 1 } else { 0 };
                    }
                    if mode32 && (i >= 4) {
                        cout = 0;
                    }
                    cin = cout;
                    row.carry[i] = F::from_u64(cin);

                    //FLAGS[i] = cout + 2*op_is_min_max + 4*result_is_a + 8*USE_CARRY[i]*plast;
                    let flags = cout + 2 + 4 * result_is_a;

                    // Store the required in the vector
                    let row = BinaryBasicTableSM::calculate_table_row(
                        if mode32 && (i >= 4) {
                            BinaryBasicTableOp::Ext32
                        } else {
                            binary_basic_table_op
                        },
                        if mode32 && (i >= 4) { c_bytes[3] as u64 } else { a_bytes[i] as u64 },
                        b_bytes[i] as u64,
                        previous_cin,
                        plast[i],
                        flags,
                    );
                    binary_table_sm.update_multiplicity(row, 1);
                }
            }
            MAXU_OP | MAXUW_OP | MAX_OP | MAXW_OP => {
                // Set opcode is min or max
                row.op_is_min_max = F::ONE;

                let result_is_a: u64 = if (a == b) || (b == c_filtered) { 0 } else { 1 };

                // Set the binary basic table opcode
                binary_basic_table_op = if (opcode == MAXU_OP) || (opcode == MAXUW_OP) {
                    BinaryBasicTableOp::Maxu
                } else {
                    BinaryBasicTableOp::Max
                };

                // Set use last carry to zero
                row.use_last_carry = F::ZERO;

                // Set has initial carry
                row.has_initial_carry = F::ZERO;

                // Apply the logic to every byte
                for i in 0..8 {
                    // Calculate carry
                    let previous_cin = cin;
                    match a_bytes[i].cmp(&b_bytes[i]) {
                        CmpOrdering::Greater => {
                            cout = 1;
                        }
                        CmpOrdering::Less => {
                            cout = 0;
                        }
                        CmpOrdering::Equal => {
                            cout = cin;
                        }
                    }

                    // If the chunk is signed, then the result is the sign of a
                    if (binary_basic_table_op == BinaryBasicTableOp::Max)
                        && (plast[i] == 1)
                        && (a_bytes[i] & 0x80) != (b_bytes[i] & 0x80)
                    {
                        cout = if (a_bytes[i] & 0x80) != 0 { 0 } else { 1 };
                    }
                    if mode32 && (i >= 4) {
                        cout = 0;
                    }
                    cin = cout;
                    row.carry[i] = F::from_u64(cin);

                    //FLAGS[i] = cout + 2*op_is_min_max + 4*result_is_a + 8*USE_CARRY[i]*plast;
                    let flags = cout + 2 + 4 * result_is_a;

                    // Store the required in the vector
                    let row = BinaryBasicTableSM::calculate_table_row(
                        if mode32 && (i >= 4) {
                            BinaryBasicTableOp::Ext32
                        } else {
                            binary_basic_table_op
                        },
                        if mode32 && (i >= 4) { c_bytes[3] as u64 } else { a_bytes[i] as u64 },
                        b_bytes[i] as u64,
                        previous_cin,
                        plast[i],
                        flags,
                    );
                    binary_table_sm.update_multiplicity(row, 1);
                }
            }
            LT_ABS_NP_OP => {
                // Set opcode is min or max
                row.op_is_min_max = F::ZERO;

                // Set the binary basic table opcode
                binary_basic_table_op = BinaryBasicTableOp::LtAbsNP;

                // Set use last carry
                row.use_last_carry = F::ONE;

                // Set has initial carry
                row.has_initial_carry = F::ONE;

                // Apply the logic to every byte
                for i in 0..8 {
                    let _clt = cin & 0x01;
                    let _cop = (cin & 0x02) >> 1;

                    let _a = (a_bytes[i] as u64 ^ 0xFF) + _cop;
                    let _b = b_bytes[i] as u64;

                    // Calculate the output carry
                    let previous_cin = cin;
                    match (_a & 0xFF).cmp(&_b) {
                        CmpOrdering::Less => {
                            cout = 1;
                        }
                        CmpOrdering::Equal => {
                            cout = _clt;
                        }
                        CmpOrdering::Greater => {
                            cout = 0;
                        }
                    }

                    cout += 2 * (_a >> 8);
                    row.carry[i] = F::from_u64(cout);

                    // Set carry for next iteration
                    cin = cout;

                    //FLAGS[i] = cout + 2*op_is_min_max + 4*result_is_a + 8*USE_CARRY[i]*plast;
                    let flags = cout + 8 * plast[i];

                    // Store the required in the vector
                    let row = BinaryBasicTableSM::calculate_table_row(
                        binary_basic_table_op,
                        a_bytes[i] as u64,
                        b_bytes[i] as u64,
                        previous_cin,
                        plast[i],
                        flags,
                    );
                    binary_table_sm.update_multiplicity(row, 1);
                }
            }
            LT_ABS_PN_OP => {
                // Set opcode is min or max
                row.op_is_min_max = F::ZERO;

                // Set the binary basic table opcode
                binary_basic_table_op = BinaryBasicTableOp::LtAbsPN;

                // Set use last carry
                row.use_last_carry = F::ONE;

                // Set has initial carry
                row.has_initial_carry = F::ONE;

                // Apply the logic to every byte
                for i in 0..8 {
                    let _clt = cin & 0x1;
                    let _cop = (cin & 0x02) >> 1;

                    let _a = a_bytes[i] as u64;
                    let _b = (b_bytes[i] as u64 ^ 0xFF) + _cop;

                    // Calculate the output carry
                    let previous_cin = cin;
                    match _a.cmp(&(_b & 0xFF)) {
                        CmpOrdering::Less => {
                            cout = 1;
                        }
                        CmpOrdering::Equal => {
                            cout = _clt;
                        }
                        CmpOrdering::Greater => {
                            cout = 0;
                        }
                    }

                    cout += 2 * (_b >> 8);
                    row.carry[i] = F::from_u64(cout);

                    // Set carry for next iteration
                    cin = cout;

                    //FLAGS[i] = cout + 2*op_is_min_max + 4*result_is_a + 8*USE_CARRY[i]*plast;
                    let flags = cout + 8 * plast[i];

                    // Store the required in the vector
                    let row = BinaryBasicTableSM::calculate_table_row(
                        binary_basic_table_op,
                        a_bytes[i] as u64,
                        b_bytes[i] as u64,
                        previous_cin,
                        plast[i],
                        flags,
                    );
                    binary_table_sm.update_multiplicity(row, 1);
                }
            }
            LTU_OP | LTUW_OP | LT_OP | LTW_OP => {
                // Set opcode is min or max
                row.op_is_min_max = F::ZERO;

                // Set the binary basic table opcode
                binary_basic_table_op = if (opcode == LTU_OP) || (opcode == LTUW_OP) {
                    BinaryBasicTableOp::Ltu
                } else {
                    BinaryBasicTableOp::Lt
                };

                // Set use last carry to one
                row.use_last_carry = F::ONE;

                // Set has initial carry
                row.has_initial_carry = F::ZERO;

                // Apply the logic to every byte
                for i in 0..8 {
                    // Calculate carry
                    let previous_cin = cin;
                    match a_bytes[i].cmp(&b_bytes[i]) {
                        CmpOrdering::Greater => {
                            cout = 0;
                        }
                        CmpOrdering::Less => {
                            cout = 1;
                        }
                        CmpOrdering::Equal => {
                            cout = cin;
                        }
                    }

                    // If the chunk is signed, then the result is the sign of a
                    if (binary_basic_table_op.eq(&BinaryBasicTableOp::Lt))
                        && (plast[i] == 1)
                        && (a_bytes[i] & 0x80) != (b_bytes[i] & 0x80)
                    {
                        cout = if a_bytes[i] & 0x80 != 0 { 1 } else { 0 };
                    }
                    cin = cout;
                    row.carry[i] = F::from_u64(cin);

                    //FLAGS[i] = cout + 2*op_is_min_max + 4*result_is_a + 8*USE_CARRY[i]*plast;
                    let flags = cin + 8 * plast[i];

                    // Store the required in the vector
                    let row = BinaryBasicTableSM::calculate_table_row(
                        if mode32 && (i >= 4) {
                            BinaryBasicTableOp::Ext32
                        } else {
                            binary_basic_table_op
                        },
                        a_bytes[i] as u64,
                        b_bytes[i] as u64,
                        previous_cin,
                        plast[i],
                        flags,
                    );
                    binary_table_sm.update_multiplicity(row, 1);
                }
            }
            GT_OP => {
                // Set opcode is min or max
                row.op_is_min_max = F::ZERO;

                // Set the binary basic table opcode
                binary_basic_table_op = BinaryBasicTableOp::Gt;

                // Set use last carry to one
                row.use_last_carry = F::ONE;

                // Set has initial carry
                row.has_initial_carry = F::ZERO;

                // Apply the logic to every byte
                for i in 0..8 {
                    // Calculate carry
                    let previous_cin = cin;
                    match a_bytes[i].cmp(&b_bytes[i]) {
                        CmpOrdering::Greater => {
                            cout = 1;
                        }
                        CmpOrdering::Less => {
                            cout = 0;
                        }
                        CmpOrdering::Equal => {
                            cout = cin;
                        }
                    }

                    // The result is the sign of b
                    if (plast[i] == 1) && (a_bytes[i] & 0x80) != (b_bytes[i] & 0x80) {
                        cout = if b_bytes[i] & 0x80 != 0 { 1 } else { 0 };
                    }
                    row.carry[i] = F::from_u64(cout);

                    // Set carry for next iteration
                    cin = cout;

                    //FLAGS[i] = cout + 2*op_is_min_max + 4*result_is_a + 8*USE_CARRY[i]*plast;
                    let flags = cout + 8 * plast[i];

                    // Store the required in the vector
                    let row = BinaryBasicTableSM::calculate_table_row(
                        binary_basic_table_op,
                        a_bytes[i] as u64,
                        b_bytes[i] as u64,
                        previous_cin,
                        plast[i],
                        flags,
                    );
                    binary_table_sm.update_multiplicity(row, 1);
                }
            }
            EQ_OP | EQW_OP => {
                // Set opcode is min or max
                row.op_is_min_max = F::ZERO;

                // Set the binary basic table opcode
                binary_basic_table_op = BinaryBasicTableOp::Eq;

                // Set use last carry to one
                row.use_last_carry = F::ONE;

                // Set has initial carry
                row.has_initial_carry = F::ZERO;

                // Apply the logic to every byte
                for i in 0..8 {
                    // Calculate carry
                    let previous_cin = cin;
                    if (a_bytes[i] == b_bytes[i]) && (cin == 0) {
                        cout = 0;
                    } else {
                        cout = 1;
                    }
                    if plast[i] == 1 {
                        cout = 1 - cout;
                    }
                    cin = cout;
                    row.carry[i] = F::from_u64(cin);

                    //FLAGS[i] = cout + 2*op_is_min_max + 4*result_is_a + 8*USE_CARRY[i]*plast;
                    let flags = cout + 8 * plast[i];

                    // Store the required in the vector
                    let row = BinaryBasicTableSM::calculate_table_row(
                        if mode32 && (i >= 4) {
                            BinaryBasicTableOp::Ext32
                        } else {
                            binary_basic_table_op
                        },
                        a_bytes[i] as u64,
                        b_bytes[i] as u64,
                        previous_cin,
                        plast[i],
                        flags,
                    );
                    binary_table_sm.update_multiplicity(row, 1);
                }
            }
            ADD_OP | ADDW_OP => {
                // Set opcode is min or max
                row.op_is_min_max = F::ZERO;

                // Set the binary basic table opcode
                binary_basic_table_op = BinaryBasicTableOp::Add;

                // Set use last carry to zero
                row.use_last_carry = F::ZERO;

                // Set has initial carry
                row.has_initial_carry = F::ZERO;

                // Apply the logic to every byte
                for i in 0..8 {
                    // Calculate carry
                    let previous_cin = cin;
                    let result = cin + a_bytes[i] as u64 + b_bytes[i] as u64;
                    cout = result >> 8;
                    cin = if i == carry_byte { 0 } else { cout };
                    row.carry[i] = F::from_u64(cin);

                    //FLAGS[i] = cout + 2*op_is_min_max + 4*result_is_a + 8*USE_CARRY[i]*plast;
                    let flags = cin;

                    // Set a and b bytes
                    let a_byte = if mode32 && (i >= 4) { c_bytes[3] } else { a_bytes[i] };
                    let b_byte = if mode32 && (i >= 4) { 0 } else { b_bytes[i] };

                    // Store the required in the vector
                    let row = BinaryBasicTableSM::calculate_table_row(
                        if mode32 && (i >= 4) {
                            BinaryBasicTableOp::Ext32
                        } else {
                            binary_basic_table_op
                        },
                        a_byte as u64,
                        b_byte as u64,
                        previous_cin,
                        plast[i],
                        flags,
                    );
                    binary_table_sm.update_multiplicity(row, 1);
                }
            }
            SUB_OP | SUBW_OP => {
                // Set opcode is min or max
                row.op_is_min_max = F::ZERO;

                // Set the binary basic table opcode
                binary_basic_table_op = BinaryBasicTableOp::Sub;

                // Set use last carry to zero
                row.use_last_carry = F::ZERO;

                // Set has initial carry
                row.has_initial_carry = F::ZERO;

                // Apply the logic to every byte
                for i in 0..8 {
                    // Calculate carry
                    let previous_cin = cin;
                    cout = if a_bytes[i] as u64 >= (b_bytes[i] as u64 + cin) { 0 } else { 1 };
                    cin = if i == carry_byte { 0 } else { cout };
                    row.carry[i] = F::from_u64(cin);

                    //FLAGS[i] = cout + 2*op_is_min_max + 4*result_is_a + 8*USE_CARRY[i]*plast;
                    let flags = cin;

                    // Set a and b bytes
                    let a_byte = if mode32 && (i >= 4) { c_bytes[3] } else { a_bytes[i] };
                    let b_byte = if mode32 && (i >= 4) { 0 } else { b_bytes[i] };

                    // Store the required in the vector
                    let row = BinaryBasicTableSM::calculate_table_row(
                        if mode32 && (i >= 4) {
                            BinaryBasicTableOp::Ext32
                        } else {
                            binary_basic_table_op
                        },
                        a_byte as u64,
                        b_byte as u64,
                        previous_cin,
                        plast[i],
                        flags,
                    );
                    binary_table_sm.update_multiplicity(row, 1);
                }
            }
            LEU_OP | LEUW_OP | LE_OP | LEW_OP => {
                // Set opcode is min or max
                row.op_is_min_max = F::ZERO;

                // Set the binary basic table opcode
                binary_basic_table_op = if (opcode == LEU_OP) || (opcode == LEUW_OP) {
                    BinaryBasicTableOp::Leu
                } else {
                    BinaryBasicTableOp::Le
                };

                // Set use last carry to one
                row.use_last_carry = F::ONE;

                // Set has initial carry
                row.has_initial_carry = F::ZERO;

                // Apply the logic to every byte
                for i in 0..8 {
                    // Calculate carry
                    let previous_cin = cin;
                    cout = 0;
                    if a_bytes[i] <= b_bytes[i] {
                        cout = 1;
                    }
                    if (binary_basic_table_op == BinaryBasicTableOp::Le)
                        && (plast[i] == 1)
                        && (a_bytes[i] & 0x80) != (b_bytes[i] & 0x80)
                    {
                        cout = c;
                    }
                    cin = cout;
                    row.carry[i] = F::from_u64(cin);

                    //FLAGS[i] = cout + 2*op_is_min_max + 4*result_is_a + 8*USE_CARRY[i]*plast;
                    let flags = cin + 8 * plast[i];

                    // Store the required in the vector
                    let row = BinaryBasicTableSM::calculate_table_row(
                        if mode32 && (i >= 4) {
                            BinaryBasicTableOp::Ext32
                        } else {
                            binary_basic_table_op
                        },
                        a_bytes[i] as u64,
                        b_bytes[i] as u64,
                        previous_cin,
                        plast[i],
                        flags,
                    );
                    binary_table_sm.update_multiplicity(row, 1);
                }
            }
            AND_OP => {
                // Set opcode is min or max
                row.op_is_min_max = F::ZERO;

                // Set the binary basic table opcode
                binary_basic_table_op = BinaryBasicTableOp::And;

                row.use_last_carry = F::ZERO;

                // Set has initial carry
                row.has_initial_carry = F::ZERO;

                // No carry
                for i in 0..8 {
                    row.carry[i] = F::ZERO;

                    //FLAGS[i] = cout + 2*op_is_min_max + 4*result_is_a + 8*USE_CARRY[i]*plast;
                    let flags = 0;

                    // Store the required in the vector
                    let row = BinaryBasicTableSM::calculate_table_row(
                        binary_basic_table_op,
                        a_bytes[i] as u64,
                        b_bytes[i] as u64,
                        0,
                        plast[i],
                        flags,
                    );
                    binary_table_sm.update_multiplicity(row, 1);
                }
            }
            OR_OP => {
                // Set opcode is min or max
                row.op_is_min_max = F::ZERO;

                // Set the binary basic table opcode
                binary_basic_table_op = BinaryBasicTableOp::Or;

                row.use_last_carry = F::ZERO;

                // Set has initial carry
                row.has_initial_carry = F::ZERO;

                // No carry
                for i in 0..8 {
                    row.carry[i] = F::ZERO;

                    //FLAGS[i] = cout + 2*op_is_min_max + 4*result_is_a + 8*USE_CARRY[i]*plast;
                    let flags = 0;

                    // Store the required in the vector
                    let row = BinaryBasicTableSM::calculate_table_row(
                        binary_basic_table_op,
                        a_bytes[i] as u64,
                        b_bytes[i] as u64,
                        0,
                        plast[i],
                        flags,
                    );
                    binary_table_sm.update_multiplicity(row, 1);
                }
            }
            XOR_OP => {
                // Set opcode is min or max
                row.op_is_min_max = F::ZERO;

                // Set the binary basic table opcode
                binary_basic_table_op = BinaryBasicTableOp::Xor;

                // Set use last carry to zero
                row.use_last_carry = F::ZERO;

                // Set has initial carry
                row.has_initial_carry = F::ZERO;

                // No carry
                for i in 0..8 {
                    row.carry[i] = F::ZERO;

                    //FLAGS[i] = cout + 2*op_is_min_max + 4*result_is_a + 8*USE_CARRY[i]*plast;
                    let flags = 0;

                    // Store the required in the vector
                    let row = BinaryBasicTableSM::calculate_table_row(
                        binary_basic_table_op,
                        a_bytes[i] as u64,
                        b_bytes[i] as u64,
                        0,
                        plast[i],
                        flags,
                    );
                    binary_table_sm.update_multiplicity(row, 1);
                }
            }
            _ => panic!("BinaryBasicSM::process_slice() found invalid opcode={}", opcode),
        }

        // Set cout
        let cout32 = row.carry[HALF_BYTES - 1];
        let cout64 = row.carry[BYTES - 1];
        row.cout = mode64 * (cout64 - cout32) + cout32;

        // Set result_is_a
        row.result_is_a = row.op_is_min_max * row.cout;

        // Set use_last_carry_mode32 and use_last_carry_mode64
        row.use_last_carry_mode32 = F::from_bool(mode32) * row.use_last_carry;
        row.use_last_carry_mode64 = mode64 * row.use_last_carry;

        // Set micro opcode
        row.m_op = F::from_u8(binary_basic_table_op as u8);

        // Set m_op_or_ext
        let ext_32_op = F::from_u8(BinaryBasicTableOp::Ext32 as u8);
        row.m_op_or_ext = mode64 * (row.m_op - ext_32_op) + ext_32_op;

        // Set free_in_a_or_c and free_in_b_or_zero
        for i in 0..HALF_BYTES {
            row.free_in_a_or_c[i] = mode64
                * (row.free_in_a[i + HALF_BYTES] - row.free_in_c[HALF_BYTES - 1])
                + row.free_in_c[HALF_BYTES - 1];
            row.free_in_b_or_zero[i] = mode64 * row.free_in_b[i + HALF_BYTES];
        }

        if row.use_last_carry == F::ONE {
            // Set first and last elements
            row.free_in_c[7] = row.free_in_c[0];
            row.free_in_c[0] = F::ZERO;
        }

        // TODO: Find duplicates of this trace and reuse them by increasing their multiplicity.
        row.multiplicity = F::ONE;

        // Return
        row
    }

    /// Computes the witness for a series of inputs and produces an `AirInstance`.
    ///
    /// # Arguments
    /// * `operations` - A slice of operations to process.
    ///
    /// # Returns
    /// An `AirInstance` containing the computed witness data.
<<<<<<< HEAD
    pub fn compute_witness<F: PrimeField>(
        &self,
        inputs: &[Vec<BinaryInput>],
        core_id: usize,
        n_cores: usize,
    ) -> AirInstance<F> {
        let pool = create_pool(core_id, n_cores);
        let air_instance = pool.install(|| {
            let mut binary_trace = BinaryTrace::new();

            let num_rows = binary_trace.num_rows();

            let total_inputs: usize = inputs.iter().map(|c| c.len()).sum();
            assert!(total_inputs <= num_rows);

            info!(
                "{}: ··· Creating Binary instance [{} / {} rows filled {:.2}%]",
                Self::MY_NAME,
                total_inputs,
                num_rows,
                total_inputs as f64 / num_rows as f64 * 100.0
            );
=======
    pub fn compute_witness<F: PrimeField>(&self, inputs: &[Vec<BinaryInput>]) -> AirInstance<F> {
        let mut binary_trace = BinaryTrace::new();

        let num_rows = binary_trace.num_rows();

        let total_inputs: usize = inputs.iter().map(|c| c.len()).sum();
        assert!(total_inputs <= num_rows);

        tracing::info!(
            "··· Creating Binary instance [{} / {} rows filled {:.2}%]",
            total_inputs,
            num_rows,
            total_inputs as f64 / num_rows as f64 * 100.0
        );

        // Split the binary_e_trace.buffer into slices matching each inner vector’s length.
        let sizes: Vec<usize> = inputs.iter().map(|v| v.len()).collect();
        let mut slices = Vec::with_capacity(inputs.len());
        let mut rest = binary_trace.buffer.as_mut_slice();
        for size in sizes {
            let (head, tail) = rest.split_at_mut(size);
            slices.push(head);
            rest = tail;
        }
>>>>>>> cfaafd30

            // Split the binary_e_trace.buffer into slices matching each inner vector’s length.
            let sizes: Vec<usize> = inputs.iter().map(|v| v.len()).collect();
            let mut slices = Vec::with_capacity(inputs.len());
            let mut rest = binary_trace.buffer.as_mut_slice();
            for size in sizes {
                let (head, tail) = rest.split_at_mut(size);
                slices.push(head);
                rest = tail;
            }

            // Process each slice in parallel, and use the corresponding inner input from `inputs`.
            slices.into_par_iter().enumerate().for_each(|(i, slice)| {
                slice.iter_mut().enumerate().for_each(|(j, trace_row)| {
                    *trace_row = Self::process_slice(&inputs[i][j], &self.binary_basic_table_sm);
                });
            });

            // Note: We can choose any operation that trivially satisfies the constraints on padding
            // rows
            let padding_row = BinaryTraceRow::<F> {
                m_op: F::from_u8(AND_OP),
                m_op_or_ext: F::from_u8(AND_OP),
                ..Default::default()
            };

            binary_trace.buffer[total_inputs..num_rows].fill(padding_row);

            let padding_size = num_rows - total_inputs;
            for last in 0..2 {
                let multiplicity = (7 - 6 * last as u64) * padding_size as u64;
                let row = BinaryBasicTableSM::calculate_table_row(
                    BinaryBasicTableOp::And,
                    0,
                    0,
                    0,
                    last as u64,
                    0,
                );
                self.binary_basic_table_sm.update_multiplicity(row, multiplicity);
            }

            AirInstance::new_from_trace(FromTrace::new(&mut binary_trace))
        });
        air_instance
    }
}<|MERGE_RESOLUTION|>--- conflicted
+++ resolved
@@ -879,7 +879,6 @@
     ///
     /// # Returns
     /// An `AirInstance` containing the computed witness data.
-<<<<<<< HEAD
     pub fn compute_witness<F: PrimeField>(
         &self,
         inputs: &[Vec<BinaryInput>],
@@ -895,39 +894,12 @@
             let total_inputs: usize = inputs.iter().map(|c| c.len()).sum();
             assert!(total_inputs <= num_rows);
 
-            info!(
-                "{}: ··· Creating Binary instance [{} / {} rows filled {:.2}%]",
-                Self::MY_NAME,
+            tracing::info!(
+                "··· Creating Binary instance [{} / {} rows filled {:.2}%]",
                 total_inputs,
                 num_rows,
                 total_inputs as f64 / num_rows as f64 * 100.0
             );
-=======
-    pub fn compute_witness<F: PrimeField>(&self, inputs: &[Vec<BinaryInput>]) -> AirInstance<F> {
-        let mut binary_trace = BinaryTrace::new();
-
-        let num_rows = binary_trace.num_rows();
-
-        let total_inputs: usize = inputs.iter().map(|c| c.len()).sum();
-        assert!(total_inputs <= num_rows);
-
-        tracing::info!(
-            "··· Creating Binary instance [{} / {} rows filled {:.2}%]",
-            total_inputs,
-            num_rows,
-            total_inputs as f64 / num_rows as f64 * 100.0
-        );
-
-        // Split the binary_e_trace.buffer into slices matching each inner vector’s length.
-        let sizes: Vec<usize> = inputs.iter().map(|v| v.len()).collect();
-        let mut slices = Vec::with_capacity(inputs.len());
-        let mut rest = binary_trace.buffer.as_mut_slice();
-        for size in sizes {
-            let (head, tail) = rest.split_at_mut(size);
-            slices.push(head);
-            rest = tail;
-        }
->>>>>>> cfaafd30
 
             // Split the binary_e_trace.buffer into slices matching each inner vector’s length.
             let sizes: Vec<usize> = inputs.iter().map(|v| v.len()).collect();
