--- conflicted
+++ resolved
@@ -90,7 +90,11 @@
     ///
     /// # Returns
     /// An `AirInstance` containing the computed witness data.
-    pub fn compute_witness(&self, inputs: &[Vec<[u64; 2]>], trace_buffer: Vec<F>) -> AirInstance<F> {
+    pub fn compute_witness(
+        &self,
+        inputs: &[Vec<[u64; 2]>],
+        trace_buffer: Vec<F>,
+    ) -> AirInstance<F> {
         let mut add_trace = BinaryAddTrace::new_from_vec(trace_buffer);
 
         let num_rows = add_trace.num_rows();
@@ -106,20 +110,9 @@
         );
 
         // Split the add_e_trace.buffer into slices matching each inner vector’s length.
-<<<<<<< HEAD
         let flat_inputs: Vec<_> = inputs.iter().flatten().collect();
-        let trace_rows = add_trace.buffer.as_mut_slice();
+        let trace_rows = add_trace.row_slice_mut();
         let mut range_checks: Vec<[u64; 4]> = vec![[0u64; 4]; flat_inputs.len()];
-=======
-        let sizes: Vec<usize> = inputs.iter().map(|v| v.len()).collect();
-        let mut slices = Vec::with_capacity(inputs.len());
-        let mut rest = add_trace.row_slice_mut();
-        for size in sizes {
-            let (head, tail) = rest.split_at_mut(size);
-            slices.push(head);
-            rest = tail;
-        }
->>>>>>> f1fd7578
 
         // Process each slice in parallel, and use the corresponding inner input from `inputs`.
         flat_inputs
@@ -145,21 +138,9 @@
 
         // Note: We can choose any operation that trivially satisfies the constraints on padding
         // rows
-<<<<<<< HEAD
-        add_trace.buffer[total_inputs..num_rows]
+        add_trace.row_slice_mut()[total_inputs..num_rows]
             .par_iter_mut()
             .for_each(|slot| *slot = BinaryAddTraceRow::<F> { ..Default::default() });
-=======
-        let padding_row = BinaryAddTraceRow::<F> { ..Default::default() };
-
-        add_trace.row_slice_mut()[total_inputs..num_rows].fill(padding_row);
-
-        for value in range_checks {
-            self.std.range_check(value, 1, self.range_id);
-        }
-
-        self.std.range_check(0, 4 * (num_rows - total_inputs) as u64, self.range_id);
->>>>>>> f1fd7578
 
         AirInstance::new_from_trace(FromTrace::new(&mut add_trace))
     }
