--- conflicted
+++ resolved
@@ -4,26 +4,15 @@
 //! It manages collected inputs and interacts with the `BinaryBasicSM` to compute witnesses for
 //! execution plans.
 
-<<<<<<< HEAD
-use crate::BinaryBasicSM;
-use data_bus::{
-    BusDevice, BusId, ExtOperationData, OperationData, PayloadType, OPERATION_BUS_ID, OP_TYPE,
-};
-=======
 use crate::{BinaryBasicCollector, BinaryBasicSM};
 use data_bus::{BusDevice, PayloadType};
->>>>>>> b301198c
 use p3_field::PrimeField;
 use proofman_common::{AirInstance, ProofCtx, SetupCtx};
 use sm_common::{
     BusDeviceWrapper, CheckPoint, CollectSkipper, Instance, InstanceCtx, InstanceType,
 };
 use std::{collections::HashMap, sync::Arc};
-<<<<<<< HEAD
 use zisk_common::ChunkId;
-use zisk_core::ZiskOperationType;
-=======
->>>>>>> b301198c
 use zisk_pil::BinaryTrace;
 
 /// The `BinaryBasicInstance` struct represents an instance for binary-related witness computations.
@@ -122,86 +111,6 @@
         let (with_adds, collect_info) =
             meta.downcast_ref::<(bool, HashMap<ChunkId, (u64, CollectSkipper)>)>().unwrap();
         let (num_ops, collect_skipper) = collect_info[&chunk_id];
-<<<<<<< HEAD
-        Some(Box::new(BinaryBasicCollector::new(num_ops, collect_skipper)))
-    }
-}
-
-/// The `BinaryBasicCollector` struct represents an input collector for binary-related operations.
-pub struct BinaryBasicCollector {
-    /// Collected inputs for witness computation.
-    inputs: Vec<OperationData<u64>>,
-
-    /// The number of operations to collect.
-    num_operations: u64,
-
-    /// Helper to skip instructions based on the plan's configuration.
-    collect_skipper: CollectSkipper,
-}
-
-impl BinaryBasicCollector {
-    /// Creates a new `BinaryBasicCollector`.
-    ///
-    /// # Arguments
-    /// * `num_operations` - The number of operations to collect.
-    /// * `collect_skipper` - Helper to skip instructions based on the plan's configuration.
-    ///
-    /// # Returns
-    /// A new `BinaryBasicCollector` instance initialized with the provided parameters.
-    pub fn new(num_operations: u64, collect_skipper: CollectSkipper) -> Self {
-        Self { inputs: Vec::new(), num_operations, collect_skipper }
-    }
-}
-
-impl BusDevice<u64> for BinaryBasicCollector {
-    /// Processes data received on the bus, collecting the inputs necessary for witness computation.
-    ///
-    /// # Arguments
-    /// * `_bus_id` - The ID of the bus (unused in this implementation).
-    /// * `data` - The data received from the bus.
-    ///
-    /// # Returns
-    /// An optional vector of tuples where:
-    /// - The first element is the bus ID.
-    /// - The second element is always empty indicating there are no derived inputs.
-    fn process_data(&mut self, bus_id: &BusId, data: &[u64]) -> Option<Vec<(BusId, Vec<u64>)>> {
-        debug_assert!(*bus_id == OPERATION_BUS_ID);
-
-        if self.inputs.len() == self.num_operations as usize {
-            return None;
-        }
-
-        if data[OP_TYPE] as u32 != ZiskOperationType::Binary as u32 {
-            return None;
-        }
-
-        if self.collect_skipper.should_skip() {
-            return None;
-        }
-
-        let data: ExtOperationData<u64> =
-            data.try_into().expect("Regular Metrics: Failed to convert data");
-
-        if let ExtOperationData::OperationData(data) = data {
-            self.inputs.push(data);
-        }
-
-        None
-    }
-
-    /// Returns the bus IDs associated with this instance.
-    ///
-    /// # Returns
-    /// A vector containing the connected bus ID.
-    fn bus_id(&self) -> Vec<BusId> {
-        vec![OPERATION_BUS_ID]
-    }
-
-    /// Provides a dynamic reference for downcasting purposes.
-    fn as_any(self: Box<Self>) -> Box<dyn std::any::Any> {
-        self
-=======
         Some(Box::new(BinaryBasicCollector::new(num_ops as usize, collect_skipper, *with_adds)))
->>>>>>> b301198c
     }
 }