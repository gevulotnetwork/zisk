--- conflicted
+++ resolved
@@ -8,15 +8,10 @@
 use data_bus::{BusDevice, BusId, OperationBusData, OperationData, PayloadType};
 use p3_field::PrimeField;
 use proofman_common::{AirInstance, ProofCtx, SetupCtx};
-<<<<<<< HEAD
-use sm_common::{CheckPoint, CollectSkipper, Instance, InstanceCtx, InstanceType};
-use std::sync::Arc;
-=======
 use sm_common::{
     BusDeviceWrapper, CheckPoint, ChunkId, CollectSkipper, Instance, InstanceCtx, InstanceType,
 };
 use std::{collections::HashMap, sync::Arc};
->>>>>>> 5da6b9b2
 use zisk_core::ZiskOperationType;
 use zisk_pil::BinaryTrace;
 
@@ -65,10 +60,6 @@
         &mut self,
         _pctx: &ProofCtx<F>,
         _sctx: &SetupCtx<F>,
-<<<<<<< HEAD
-    ) -> Option<AirInstance<F>> {
-        Some(self.binary_basic_sm.compute_witness(&self.inputs))
-=======
         collectors: Vec<(usize, Box<BusDeviceWrapper<PayloadType>>)>,
     ) -> Option<AirInstance<F>> {
         let inputs: Vec<_> = collectors
@@ -84,7 +75,6 @@
             .collect();
 
         Some(self.binary_basic_sm.compute_witness(&inputs))
->>>>>>> 5da6b9b2
     }
 
     /// Retrieves the checkpoint associated with this instance.
