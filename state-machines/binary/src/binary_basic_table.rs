//! The `BinaryBasicTableSM` module defines the Binary Basic Table State Machine.
//!
//! This state machine is responsible for handling basic binary operations, calculating table rows,
//! and managing multiplicity tables for binary table traces.

use std::sync::{Arc, Mutex};

use p3_field::Field;
<<<<<<< HEAD
use proofman::{WitnessComponent, WitnessManager};
use proofman_common::AirInstance;
use rayon::prelude::*;
use zisk_core::{zisk_ops::ZiskOp, P2_16, P2_17, P2_18, P2_19, P2_8, P2_9};
use zisk_pil::{BinaryTableTrace, BINARY_TABLE_AIR_IDS, ZISK_AIRGROUP_ID};
=======
use zisk_core::{P2_16, P2_17, P2_18, P2_19, P2_8, P2_9};
use zisk_pil::BinaryTableTrace;

use crate::binary_constants::*;
>>>>>>> f0dcfeda

/// Represents operations supported by the Binary Basic Table.
#[derive(Debug, Clone, PartialEq, Copy)]
#[repr(u8)]
pub enum BinaryBasicTableOp {
<<<<<<< HEAD
    Minu = 0x02,
    Min = 0x03,
    Maxu = 0x04,
    Max = 0x05,
    LtAbsNP = 0x06,
    LtAbsPN = 0x07,
    Ltu = 0x08,
    Lt = 0x09,
    Gt = 0x0a,
    Eq = 0x0b,
    Add = 0x0c,
    Sub = 0x0d,
    Leu = 0x0e,
    Le = 0x0f,
    And = 0x10,
    Or = 0x11,
    Xor = 0x12,
=======
    Minu = MINU_OP,
    Min = MIN_OP,
    Maxu = MAXU_OP,
    Max = MAX_OP,
    LtAbsNP = LT_ABS_NP_OP,
    LtAbsPN = LT_ABS_PN_OP,
    Ltu = LTU_OP,
    Lt = LT_OP,
    Gt = GT_OP,
    Eq = EQ_OP,
    Add = ADD_OP,
    Sub = SUB_OP,
    Leu = LEUW_OP,
    Le = LE_OP,
    And = AND_OP,
    Or = OR_OP,
    Xor = XOR_OP,
>>>>>>> f0dcfeda
    Ext32 = 0x13,
}

/// The `BinaryBasicTableSM` struct represents the Binary Basic Table State Machine.
///
/// It manages a multiplicity table and provides functionality to process slices and calculate table
/// rows.
pub struct BinaryBasicTableSM {
    /// The multiplicity table, shared across threads.
    multiplicity: Mutex<Vec<u64>>,
}

<<<<<<< HEAD
#[derive(Debug)]
pub enum BasicTableSMErr {
    InvalidOpcode,
}

impl<F: Field> BinaryBasicTableSM<F> {
    const MY_NAME: &'static str = "BinaryT ";

    pub fn new(wcm: Arc<WitnessManager<F>>, airgroup_id: usize, air_ids: &[usize]) -> Arc<Self> {
        let pctx = wcm.get_pctx();
        let air = pctx.pilout.get_air(ZISK_AIRGROUP_ID, BINARY_TABLE_AIR_IDS[0]);

        let binary_basic_table = Self {
            wcm: wcm.clone(),
            registered_predecessors: AtomicU32::new(0),
            num_rows: air.num_rows(),
            multiplicity: Mutex::new(vec![0; air.num_rows()]),
        };
        let binary_basic_table = Arc::new(binary_basic_table);
        wcm.register_component(binary_basic_table.clone(), Some(airgroup_id), Some(air_ids));

        binary_basic_table
    }

    pub fn register_predecessor(&self) {
        self.registered_predecessors.fetch_add(1, Ordering::SeqCst);
    }

    pub fn unregister_predecessor(&self) {
        if self.registered_predecessors.fetch_sub(1, Ordering::SeqCst) == 1 {
            self.create_air_instance();
        }
    }

    // TODO: Add new ops?
    pub fn operations() -> Vec<u8> {
        vec![
            ZiskOp::Minu.code(),
            ZiskOp::Min.code(),
            ZiskOp::Maxu.code(),
            ZiskOp::Max.code(),
            ZiskOp::Ltu.code(),
            ZiskOp::Lt.code(),
            ZiskOp::Eq.code(),
            ZiskOp::Add.code(),
            ZiskOp::Sub.code(),
            ZiskOp::Leu.code(),
            ZiskOp::Le.code(),
            ZiskOp::And.code(),
            ZiskOp::Or.code(),
            ZiskOp::Xor.code(),
        ]
=======
impl BinaryBasicTableSM {
    /// Creates a new `BinaryBasicTableSM` instance.
    ///
    /// # Returns
    /// An `Arc`-wrapped instance of `BinaryBasicTableSM`.
    pub fn new<F: Field>() -> Arc<Self> {
        Arc::new(Self { multiplicity: Mutex::new(vec![0; BinaryTableTrace::<F>::NUM_ROWS]) })
>>>>>>> f0dcfeda
    }

    /// Processes a slice of input data and updates the multiplicity table.
    ///
    /// # Arguments
    /// * `input` - A slice of `u64` values representing the input data.
    pub fn process_slice(&self, input: &[u64]) {
        // Create the trace vector
        let mut multiplicity = self.multiplicity.lock().unwrap();

        for (i, val) in input.iter().enumerate() {
            multiplicity[i] += *val;
        }
    }

    /// Detaches and returns the current multiplicity table.
    ///
    /// # Returns
    /// A vector containing the multiplicity table.
    pub fn detach_multiplicity(&self) -> Vec<u64> {
        let mut multiplicity = self.multiplicity.lock().unwrap();
        std::mem::take(&mut *multiplicity)
    }

    /// Calculates the table row offset based on the provided parameters.
    ///
    /// # Arguments
    /// * `opcode` - The operation code (`BinaryBasicTableOp`).
    /// * `a` - The first operand a.
    /// * `b` - The second operand b.
    /// * `cin` - The carry-in value.
    /// * `last` - The "last" flag.
    /// * `flags` - The flags value.
    ///
    /// # Returns
    /// The calculated table row offset.
    #[allow(clippy::too_many_arguments)]
    pub fn calculate_table_row(
        //lookup_proves(BINARY_TABLE_ID, [LAST, OP, A, B, CIN, C, FLAGS], multiplicity);
        opcode: BinaryBasicTableOp,
        a: u64,
        b: u64,
        cin: u64,
        last: u64,
        flags: u64,
    ) -> u64 {
        debug_assert!(a <= 0xFF);
        debug_assert!(b <= 0xFF);
        debug_assert!(cin <= 0x03);
        debug_assert!(last <= 0x01);
        debug_assert!(flags <= 0x0F);

        // Calculate the different row offset contributors, according to the PIL
        if opcode == BinaryBasicTableOp::Ext32 {
            // Offset calculation for `Ext32` operation.
            let offset_a: u64 = a;
            let offset_cin: u64 = cin * P2_8;
            let offset_result_is_a: u64 = match flags {
                0 => 0,
                2 => P2_9,
                6 => 3 * P2_9,
                _ => {
                    panic!(
                        "BinaryBasicTableSM::calculate_table_row() Unexpected flags for Ext32: {}",
                        flags
                    )
                }
            };
            let offset_opcode: u64 = Self::offset_opcode(opcode);

            offset_a + offset_cin + offset_result_is_a + offset_opcode
        } else {
            // Offset calculation for other operations.
            let offset_a: u64 = a;
            let offset_b: u64 = b * P2_8;
            let offset_last: u64 = if Self::opcode_has_last(opcode) { last * P2_16 } else { 0 };
            let offset_cin: u64 = if Self::opcode_has_cin(opcode) { cin * P2_17 } else { 0 };
            let offset_result_is_a: u64 =
                if Self::opcode_result_is_a(opcode) && ((flags & 0x04) != 0) { P2_18 } else { 0 };
            let offset_opcode: u64 = Self::offset_opcode(opcode);

            offset_a + offset_b + offset_last + offset_cin + offset_result_is_a + offset_opcode
        }
    }

    /// Determines if the given opcode requires a "last" flag.
    fn opcode_has_last(opcode: BinaryBasicTableOp) -> bool {
        match opcode {
            BinaryBasicTableOp::Minu |
            BinaryBasicTableOp::Min |
            BinaryBasicTableOp::Maxu |
            BinaryBasicTableOp::Max |
            BinaryBasicTableOp::LtAbsNP |
            BinaryBasicTableOp::LtAbsPN |
            BinaryBasicTableOp::Ltu |
            BinaryBasicTableOp::Lt |
            BinaryBasicTableOp::Gt |
            BinaryBasicTableOp::Eq |
            BinaryBasicTableOp::Add |
            BinaryBasicTableOp::Sub |
            BinaryBasicTableOp::Leu |
            BinaryBasicTableOp::Le |
            BinaryBasicTableOp::And |
            BinaryBasicTableOp::Or |
            BinaryBasicTableOp::Xor => true,
            BinaryBasicTableOp::Ext32 => false,
        }
    }

    /// Determines if the given opcode requires a carry-in value.
    fn opcode_has_cin(opcode: BinaryBasicTableOp) -> bool {
        match opcode {
            BinaryBasicTableOp::Minu |
            BinaryBasicTableOp::Min |
            BinaryBasicTableOp::Maxu |
            BinaryBasicTableOp::Max |
            BinaryBasicTableOp::LtAbsNP |
            BinaryBasicTableOp::LtAbsPN |
            BinaryBasicTableOp::Ltu |
            BinaryBasicTableOp::Lt |
            BinaryBasicTableOp::Gt |
            BinaryBasicTableOp::Eq |
            BinaryBasicTableOp::Add |
            BinaryBasicTableOp::Sub => true,

            BinaryBasicTableOp::Leu |
            BinaryBasicTableOp::Le |
            BinaryBasicTableOp::And |
            BinaryBasicTableOp::Or |
            BinaryBasicTableOp::Xor |
            BinaryBasicTableOp::Ext32 => false,
        }
    }

    /// Determines if the given opcode's result depends on the "a" operand.
    fn opcode_result_is_a(opcode: BinaryBasicTableOp) -> bool {
        match opcode {
            BinaryBasicTableOp::Minu |
            BinaryBasicTableOp::Min |
            BinaryBasicTableOp::Maxu |
            BinaryBasicTableOp::Max => true,

            BinaryBasicTableOp::LtAbsNP |
            BinaryBasicTableOp::LtAbsPN |
            BinaryBasicTableOp::Ltu |
            BinaryBasicTableOp::Lt |
            BinaryBasicTableOp::Gt |
            BinaryBasicTableOp::Eq |
            BinaryBasicTableOp::Add |
            BinaryBasicTableOp::Sub |
            BinaryBasicTableOp::Leu |
            BinaryBasicTableOp::Le |
            BinaryBasicTableOp::And |
            BinaryBasicTableOp::Or |
            BinaryBasicTableOp::Xor |
            BinaryBasicTableOp::Ext32 => false,
        }
    }

    /// Computes the opcode offset for the given operation.
    fn offset_opcode(opcode: BinaryBasicTableOp) -> u64 {
        match opcode {
            BinaryBasicTableOp::Minu => 0,
            BinaryBasicTableOp::Min => P2_19,
            BinaryBasicTableOp::Maxu => 2 * P2_19,
            BinaryBasicTableOp::Max => 3 * P2_19,
            BinaryBasicTableOp::LtAbsNP => 4 * P2_19,
            BinaryBasicTableOp::LtAbsPN => 5 * P2_19,
            BinaryBasicTableOp::Ltu => 6 * P2_19,
            BinaryBasicTableOp::Lt => 6 * P2_19 + P2_18,
            BinaryBasicTableOp::Gt => 6 * P2_19 + 2 * P2_18,
            BinaryBasicTableOp::Eq => 6 * P2_19 + 3 * P2_18,
            BinaryBasicTableOp::Add => 6 * P2_19 + 4 * P2_18,
            BinaryBasicTableOp::Sub => 6 * P2_19 + 5 * P2_18,
            BinaryBasicTableOp::Leu => 6 * P2_19 + 6 * P2_18,
            BinaryBasicTableOp::Le => 6 * P2_19 + 6 * P2_18 + P2_17,
            BinaryBasicTableOp::And => 6 * P2_19 + 6 * P2_18 + 2 * P2_17,
            BinaryBasicTableOp::Or => 6 * P2_19 + 6 * P2_18 + 3 * P2_17,
            BinaryBasicTableOp::Xor => 6 * P2_19 + 6 * P2_18 + 4 * P2_17,
            BinaryBasicTableOp::Ext32 => 6 * P2_19 + 6 * P2_18 + 5 * P2_17,
        }
    }
<<<<<<< HEAD

    pub fn create_air_instance(&self) {
        let ectx = self.wcm.get_ectx();
        let mut dctx: std::sync::RwLockWriteGuard<'_, proofman_common::DistributionCtx> =
            ectx.dctx.write().unwrap();
        let mut multiplicity = self.multiplicity.lock().unwrap();

        let (is_myne, instance_global_idx) =
            dctx.add_instance(ZISK_AIRGROUP_ID, BINARY_TABLE_AIR_IDS[0], 1);
        let owner: usize = dctx.owner(instance_global_idx);

        let mut multiplicity_ = std::mem::take(&mut *multiplicity);
        dctx.distribute_multiplicity(&mut multiplicity_, owner);

        if is_myne {
            // Create the prover buffer
            let num_rows = self.num_rows;
            let trace: BinaryTableTrace<'_, _> = BinaryTableTrace::new(num_rows);
            let mut prover_buffer = trace.buffer.unwrap();

            let non_zero_multiplicities = prover_buffer[0..num_rows]
                .par_iter_mut()
                .enumerate()
                .map(|(i, input)| {
                    *input = F::from_canonical_u64(multiplicity_[i]);
                    if multiplicity_[i] != 0 {
                        Some(1)
                    } else {
                        None
                    }
                })
                .filter_map(|x| x)
                .sum::<usize>();

            log::info!(
                "{}: ··· Creating Binary Table instance [{} / {} rows used {:.2}%]",
                Self::MY_NAME,
                non_zero_multiplicities,
                num_rows,
                non_zero_multiplicities as f64 / num_rows as f64 * 100.0
            );

            let air_instance = AirInstance::new(
                self.wcm.get_sctx(),
                ZISK_AIRGROUP_ID,
                BINARY_TABLE_AIR_IDS[0],
                None,
                prover_buffer,
            );
            self.wcm
                .get_pctx()
                .air_instance_repo
                .add_air_instance(air_instance, Some(instance_global_idx));
        }
    }
}

impl<F: Send + Sync> WitnessComponent<F> for BinaryBasicTableSM<F> {}
=======
}
>>>>>>> f0dcfeda
<|MERGE_RESOLUTION|>--- conflicted
+++ resolved
@@ -6,42 +6,15 @@
 use std::sync::{Arc, Mutex};
 
 use p3_field::Field;
-<<<<<<< HEAD
-use proofman::{WitnessComponent, WitnessManager};
-use proofman_common::AirInstance;
-use rayon::prelude::*;
-use zisk_core::{zisk_ops::ZiskOp, P2_16, P2_17, P2_18, P2_19, P2_8, P2_9};
-use zisk_pil::{BinaryTableTrace, BINARY_TABLE_AIR_IDS, ZISK_AIRGROUP_ID};
-=======
 use zisk_core::{P2_16, P2_17, P2_18, P2_19, P2_8, P2_9};
 use zisk_pil::BinaryTableTrace;
 
 use crate::binary_constants::*;
->>>>>>> f0dcfeda
 
 /// Represents operations supported by the Binary Basic Table.
 #[derive(Debug, Clone, PartialEq, Copy)]
 #[repr(u8)]
 pub enum BinaryBasicTableOp {
-<<<<<<< HEAD
-    Minu = 0x02,
-    Min = 0x03,
-    Maxu = 0x04,
-    Max = 0x05,
-    LtAbsNP = 0x06,
-    LtAbsPN = 0x07,
-    Ltu = 0x08,
-    Lt = 0x09,
-    Gt = 0x0a,
-    Eq = 0x0b,
-    Add = 0x0c,
-    Sub = 0x0d,
-    Leu = 0x0e,
-    Le = 0x0f,
-    And = 0x10,
-    Or = 0x11,
-    Xor = 0x12,
-=======
     Minu = MINU_OP,
     Min = MIN_OP,
     Maxu = MAXU_OP,
@@ -59,7 +32,6 @@
     And = AND_OP,
     Or = OR_OP,
     Xor = XOR_OP,
->>>>>>> f0dcfeda
     Ext32 = 0x13,
 }
 
@@ -72,60 +44,6 @@
     multiplicity: Mutex<Vec<u64>>,
 }
 
-<<<<<<< HEAD
-#[derive(Debug)]
-pub enum BasicTableSMErr {
-    InvalidOpcode,
-}
-
-impl<F: Field> BinaryBasicTableSM<F> {
-    const MY_NAME: &'static str = "BinaryT ";
-
-    pub fn new(wcm: Arc<WitnessManager<F>>, airgroup_id: usize, air_ids: &[usize]) -> Arc<Self> {
-        let pctx = wcm.get_pctx();
-        let air = pctx.pilout.get_air(ZISK_AIRGROUP_ID, BINARY_TABLE_AIR_IDS[0]);
-
-        let binary_basic_table = Self {
-            wcm: wcm.clone(),
-            registered_predecessors: AtomicU32::new(0),
-            num_rows: air.num_rows(),
-            multiplicity: Mutex::new(vec![0; air.num_rows()]),
-        };
-        let binary_basic_table = Arc::new(binary_basic_table);
-        wcm.register_component(binary_basic_table.clone(), Some(airgroup_id), Some(air_ids));
-
-        binary_basic_table
-    }
-
-    pub fn register_predecessor(&self) {
-        self.registered_predecessors.fetch_add(1, Ordering::SeqCst);
-    }
-
-    pub fn unregister_predecessor(&self) {
-        if self.registered_predecessors.fetch_sub(1, Ordering::SeqCst) == 1 {
-            self.create_air_instance();
-        }
-    }
-
-    // TODO: Add new ops?
-    pub fn operations() -> Vec<u8> {
-        vec![
-            ZiskOp::Minu.code(),
-            ZiskOp::Min.code(),
-            ZiskOp::Maxu.code(),
-            ZiskOp::Max.code(),
-            ZiskOp::Ltu.code(),
-            ZiskOp::Lt.code(),
-            ZiskOp::Eq.code(),
-            ZiskOp::Add.code(),
-            ZiskOp::Sub.code(),
-            ZiskOp::Leu.code(),
-            ZiskOp::Le.code(),
-            ZiskOp::And.code(),
-            ZiskOp::Or.code(),
-            ZiskOp::Xor.code(),
-        ]
-=======
 impl BinaryBasicTableSM {
     /// Creates a new `BinaryBasicTableSM` instance.
     ///
@@ -133,7 +51,6 @@
     /// An `Arc`-wrapped instance of `BinaryBasicTableSM`.
     pub fn new<F: Field>() -> Arc<Self> {
         Arc::new(Self { multiplicity: Mutex::new(vec![0; BinaryTableTrace::<F>::NUM_ROWS]) })
->>>>>>> f0dcfeda
     }
 
     /// Processes a slice of input data and updates the multiplicity table.
@@ -316,65 +233,4 @@
             BinaryBasicTableOp::Ext32 => 6 * P2_19 + 6 * P2_18 + 5 * P2_17,
         }
     }
-<<<<<<< HEAD
-
-    pub fn create_air_instance(&self) {
-        let ectx = self.wcm.get_ectx();
-        let mut dctx: std::sync::RwLockWriteGuard<'_, proofman_common::DistributionCtx> =
-            ectx.dctx.write().unwrap();
-        let mut multiplicity = self.multiplicity.lock().unwrap();
-
-        let (is_myne, instance_global_idx) =
-            dctx.add_instance(ZISK_AIRGROUP_ID, BINARY_TABLE_AIR_IDS[0], 1);
-        let owner: usize = dctx.owner(instance_global_idx);
-
-        let mut multiplicity_ = std::mem::take(&mut *multiplicity);
-        dctx.distribute_multiplicity(&mut multiplicity_, owner);
-
-        if is_myne {
-            // Create the prover buffer
-            let num_rows = self.num_rows;
-            let trace: BinaryTableTrace<'_, _> = BinaryTableTrace::new(num_rows);
-            let mut prover_buffer = trace.buffer.unwrap();
-
-            let non_zero_multiplicities = prover_buffer[0..num_rows]
-                .par_iter_mut()
-                .enumerate()
-                .map(|(i, input)| {
-                    *input = F::from_canonical_u64(multiplicity_[i]);
-                    if multiplicity_[i] != 0 {
-                        Some(1)
-                    } else {
-                        None
-                    }
-                })
-                .filter_map(|x| x)
-                .sum::<usize>();
-
-            log::info!(
-                "{}: ··· Creating Binary Table instance [{} / {} rows used {:.2}%]",
-                Self::MY_NAME,
-                non_zero_multiplicities,
-                num_rows,
-                non_zero_multiplicities as f64 / num_rows as f64 * 100.0
-            );
-
-            let air_instance = AirInstance::new(
-                self.wcm.get_sctx(),
-                ZISK_AIRGROUP_ID,
-                BINARY_TABLE_AIR_IDS[0],
-                None,
-                prover_buffer,
-            );
-            self.wcm
-                .get_pctx()
-                .air_instance_repo
-                .add_air_instance(air_instance, Some(instance_global_idx));
-        }
-    }
-}
-
-impl<F: Send + Sync> WitnessComponent<F> for BinaryBasicTableSM<F> {}
-=======
-}
->>>>>>> f0dcfeda
+}