//! The `BinaryPlanner` module defines a planner for generating execution plans specific to
//! binary operations (basic, extensions and dedicated adds)
//!
//! It organizes execution plans for both regular instances and table instances,
//! leveraging binary operation counts by operation and metadata to construct detailed plans.

use std::any::Any;

use crate::BinaryCounter;
use zisk_common::{
    plan, BusDeviceMetrics, ChunkId, InstCount, InstanceType, Metrics, Plan, Planner,
};
use zisk_pil::{BinaryAddTrace, BinaryExtensionTrace, BinaryTrace};

/// The `BinaryPlanner` struct organizes execution plans for binaries instances and tables.
///
/// It allows adding metadata about instances and tables and generates plans
/// based on the provided counters.
#[derive(Default)]
pub struct BinaryPlanner {}

impl BinaryPlanner {
    pub fn new() -> Self {
        Self {}
    }
    fn size_basic_of(rows: usize) -> usize {
        if rows == 0 {
            0
        } else {
            ((rows - 1 / BinaryTrace::<usize>::NUM_ROWS) + 1) * BinaryTrace::<usize>::ROW_SIZE
        }
    }

    fn size_basic_add_of(rows: usize) -> usize {
        if rows == 0 {
            0
        } else {
            ((rows - 1 / BinaryAddTrace::<usize>::NUM_ROWS) + 1) * BinaryAddTrace::<usize>::ROW_SIZE
        }
    }

    fn plan_for_extensions(&self, counters: &Vec<(ChunkId, &BinaryCounter)>) -> Vec<Plan> {
        let extension_counters: Vec<InstCount> = counters
            .iter()
            .map(|(chunk_id, c)| InstCount::new(*chunk_id, c.counter_extension.inst_count))
            .collect();

        let extension_num_rows = BinaryExtensionTrace::<usize>::NUM_ROWS;

        let plans: Vec<_> = plan(&extension_counters, extension_num_rows as u64)
            .into_iter()
            .map(|(check_point, collect_info)| {
                let converted: Box<dyn Any> = Box::new(collect_info);
                Plan::new(
                    BinaryExtensionTrace::<usize>::AIRGROUP_ID,
                    BinaryExtensionTrace::<usize>::AIR_ID,
                    None,
                    InstanceType::Instance,
                    check_point,
                    Some(converted),
                    4,
                )
            })
            .collect();

<<<<<<< HEAD
=======
        if !plans.is_empty() {
            plans.push(Plan::new(
                BinaryExtensionTableTrace::<usize>::AIRGROUP_ID,
                BinaryExtensionTableTrace::<usize>::AIR_ID,
                None,
                InstanceType::Table,
                CheckPoint::None,
                None,
                1,
            ));
        }
>>>>>>> b6ca535a
        plans
    }
    fn plan_for_basics(
        &self,
        counters: &Vec<(ChunkId, &BinaryCounter)>,
        with_adds: bool,
    ) -> Vec<Plan> {
        let basic_counters: Vec<InstCount> = counters
            .iter()
            .map(|(chunk_id, c)| {
                InstCount::new(
                    *chunk_id,
                    c.counter_basic_wo_add.inst_count
                        + if with_adds { c.counter_add.inst_count } else { 0 },
                )
            })
            .collect();

        let basic_num_rows = BinaryTrace::<usize>::NUM_ROWS;

        let plans: Vec<_> = plan(&basic_counters, basic_num_rows as u64)
            .into_iter()
            .map(|(check_point, collect_info)| {
                let converted: Box<dyn Any> = Box::new((with_adds, collect_info));
                Plan::new(
                    BinaryTrace::<usize>::AIRGROUP_ID,
                    BinaryTrace::<usize>::AIR_ID,
                    None,
                    InstanceType::Instance,
                    check_point,
                    Some(converted),
                    4,
                )
            })
            .collect();

<<<<<<< HEAD
=======
        if !plans.is_empty() {
            plans.push(Plan::new(
                BinaryTableTrace::<usize>::AIRGROUP_ID,
                BinaryTableTrace::<usize>::AIR_ID,
                None,
                InstanceType::Table,
                CheckPoint::None,
                None,
                1,
            ));
        }
>>>>>>> b6ca535a
        plans
    }

    fn plan_for_adds(&self, counters: &Vec<(ChunkId, &BinaryCounter)>) -> Vec<Plan> {
        let add_counters: Vec<InstCount> = counters
            .iter()
            .map(|(chunk_id, c)| InstCount::new(*chunk_id, c.counter_add.inst_count))
            .collect();

        let add_num_rows = BinaryAddTrace::<usize>::NUM_ROWS;

        plan(&add_counters, add_num_rows as u64)
            .into_iter()
            .map(|(check_point, collect_info)| {
                let converted: Box<dyn Any> = Box::new(collect_info);
                Plan::new(
                    BinaryAddTrace::<usize>::AIRGROUP_ID,
                    BinaryAddTrace::<usize>::AIR_ID,
                    None,
                    InstanceType::Instance,
                    check_point,
                    Some(converted),
                    4,
                )
            })
            .collect()
    }
}

impl Planner for BinaryPlanner {
    /// Generates execution plans for binary instances and tables.
    ///
    /// # Arguments
    /// * `counters` - A vector of counters, each associated with a `ChunkId` and `BinaryCounter`
    ///   metrics data.
    ///
    /// # Returns
    /// A vector of `Plan` instances representing execution configurations for the instances and
    /// tables.
    ///
    /// # Panics
    /// Panics if any counter cannot be downcasted to an `BinaryCounter`.
    fn plan(&self, counters: Vec<(ChunkId, Box<dyn BusDeviceMetrics>)>) -> Vec<Plan> {
        let mut total_add = 0;
        let mut total_basic_wo_add = 0;
        let mut total_extension = 0;

        let binary_counters: Vec<(ChunkId, &BinaryCounter)> = counters
            .iter()
            .map(|(chunk_id, counter)| {
                let counter = Metrics::as_any(&**counter).downcast_ref::<BinaryCounter>().unwrap();
                total_add += counter.counter_add.inst_count as usize;
                total_basic_wo_add += counter.counter_basic_wo_add.inst_count as usize;
                total_extension += counter.counter_extension.inst_count as usize;
                (*chunk_id, counter)
            })
            .collect();

        let mut plans = self.plan_for_extensions(&binary_counters);

        let size_without_adds = Self::size_basic_of(total_add + total_basic_wo_add);
        let size_on_add =
            Self::size_basic_of(total_basic_wo_add) + Self::size_basic_add_of(total_add);

        let enable_bin_add_sm = size_on_add < size_without_adds;

        if enable_bin_add_sm {
            let mut add_plans = self.plan_for_adds(&binary_counters);
            plans.append(&mut add_plans);
        }

        let mut basic_plans = self.plan_for_basics(&binary_counters, !enable_bin_add_sm);
        plans.append(&mut basic_plans);

        plans
    }
}<|MERGE_RESOLUTION|>--- conflicted
+++ resolved
@@ -63,20 +63,6 @@
             })
             .collect();
 
-<<<<<<< HEAD
-=======
-        if !plans.is_empty() {
-            plans.push(Plan::new(
-                BinaryExtensionTableTrace::<usize>::AIRGROUP_ID,
-                BinaryExtensionTableTrace::<usize>::AIR_ID,
-                None,
-                InstanceType::Table,
-                CheckPoint::None,
-                None,
-                1,
-            ));
-        }
->>>>>>> b6ca535a
         plans
     }
     fn plan_for_basics(
@@ -113,20 +99,6 @@
             })
             .collect();
 
-<<<<<<< HEAD
-=======
-        if !plans.is_empty() {
-            plans.push(Plan::new(
-                BinaryTableTrace::<usize>::AIRGROUP_ID,
-                BinaryTableTrace::<usize>::AIR_ID,
-                None,
-                InstanceType::Table,
-                CheckPoint::None,
-                None,
-                1,
-            ));
-        }
->>>>>>> b6ca535a
         plans
     }
 
