require "std_lookup.pil"
require "constants.pil"

// Operations Table:
//                                                                   Running Total
<<<<<<< HEAD
// SLL/SLL_W  *  (OP:0x0d)    2^8 (A) * 2^3 (OFFSET) * 2^6 (B)  = 2^17 |        2^17
// SRL/SRL_W  *  (OP:0x0e)    2^8 (A) * 2^3 (OFFSET) * 2^6 (B)  = 2^17 | 2^18
// SRA/SRA_W  *  (OP:0x0f)    2^8 (A) * 2^3 (OFFSET) * 2^6 (B)  = 2^17 | 2^18 + 2^17
// SE_B          (OP:0x23)    2^8 (A) * 2^3 (OFFSET)            = 2^11 | 2^18 + 2^17                   + 2^11
// SE_H          (OP:0x24)    2^8 (A) * 2^3 (OFFSET)            = 2^11 | 2^18 + 2^17            + 2^12
// SE_W          (OP:0x25)    2^8 (A) * 2^3 (OFFSET)            = 2^11 | 2^18 + 2^17            + 2^12 + 2^11
// EXT           (OP:0x26)    2^8 (A) * 2^3 (OFFSET)            = 2^11 | 2^18 + 2^17     + 2^13               => 2^19
=======
// SLL/SLL_W  *  (OP:0x0d)    2^8 (A) * 2^6 (B) * 2^3 (OFFSET) = 2^17 |        2^17
// SRL/SRL_W  *  (OP:0x0e)    2^8 (A) * 2^6 (B) * 2^3 (OFFSET) = 2^17 | 2^18
// SRA/SRA_W  *  (OP:0x0f)    2^8 (A) * 2^6 (B) * 2^3 (OFFSET) = 2^17 | 2^18 + 2^17
// SE_B          (OP:0x23)    2^8 (A)           * 2^3 (OFFSET) = 2^11 | 2^18 + 2^17                   + 2^11
// SE_H          (OP:0x24)    2^8 (A)           * 2^3 (OFFSET) = 2^11 | 2^18 + 2^17            + 2^12
// SE_W          (OP:0x25)    2^8 (A)           * 2^3 (OFFSET) = 2^11 | 2^18 + 2^17            + 2^12 + 2^11
// EXT           (OP:0x26)    2^8 (A)           * 2^3 (OFFSET) = 2^11 | 2^18 + 2^17     + 2^13               => 2^19
>>>>>>> e12a92e3
// ------------------------------------------------------------------------------------------------------------------
// (*) The W variant has the second operand as a 5-bit value instead of 6-bit, but this is controlled outside

const int EXT_OP = 0x27;
const int BINARY_EXTENSION_TABLE_ID = 124;

airtemplate BinaryExtensionTable(const int N = 2**19, const int disable_fixed = 0) {
    
    col witness multiplicity;

    if (disable_fixed) {
        col fixed _K = [0...];
        // FORCE ONE TRACE
        multiplicity * _K === 0;
        
        println("*** DISABLE_FIXED ***"); 
        return;
    }

    if (N < 2**19) {
        error("N must be at least 2^19");
    }

    const int bits = 64;
    const int bytes = bits / 8;

    col fixed A = [0..255]...;                              // Input A    (8 bits)

    col fixed OFFSET = [0:P2_8..(bytes-1):P2_8]...;         // Offset     (3 bits)

    col fixed B = [[0:P2_11..63:P2_11]:3,                   // Input B    (6 bits)
                    0:(P2_11*4)]...;                    

    col fixed OP = [0x0d:P2_17, 0x0e:P2_17, 0x0f:P2_17,     // SLL/SLL_W, SRL/SRL_W, SRA/SRA_W
<<<<<<< HEAD
                    0x23:P2_11, 0x24:P2_11, 0x25:P2_11,     // SE_B, SE_H, SE_W
                    0x26:P2_11]...;                         // EXT_32
=======
                    0x23:P2_17, 0x24:P2_17, 0x25:P2_17,     // SE_B, SE_H, SE_W
                    0x26:P2_17]...;                         // EXT_32
>>>>>>> e12a92e3

    col fixed C0;                                           // Output C0  (32 bits)
    col fixed C1;                                           // Output C1  (32 bits)
    for (int i = 0; i < N; i++) {
        println(i);
        int [op, offset, a, b] = [OP[i], OFFSET[i], A[i], B[i]];
        int _out = 0;
        switch (op) {
            case 0x0d: // SLL,SLL_W
                _out = a << b;
                _out = _out << 8*offset;

            case 0x0e: // SRL,SRL_W
                _out = a << 8*offset;
                _out = _out >> b;

            case 0x0f: // SRA,SRA_W
                // Compute two's complement
                _out = a & 0x80 ? a - 0x100 : a;

                // Compute the shift
                _out = _out << 8*offset;
                _out = _out >> b;

                // Convert back to two's complement
                _out = _out < 0 ? ((_out & (P2_63 - 1)) + P2_63) : _out;

            case 0x23: // SE_B
                if (offset == 0) {
                    _out = a & P2_7 ? (P2_7 | (a & (P2_7-1))) : (a & (P2_7-1));
                } else {
                    _out = a & P2_7 ? 0xFF00 << (8*(offset - 1)) : 0;
                }

            case 0x24: // SE_H
                if (offset == 0) {
                    _out = a
                } else if (offset == 1) {
                    _out = a & P2_7 ? (P2_7 | (a & (P2_7-1))) : (a & (P2_7-1));
                    _out = _out << 8;
                } else {
                    _out = a & P2_7 ? 0xFF0000 << (8*(offset - 2)) : 0;
                }

            case 0x25: // SE_W
                if (offset < 3) {
                    _out = a << (8*offset);
                } else if (offset == 3) {
                    _out = a & P2_7 ? (P2_7 | (a & (P2_7-1))) : (a & (P2_7-1));
                    _out = _out << 24;
                } else {
                    _out = a & P2_7 ? 0xFF00000000 << (8*(offset - 4)) : 0;
                }

            case 0x26: // EXT
                _out = (a & 0x80) ? 0xFF : 0x00;
                _out = _out << 8*offset;

            default:
                error(`Invalid operation ${op}`);
        }

        C0[i] = _out & (P2_32-1);
        C1[i] = (_out >> 32) & (P2_32-1);
    }

    // lookup_proves(BINARY_EXTENSION_TABLE_ID, [OP, OFFSET, A, B, C0, C1], multiplicity);
}<|MERGE_RESOLUTION|>--- conflicted
+++ resolved
@@ -3,7 +3,6 @@
 
 // Operations Table:
 //                                                                   Running Total
-<<<<<<< HEAD
 // SLL/SLL_W  *  (OP:0x0d)    2^8 (A) * 2^3 (OFFSET) * 2^6 (B)  = 2^17 |        2^17
 // SRL/SRL_W  *  (OP:0x0e)    2^8 (A) * 2^3 (OFFSET) * 2^6 (B)  = 2^17 | 2^18
 // SRA/SRA_W  *  (OP:0x0f)    2^8 (A) * 2^3 (OFFSET) * 2^6 (B)  = 2^17 | 2^18 + 2^17
@@ -11,15 +10,6 @@
 // SE_H          (OP:0x24)    2^8 (A) * 2^3 (OFFSET)            = 2^11 | 2^18 + 2^17            + 2^12
 // SE_W          (OP:0x25)    2^8 (A) * 2^3 (OFFSET)            = 2^11 | 2^18 + 2^17            + 2^12 + 2^11
 // EXT           (OP:0x26)    2^8 (A) * 2^3 (OFFSET)            = 2^11 | 2^18 + 2^17     + 2^13               => 2^19
-=======
-// SLL/SLL_W  *  (OP:0x0d)    2^8 (A) * 2^6 (B) * 2^3 (OFFSET) = 2^17 |        2^17
-// SRL/SRL_W  *  (OP:0x0e)    2^8 (A) * 2^6 (B) * 2^3 (OFFSET) = 2^17 | 2^18
-// SRA/SRA_W  *  (OP:0x0f)    2^8 (A) * 2^6 (B) * 2^3 (OFFSET) = 2^17 | 2^18 + 2^17
-// SE_B          (OP:0x23)    2^8 (A)           * 2^3 (OFFSET) = 2^11 | 2^18 + 2^17                   + 2^11
-// SE_H          (OP:0x24)    2^8 (A)           * 2^3 (OFFSET) = 2^11 | 2^18 + 2^17            + 2^12
-// SE_W          (OP:0x25)    2^8 (A)           * 2^3 (OFFSET) = 2^11 | 2^18 + 2^17            + 2^12 + 2^11
-// EXT           (OP:0x26)    2^8 (A)           * 2^3 (OFFSET) = 2^11 | 2^18 + 2^17     + 2^13               => 2^19
->>>>>>> e12a92e3
 // ------------------------------------------------------------------------------------------------------------------
 // (*) The W variant has the second operand as a 5-bit value instead of 6-bit, but this is controlled outside
 
@@ -54,13 +44,8 @@
                     0:(P2_11*4)]...;                    
 
     col fixed OP = [0x0d:P2_17, 0x0e:P2_17, 0x0f:P2_17,     // SLL/SLL_W, SRL/SRL_W, SRA/SRA_W
-<<<<<<< HEAD
                     0x23:P2_11, 0x24:P2_11, 0x25:P2_11,     // SE_B, SE_H, SE_W
                     0x26:P2_11]...;                         // EXT_32
-=======
-                    0x23:P2_17, 0x24:P2_17, 0x25:P2_17,     // SE_B, SE_H, SE_W
-                    0x26:P2_17]...;                         // EXT_32
->>>>>>> e12a92e3
 
     col fixed C0;                                           // Output C0  (32 bits)
     col fixed C1;                                           // Output C1  (32 bits)
