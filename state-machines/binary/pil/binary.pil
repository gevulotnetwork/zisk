require "std_lookup.pil"

// Coprocessor in charge of performing standard RISCV binary operations

/*
    List 64-bit operations:
      name     │    op    │   m_op   │ has_initial_carry │ carry │ use_last_carry │ ZisK OP │ Notes                                              │ 
    ───────────┼──────────┼──────────┼───────────────────┼───────┼────────────────┼─────────┼────────────────────────────────────────────────────┼ 
     MINU      │   0x02   │   0x02   │                   │   X   │                │    X    │                                                    │ 
     MIN       │   0x03   │   0x03   │                   │   X   │                │    X    │                                                    │ 
     MAXU      │   0x04   │   0x04   │                   │   X   │                │    X    │                                                    │ 
     MAX       │   0x05   │   0x05   │                   │   X   │                │    X    │                                                    │ 
     LT_ABS_NP │   0x06   │   0x06   │         X         │   X   │       X        │         │ This operation is used by the arithmetic component │ 
     LT_ABS_PN │   0x07   │   0x07   │         X         │   X   │       X        │         │ This operation is used by the arithmetic component │ 
     LTU       │   0x08   │   0x08   │                   │   X   │       X        │    X    │                                                    │ 
     LT        │   0x09   │   0x09   │                   │   X   │       X        │    X    │                                                    │ 
     GT        │   0x0a   │   0x0a   │                   │   X   │       X        │         │ This operation is used by the arithmetic component │ 
     EQ        │   0x0b   │   0x0b   │                   │   X   │       X        │    X    │                                                    │ 
     ADD       │   0x0c   │   0x0c   │                   │   X   │                │    X    │                                                    │ 
     SUB       │   0x0d   │   0x0d   │                   │   X   │                │    X    │                                                    │ 
     LEU       │   0x0e   │   0x0e   │                   │   X   │       X        │    X    │                                                    │ 
     LE        │   0x0f   │   0x0f   │                   │   X   │       X        │    X    │                                                    │ 
     AND       │   0x10   │   0x10   │                   │       │                │    X    │                                                    │ 
     OR        │   0x11   │   0x11   │                   │       │                │    X    │                                                    │ 
     XOR       │   0x12   │   0x12   │                   │       │                │    X    │                                                    │ 
    ───────────┼──────────┼──────────┼───────────────────┼───────┼────────────────┼─────────┼────────────────────────────────────────────────────┼ 

    List 32-bit operations:
     name      │    op    │   m_op   │ has_initial_carry │ carry │ use_last_carry │ ZisK OP │
    ───────────┼──────────┼──────────┼───────────────────┼───────┼────────────────┼─────────│
     MINU_W    │   0x22   │   0x02   │                   │   X   │                │    X    │
     MIN_W     │   0x23   │   0x03   │                   │   X   │                │    X    │
     MAXU_W    │   0x24   │   0x04   │                   │   X   │                │    X    │
     MAX_W     │   0x25   │   0x05   │                   │   X   │                │    X    │
     LTU_W     │   0x28   │   0x08   │                   │   X   │       X        │    X    │
     LT_W      │   0x29   │   0x09   │                   │   X   │       X        │    X    │
     EQ_W      │   0x2b   │   0x0b   │                   │   X   │       X        │    X    │
     ADD_W     │   0x2c   │   0x0c   │                   │   X   │                │    X    │
     SUB_W     │   0x2d   │   0x0d   │                   │   X   │                │    X    │
     LEU_W     │   0x2e   │   0x0e   │                   │   X   │       X        │    X    │
     LE_W      │   0x2f   │   0x0f   │                   │   X   │       X        │    X    │
    ───────────┼──────────┼──────────┼───────────────────┼───────┼────────────────┼─────────│

    Note: op = m_op + 0x20*mode32
*/

const int LT_ABS_NP_OP = 0x06;
const int LT_ABS_PN_OP = 0x07;
const int LTU_OP = 0x08;
const int GT_OP = 0x0a;

airtemplate Binary(const int N = 2**21, const int operation_bus_id) {
    // Default values
    const int bits = 64;
    const int bytes = bits / 8;
    const int half_bytes = bytes / 2;

    // Main values
    const int input_chunks = 2;
    const int input_chunk_bytes = bytes / input_chunks;

    // Primary columns
    col witness m_op;              // micro operation code of the binary table (e.g. add)
    col witness mode32;            // 1 if the operation is 32 bits, 0 otherwise
    col witness free_in_a[bytes];  // input1
    col witness free_in_b[bytes];  // input2
    col witness free_in_c[bytes];  // output
    col witness carry[bytes];      // bytes chunks carries [0,cout:0],[cin:0,cout:1],...,[cin:bytes-2,cout:bytes-1]

    // Secondary columns
<<<<<<< HEAD
    col witness use_last_carry;   // 1 if the operation uses the last carry as its result
    col witness op_is_min_max;    // 1 if the operation is any of the MIN/MAX operations
=======
    col witness use_last_carry;    // 1 if the operation uses the last carry as its result
    col witness op_is_min_max;     // 1 if the operation is any of the MIN/MAX operations
    col witness has_initial_carry; // 1 if the operation has an initial carry
>>>>>>> 80192db0

    const expr mode64 = 1 - mode32;
    const expr cout32 = carry[half_bytes-1];
    const expr cout64 = carry[bytes-1];

    use_last_carry * (1 - use_last_carry) === 0;
    op_is_min_max * (1 - op_is_min_max) === 0;
    cout64*(1 - cout64) === 0;

    // Auxiliary columns (primarily used to optimize lookups, but can be substituted with expressions)
    col witness cout;
    col witness result_is_a;
    col witness use_last_carry_mode32;
    col witness use_last_carry_mode64;
    cout === mode64 * (cout64 - cout32) + cout32;
    result_is_a === op_is_min_max * cout;
    use_last_carry_mode32 === mode32 * use_last_carry;
    use_last_carry_mode64 === mode64 * use_last_carry;

    /*
    Constraints to check the correctness of each binary operation
        opid        last    a      b     c   cin     cout + flags
        ───────────────────────────────────────────────────────────────-------------------------------------------------
        m_op         0      a0     b0    c0       0  carry0 + 2*op_is_min_max + 4*result_is_a
        m_op         0      a1     b1    c1  carry0  carry1 + 2*op_is_min_max + 4*result_is_a
        m_op         0      a2     b2    c2  carry1  carry2 + 2*op_is_min_max + 4*result_is_a
        m_op         0|1    a3     b3    c3  carry2  carry3 + 2*op_is_min_max + 4*result_is_a + 8*use_last_carry_mode32
        m_op|EXT_32  0      a4|c3  b4|0  c4  carry3  carry4 + 2*op_is_min_max + 4*result_is_a
        m_op|EXT_32  0      a5|c3  b5|0  c5  carry4  carry5 + 2*op_is_min_max + 4*result_is_a
        m_op|EXT_32  0      a6|c3  b6|0  c6  carry5  carry6 + 2*op_is_min_max + 4*result_is_a
        m_op|EXT_32  0|1    a7|c3  b7|0  c7  carry6  carry7 + 2*op_is_min_max + 4*result_is_a + 8*use_last_carry_mode64
        ───────────────────────────────────────────────────────────────-------------------------------------------------
    Perform, at the byte level, lookups against the binary table on inputs:
                  [last, m_op, a, b, cin, c, cout + flags]
    where last indicates whether the byte is the last one in the operation
    */

<<<<<<< HEAD
    lookup_assumes(BINARY_TABLE_ID, [0, m_op, free_in_a[0], free_in_b[0], 0, free_in_c[0], carry[0] + 2*op_is_min_max + 4*result_is_a]);
=======
    lookup_assumes(BINARY_TABLE_ID, [0, m_op, free_in_a[0], free_in_b[0], has_initial_carry*INITIAL_CARRY_LT_ABS, free_in_c[0], carry[0] + 2*op_is_min_max + 4*result_is_a]);
>>>>>>> 80192db0

    // More auxiliary columns
    col witness m_op_or_ext;
    col witness free_in_a_or_c[half_bytes];
    col witness free_in_b_or_zero[half_bytes];
    m_op_or_ext === mode64 * (m_op - EXT_32_OP) + EXT_32_OP;
    int j = 0;
    for (int i = 1; i < bytes; i++) {
        if (i >= half_bytes) {
            free_in_a_or_c[j] === mode64 * (free_in_a[i] - free_in_c[half_bytes-1]) + free_in_c[half_bytes-1];
            free_in_b_or_zero[j] === mode64 * free_in_b[i];
        }

        if (i < half_bytes - 1) {
            lookup_assumes(BINARY_TABLE_ID, [0, m_op, free_in_a[i], free_in_b[i], carry[i-1], free_in_c[i], carry[i] + 2*op_is_min_max + 4*result_is_a]);
        } else if (i == half_bytes - 1) {
            lookup_assumes(BINARY_TABLE_ID, [mode32, m_op, free_in_a[i], free_in_b[i], carry[i-1], free_in_c[i], cout32 + 2*op_is_min_max + 4*result_is_a + 8*use_last_carry_mode32]);
        } else if (i < bytes - 1) {
            lookup_assumes(BINARY_TABLE_ID, [0, m_op_or_ext, free_in_a_or_c[j], free_in_b_or_zero[j], carry[i-1], free_in_c[i], carry[i] + 2*op_is_min_max + 4*result_is_a]);
            j++;
        } else  {
            lookup_assumes(BINARY_TABLE_ID, [mode64, m_op_or_ext, free_in_a_or_c[j], free_in_b_or_zero[j], carry[i-1], free_in_c[i], cout64 + 2*op_is_min_max + 4*result_is_a + 8*use_last_carry_mode64]);
            j++;
        }
    }

    // Constraints to make sure that this component is called from the main component
    expr a[input_chunks];
    expr b[input_chunks];
    expr c[input_chunks];
    for (int i = 0; i < input_chunks; i++) {
        a[i] = 0;
        b[i] = 0;
        c[i] = 0;
    }

    int i_byte = 0;
    int i_chunk = 0;
    int factor = 0;
    for (int i = 0; i < bytes; i++) {
        factor = 256 ** i_byte;
        a[i_chunk] += (factor * free_in_a[i]);
        b[i_chunk] += (factor * free_in_b[i]);
        c[i_chunk] += (factor * free_in_c[i]);
        i_byte++;
        if (i_byte == input_chunk_bytes) {
            i_byte = 0;
            i_chunk++;
        }
    }

    // in logical functions like EQ the result is known at the last chunk,
    // which means that c[0] = 0 and c[input_chunks-1] = cout, but need to swap them
    // e.g.: A = 0x12_34_56_78, B = 0x12_34_56_78
    // the lookup table ensures that C = 0x01_00_00_00 (since until the last chunk it cannot decide whether the EQ is true or not)
    // but we want C = 0x00_00_00_01
    c[0] += use_last_carry * cout;
    c[input_chunks - 1] -= use_last_carry * cout * factor;

    expr op = m_op + 0x20 * mode32;

    col witness multiplicity;
<<<<<<< HEAD
    col witness debug_main_step;
    lookup_proves(OPERATION_BUS_ID, [debug_main_step, op, ...a, ...b, ...c, cout - result_is_a], multiplicity);
=======
    col witness main_step;
    lookup_proves(OPERATION_BUS_ID, [main_step, op, ...a, ...b, ...c, cout - result_is_a], multiplicity);
>>>>>>> 80192db0
}<|MERGE_RESOLUTION|>--- conflicted
+++ resolved
@@ -68,14 +68,9 @@
     col witness carry[bytes];      // bytes chunks carries [0,cout:0],[cin:0,cout:1],...,[cin:bytes-2,cout:bytes-1]
 
     // Secondary columns
-<<<<<<< HEAD
-    col witness use_last_carry;   // 1 if the operation uses the last carry as its result
-    col witness op_is_min_max;    // 1 if the operation is any of the MIN/MAX operations
-=======
     col witness use_last_carry;    // 1 if the operation uses the last carry as its result
     col witness op_is_min_max;     // 1 if the operation is any of the MIN/MAX operations
     col witness has_initial_carry; // 1 if the operation has an initial carry
->>>>>>> 80192db0
 
     const expr mode64 = 1 - mode32;
     const expr cout32 = carry[half_bytes-1];
@@ -113,11 +108,7 @@
     where last indicates whether the byte is the last one in the operation
     */
 
-<<<<<<< HEAD
-    lookup_assumes(BINARY_TABLE_ID, [0, m_op, free_in_a[0], free_in_b[0], 0, free_in_c[0], carry[0] + 2*op_is_min_max + 4*result_is_a]);
-=======
     lookup_assumes(BINARY_TABLE_ID, [0, m_op, free_in_a[0], free_in_b[0], has_initial_carry*INITIAL_CARRY_LT_ABS, free_in_c[0], carry[0] + 2*op_is_min_max + 4*result_is_a]);
->>>>>>> 80192db0
 
     // More auxiliary columns
     col witness m_op_or_ext;
@@ -180,11 +171,6 @@
     expr op = m_op + 0x20 * mode32;
 
     col witness multiplicity;
-<<<<<<< HEAD
-    col witness debug_main_step;
-    lookup_proves(OPERATION_BUS_ID, [debug_main_step, op, ...a, ...b, ...c, cout - result_is_a], multiplicity);
-=======
     col witness main_step;
     lookup_proves(OPERATION_BUS_ID, [main_step, op, ...a, ...b, ...c, cout - result_is_a], multiplicity);
->>>>>>> 80192db0
 }