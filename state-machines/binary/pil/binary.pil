--- conflicted
+++ resolved
@@ -182,9 +182,5 @@
 
     col witness multiplicity;
     col witness main_step;
-<<<<<<< HEAD
     lookup_proves(OPERATION_BUS_ID, [main_step, op, ...a, ...b, ...c, cout - result_is_a], multiplicity);
-=======
-    lookup_proves(operation_bus_id, [main_step, op, ...a, ...b, ...c, (1-op_is_min_max)*cout], multiplicity);
->>>>>>> 60af609a
 }