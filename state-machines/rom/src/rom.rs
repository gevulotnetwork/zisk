--- conflicted
+++ resolved
@@ -18,7 +18,6 @@
 use itertools::Itertools;
 use p3_field::PrimeField;
 use proofman_common::{AirInstance, FromTrace};
-use tracing::info;
 use zisk_common::{
     create_atomic_vec, BusDeviceMetrics, ComponentBuilder, CounterStats, Instance, InstanceCtx,
     Planner,
@@ -97,11 +96,7 @@
 
         let main_trace_len = MainTrace::<F>::NUM_ROWS as u64;
 
-<<<<<<< HEAD
-        info!("··· Creating Rom instance [{} rows]", rom_trace.num_rows());
-=======
         tracing::info!("··· Creating Rom instance [{} rows]", rom_trace.num_rows());
->>>>>>> 09151bf2
 
         // For every instruction in the rom, fill its corresponding ROM trace
         for (i, key) in rom.insts.keys().sorted().enumerate() {
@@ -150,11 +145,7 @@
     ) -> AirInstance<F> {
         let mut rom_trace = RomTrace::new_zeroes();
 
-<<<<<<< HEAD
-        info!("··· Creating Rom instance [{} rows]", rom_trace.num_rows());
-=======
         tracing::info!("··· Creating Rom instance [{} rows]", rom_trace.num_rows());
->>>>>>> 09151bf2
 
         const MAIN_TRACE_LEN: u64 = MainTrace::<usize>::NUM_ROWS as u64;
 
