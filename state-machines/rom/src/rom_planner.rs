//! The `RomPlanner` module defines a planner for organizing execution plans for ROM-related
//! operations. It aggregates ROM metrics and generates a plan for the execution flow.

<<<<<<< HEAD
use data_bus::ROM_BUS_ID;
=======
>>>>>>> c4625cf8
use sm_common::{BusDeviceMetrics, CheckPoint, ChunkId, InstanceType, Metrics, Plan, Planner};
use zisk_pil::{ROM_AIR_IDS, ZISK_AIRGROUP_ID};

use crate::RomCounter;

/// The `RomPlanner` struct creates an execution plan from aggregated ROM metrics.
///
/// It processes metrics collected by `RomCounter` instances, combines them,
/// and generates a single `Plan` for execution.
pub struct RomPlanner {}

impl Planner for RomPlanner {
    /// Creates an execution plan based on ROM metrics.
    ///
    /// This method collects metrics from `RomCounter` instances, aggregates them,
    /// and constructs a single plan that includes the combined metrics.
    ///
    /// # Arguments
    /// * `metrics` - A vector of tuples where:
    ///   - The first element is a `ChunkId` that identifies the source of the metric.
    ///   - The second element is a boxed implementation of `BusDeviceMetrics`, which must be a
    ///     `RomCounter`.
    ///
    /// # Returns
    /// A vector containing one `Plan` instance that defines the execution flow for ROM operations.
    ///
    /// # Panics
    /// This method panics if the `metrics` vector is empty.
    fn plan(&self, metrics: Vec<(ChunkId, Box<dyn BusDeviceMetrics>)>) -> Vec<Plan> {
        if metrics.is_empty() {
            panic!("RomPlanner::plan() No metrics found");
        }

        let mut total = RomCounter::new();

        for (_, metric) in metrics {
            let metric = Metrics::as_any(&*metric).downcast_ref::<RomCounter>().unwrap();
            total += metric;
        }

        vec![Plan::new(
            ZISK_AIRGROUP_ID,
            ROM_AIR_IDS[0],
            None,
            InstanceType::Instance,
            CheckPoint::None,
            Some(Box::new(total)),
        )]
    }
}<|MERGE_RESOLUTION|>--- conflicted
+++ resolved
@@ -1,10 +1,6 @@
 //! The `RomPlanner` module defines a planner for organizing execution plans for ROM-related
 //! operations. It aggregates ROM metrics and generates a plan for the execution flow.
 
-<<<<<<< HEAD
-use data_bus::ROM_BUS_ID;
-=======
->>>>>>> c4625cf8
 use sm_common::{BusDeviceMetrics, CheckPoint, ChunkId, InstanceType, Metrics, Plan, Planner};
 use zisk_pil::{ROM_AIR_IDS, ZISK_AIRGROUP_ID};
 
