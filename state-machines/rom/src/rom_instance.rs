--- conflicted
+++ resolved
@@ -2,20 +2,15 @@
 //!
 //! It is responsible for computing witnesses for ROM-related execution plans,
 
-<<<<<<< HEAD
 use std::{
     collections::VecDeque,
     sync::{atomic::AtomicU32, Arc},
 };
 
-=======
->>>>>>> 85b8ba50
 use crate::{rom_asm_worker::RomAsmWorker, rom_counter::RomCounter, RomSM};
 use fields::PrimeField64;
 use proofman_common::{AirInstance, ProofCtx, SetupCtx};
-use std::collections::VecDeque;
 use std::sync::Mutex;
-use std::sync::{atomic::AtomicU32, Arc};
 use zisk_common::{
     create_atomic_vec, BusDevice, BusId, CheckPoint, ChunkId, CounterStats, Instance, InstanceCtx,
     InstanceType, Metrics, PayloadType, ROM_BUS_ID,
