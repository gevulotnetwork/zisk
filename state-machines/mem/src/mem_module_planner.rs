use std::sync::Arc;

<<<<<<< HEAD
use crate::{
    MemCounters, MemCountersCursor, MemHelpers, MemPlanCalculator, CHUNK_MAX_DISTANCE,
    STEP_MEMORY_MAX_DIFF,
};
use sm_common::{CheckPoint, ChunkId, InstanceType, Plan};
use std::cmp::min;
=======
use crate::{MemCounters, MemPlanCalculator, UsesCounter, STEP_MEMORY_MAX_DIFF};
use sm_common::{CheckPoint, InstanceType, Plan};
use zisk_common::{ChunkId, SegmentId};
>>>>>>> 93d50393

#[derive(Debug, Default, Clone)]
pub struct MemModuleSegmentCheckPoint {
    pub reference_addr: u32,
    pub last_addr: u32,
    pub skip_rows: u32,
    pub rows: u32,
<<<<<<< HEAD
    pub is_last_segment: bool,
    pub last_addr_chunk: ChunkId,
    pub reference_addr_chunk: ChunkId,
=======
    pub prev_step: u64,
    pub last_step: u64,
    // pub prev_value: u64,
    pub chunks: Vec<ChunkId>,
>>>>>>> 93d50393
}

pub struct MemModulePlanner {
    config: MemModulePlannerConfig,
    rows_available: u32,
<<<<<<< HEAD
    last_addr_chunk: ChunkId,
=======
    last_step: u64,
>>>>>>> 93d50393
    last_addr: u32, // addr of last addr uses

    segments: Vec<MemModuleSegmentCheckPoint>,
    segment_chunks: Vec<Vec<ChunkId>>,
    last_chunk_id: Option<ChunkId>,
    current_chunk_id: Option<ChunkId>,
    reference_addr_chunk: Option<ChunkId>,
    reference_addr: u32,
    reference_skip: u32,
    last_chunk_id_inserted: Option<ChunkId>,
    cursor: MemCountersCursor,
}

<<<<<<< HEAD
=======
#[derive(Debug, Default, Clone)]
pub struct MemModuleSegmentCheckPoint {
    pub prev_addr: u32,
    pub last_addr: u32,
    pub skip_rows: u32,
    pub rows: u32,
    pub is_last_segment: bool,
    pub prev_step: u64,
    pub last_step: u64,
}

#[derive(Debug, Default, Clone)]
pub struct SortedBox {
    pub addr: u64,
    pub i_counter: u32,
    pub i_addr: u32,
}
>>>>>>> 93d50393
#[derive(Debug, Default, Clone, Copy)]
pub struct MemModulePlannerConfig {
    pub airgroup_id: usize,
    pub air_id: usize,
    pub addr_index: usize,
    pub from_addr: u32,
    pub rows: u32,
    pub consecutive_addr: bool,
    pub intermediate_step_reads: bool,
}
impl<'a> MemModulePlanner {
    pub fn new(
        config: MemModulePlannerConfig,
        counters: Arc<Vec<(ChunkId, &MemCounters)>>,
    ) -> Self {
        Self {
            config,
            last_addr: config.from_addr,
<<<<<<< HEAD
            last_addr_chunk: 0,
            rows_available: 0,
=======
            last_step: 0,
            rows_available: config.rows,
>>>>>>> 93d50393
            segments: Vec::new(),
            segment_chunks: Vec::new(),
            current_chunk_id: None,
            reference_addr_chunk: None,
            reference_addr: config.from_addr,
            reference_skip: 0,
            last_chunk_id: None,
            last_chunk_id_inserted: None,
            cursor: MemCountersCursor::new(counters, config.addr_index),
        }
    }
    pub fn module_plan(&mut self) {
        if self.cursor.is_empty() {
            panic!("MemPlanner::plan() No metrics found");
        }
        // create a list of cursors, this list has the non-empty indexs of metric (couters) and his
        self.cursor.init();
        while !self.cursor.end() {
            println!("[Mem] cursor1");
            // searches for the first smallest element in the vector
            let (chunk_id, addr, count) = self.cursor.get_next();
            println!("[Mem] cursor2");
            self.add_to_current_instance(chunk_id, addr, count);
            println!("[Mem] cursor3");
        }
        self.update_last_segment_id();
    }
    fn update_last_segment_id(&mut self) {
        if let Some(last_segment) = self.segments.last_mut() {
            last_segment.is_last_segment = true;
        }
    }

    /// Add "counter-address" to the current instance
    /// If the chunk_id is not in the list, it will be added. This method need to verify the
    /// distance between the last addr-step and the current addr-step, if the distance is
    /// greater than MEMORY_MAX_DIFF we need to add extra intermediate "steps".
    fn add_to_current_instance(&mut self, chunk_id: ChunkId, addr: u32, count: u32) {
        self.set_current_chunk_id(chunk_id);
        self.add_intermediate_rows(addr);
        self.preopen_segment();
        self.set_reference(chunk_id, addr);
        self.add_rows(count);
    }
<<<<<<< HEAD
    fn set_reference(&mut self, chunk_id: ChunkId, addr: u32) {
        self.reference_addr_chunk = Some(chunk_id);
        self.reference_addr = addr;
        self.reference_skip = 0;
=======
    fn add_block_of_addr_uses(&mut self, addr: u32, addr_uses: &UsesCounter) {
        let mut skip_rows = 0;
        let mut pending_rows = addr_uses.count;
        self.set_consume_info(addr, addr_uses.first_step, addr_uses.last_step);
        while pending_rows > 0 {
            match (self.rows_available as u64).cmp(&pending_rows) {
                std::cmp::Ordering::Greater => {
                    self.consume_rows(pending_rows as u32, 1);
                    break;
                }
                std::cmp::Ordering::Less | std::cmp::Ordering::Equal => {
                    // if equal, pending rows = rows_available

                    let rows_applied = self.rows_available;
                    self.consume_rows(rows_applied, 3);
                    pending_rows -= rows_applied as u64;
                    skip_rows += rows_applied;
                    self.close_and_open_segment_with_skip(
                        addr,
                        addr_uses.first_step,
                        addr,
                        addr_uses.last_step,
                        // when we skipping inputs, the previous addr/step is naturally discarted
                        // because it belongs to the previous segment, for this reason we skip 1
                        // row
                        // rows_applied = 0 => never, because means no more space in current
                        // segment but always open a new segment after close a segment.
                        skip_rows,
                    );
                }
            }
        }
        self.last_step = addr_uses.last_step;
        self.last_addr = addr;
        self.update_segment();
>>>>>>> 93d50393
    }

    fn set_current_chunk_id(&mut self, chunk_id: ChunkId) {
        self.last_chunk_id = self.current_chunk_id;
        self.current_chunk_id = Some(chunk_id);
    }
    fn open_segment(&mut self) {
        self.segments.push(MemModuleSegmentCheckPoint {
            reference_addr: self.reference_addr,
            // TODO: helper memory to calculate first step
            // reference_step: self.reference_chunk_id * CHUNK_SIZE as u64,
            reference_addr_chunk: 0,
            skip_rows: self.reference_skip,
            rows: 0,
            is_last_segment: false,
            last_addr: self.last_addr,
            last_addr_chunk: self.last_addr_chunk,
        });
        let chunks = if let Some(id) = self.reference_addr_chunk { vec![id] } else { Vec::new() };
        self.segment_chunks.push(chunks);
        // to cache last chunk id
        self.last_chunk_id_inserted = self.reference_addr_chunk;
        // all rows are available
        self.rows_available = self.config.rows;
    }
    fn add_chunk_to_segment(&mut self, segment_id: usize, chunk_id: ChunkId) {
        if Some(chunk_id) != self.last_chunk_id_inserted {
            if let Err(pos) = self.segment_chunks[segment_id].binary_search(&chunk_id) {
                self.segment_chunks[segment_id].insert(pos, chunk_id);
            }
            self.last_chunk_id_inserted = Some(chunk_id);
        }
    }
    fn preopen_segment(&mut self) {
        if self.rows_available == 0 {
            self.open_segment();
        }
    }
    fn consume_rows(&mut self, rows: u32) {
        if rows == 0 && self.rows_available > 0 {
            return;
        }
        if rows > self.rows_available {
            panic!("MemModulePlanner::consume {}, too much rows {}", rows, self.rows_available);
        }

        let chunk_id = self.current_chunk_id.unwrap();

        if self.rows_available == 0 {
            self.open_segment();
        }

        let segment_id = self.segments.len() - 1;

        // TODO: open segment();
        if self.segments[segment_id].rows == 0 {
            self.add_chunk_to_segment(segment_id, chunk_id);
        }

        self.segments[segment_id].rows += rows;
        self.rows_available -= rows;
        self.reference_skip += rows;
    }
    fn add_rows(&mut self, count: u32) {
        // check if all internal reads fit in the current instance
        let mut pending = count;
        println!("add_rows: {} available: {}", count, self.rows_available);
        while pending > 0 {
            // if pending <= self.rows_available {
<<<<<<< HEAD
            let rows = min(pending, self.rows_available);
            println!("min(pending:{},available:{})={}", pending, self.rows_available, rows);
            self.consume_rows(rows);
            pending -= rows;
=======
            if pending < self.rows_available {
                self.consume_rows(pending, 4);
                pending = 0;
            } else {
                let rows_applied = self.rows_available;
                self.consume_rows(rows_applied, 5);
                pending -= rows_applied;
                let segment_last_addr = addr + (count - pending) * addr_inc;
                let segment_last_step = self.last_step + step_inc as u64 * (count - pending) as u64;
                // with information we don't need to skip anything, we skip only when we don't
                // have information (addr, step) of previous instance
                self.close_and_open_segment_with_skip(
                    segment_last_addr,
                    segment_last_step,
                    segment_last_addr,
                    segment_last_step,
                    // we need skip one to take last value of previous segment
                    1,
                );
            }
            if pending == 0 {
                break;
            }
>>>>>>> 93d50393
        }
    }
    fn add_intermediate_rows(&mut self, addr: u32) {
        if self.last_addr != addr {
            if self.config.consecutive_addr && addr - self.last_addr > 1 {
                // adding internal reads of zero for consecutive addresses
                println!(
                    "\x1B[1;33m[Mem] add_intermediate_rows(addr): 0x{:X} - 0x{:X} = {}\x1B[0m",
                    8 * addr,
                    8 * self.last_addr,
                    addr - self.last_addr - 1
                );
                self.add_rows(addr - self.last_addr - 1);
            }
            self.last_addr = addr;
            return;
        }

        if !self.config.intermediate_step_reads {
            return;
        }

<<<<<<< HEAD
        // check if the distance between the last chunk and the current is too large, if so then
        // we need to add intermediate rows
        if let Some(last_chunk_id) = self.last_chunk_id {
            let chunk = self.current_chunk_id.unwrap();
            let chunk_distance = chunk - last_chunk_id;
            if chunk_distance > CHUNK_MAX_DISTANCE {
                let distance = MemHelpers::max_distance_between_chunks(last_chunk_id, chunk);
                let intermediate_rows = distance / STEP_MEMORY_MAX_DIFF;
                if intermediate_rows > 0 {
                    println!(
                        "\x1B[1;33m[Mem] add_intermediate_rows(steps): 0x{:X} #:{}\x1B[0m",
                        addr * 8,
                        intermediate_rows
                    );
                    self.add_rows(intermediate_rows as u32);
                }
=======
        let step_diff = addr_uses.first_step - self.last_step;
        if step_diff <= STEP_MEMORY_MAX_DIFF {
            return;
        }

        // at this point we need to add internal reads, we calculate how many internal reads we need
        let internal_rows = (step_diff - 1) / STEP_MEMORY_MAX_DIFF;
        assert!(
            internal_rows < self.config.rows as u64,
            "internal_rows:{} < config.rows:{} ===> addr: {:#010X} addr_uses.first_step:{} last_step:{}",
            internal_rows,
            self.config.rows,
            addr * 8,
            addr_uses.first_step,
            self.last_step
        );
        self.add_internal_rows(addr, internal_rows as u32, 0, STEP_MEMORY_MAX_DIFF as u32);
    }
    fn open_initial_segment(&mut self) {
        self.segments.push({
            MemModuleSegment {
                prev_addr: self.config.from_addr,
                prev_step: 0,
                last_addr: 0,
                last_step: 0,
                skip_rows: 0,
                rows: 0,
                chunks: Vec::new(),
            }
        });
    }
    fn update_segment(&mut self) {
        let lindex = self.segments.len() - 1;
        self.segments[lindex].last_addr = self.last_addr;
        self.segments[lindex].last_step = self.last_step;
    }
    fn close_segment(&mut self, last_addr: u32, last_step: u64) {
        let lindex = self.segments.len() - 1;
        self.segments[lindex].last_addr = last_addr;
        self.segments[lindex].last_step = last_step;
        self.rows_available = self.config.rows;
    }
    fn close_and_open_segment_with_skip(
        &mut self,
        prev_addr: u32,
        prev_step: u64,
        last_addr: u32,
        last_step: u64,
        // prev_value: u64,
        skip_rows: u32,
    ) {
        self.close_segment(last_addr, last_step);

        self.segments.push({
            MemModuleSegment {
                prev_addr,
                prev_step,
                // prev_value,
                last_addr,
                last_step,
                skip_rows,
                rows: 0,
                chunks: Vec::new(),
>>>>>>> 93d50393
            }
        }
    }
}

impl MemPlanCalculator for MemModulePlanner {
    fn plan(&mut self) {
        self.module_plan();
    }
    fn collect_plans(&mut self) -> Vec<Plan> {
        let mut plans: Vec<Plan> = Vec::new();
        if self.segments.is_empty() {
            // no data => no plans
            return plans;
        }

<<<<<<< HEAD
        let segments_count = self.segments.len();
        for segment_id in 0..segments_count {
            let chunks = std::mem::take(&mut self.segment_chunks[segment_id]);
            let checkpoint = std::mem::take(&mut self.segments[segment_id]);
            println!("[Mem] checkpoint({}): {:?}", segment_id, checkpoint);
=======
        let last_segment_id = if self.segments.last().unwrap().rows > 0 {
            self.segments.len() - 1
        } else {
            self.segments.len() - 2
        };
        for (segment_id, segment) in self.segments.iter().enumerate() {
            let check_point = MemModuleSegmentCheckPoint {
                prev_addr: segment.prev_addr,
                last_addr: segment.last_addr,
                skip_rows: segment.skip_rows,
                rows: segment.rows,
                is_last_segment: segment_id == last_segment_id,
                prev_step: segment.prev_step,
                last_step: segment.last_step,
            };

>>>>>>> 93d50393
            plans.push(Plan::new(
                self.config.airgroup_id,
                self.config.air_id,
                Some(SegmentId(segment_id)),
                InstanceType::Instance,
                CheckPoint::Multiple(chunks),
                Some(Box::new(checkpoint)),
            ));
        }
        plans
    }
}<|MERGE_RESOLUTION|>--- conflicted
+++ resolved
@@ -1,17 +1,11 @@
 use std::sync::Arc;
 
-<<<<<<< HEAD
 use crate::{
     MemCounters, MemCountersCursor, MemHelpers, MemPlanCalculator, CHUNK_MAX_DISTANCE,
     STEP_MEMORY_MAX_DIFF,
 };
 use sm_common::{CheckPoint, ChunkId, InstanceType, Plan};
 use std::cmp::min;
-=======
-use crate::{MemCounters, MemPlanCalculator, UsesCounter, STEP_MEMORY_MAX_DIFF};
-use sm_common::{CheckPoint, InstanceType, Plan};
-use zisk_common::{ChunkId, SegmentId};
->>>>>>> 93d50393
 
 #[derive(Debug, Default, Clone)]
 pub struct MemModuleSegmentCheckPoint {
@@ -19,26 +13,15 @@
     pub last_addr: u32,
     pub skip_rows: u32,
     pub rows: u32,
-<<<<<<< HEAD
     pub is_last_segment: bool,
     pub last_addr_chunk: ChunkId,
     pub reference_addr_chunk: ChunkId,
-=======
-    pub prev_step: u64,
-    pub last_step: u64,
-    // pub prev_value: u64,
-    pub chunks: Vec<ChunkId>,
->>>>>>> 93d50393
 }
 
 pub struct MemModulePlanner {
     config: MemModulePlannerConfig,
     rows_available: u32,
-<<<<<<< HEAD
     last_addr_chunk: ChunkId,
-=======
-    last_step: u64,
->>>>>>> 93d50393
     last_addr: u32, // addr of last addr uses
 
     segments: Vec<MemModuleSegmentCheckPoint>,
@@ -52,26 +35,6 @@
     cursor: MemCountersCursor,
 }
 
-<<<<<<< HEAD
-=======
-#[derive(Debug, Default, Clone)]
-pub struct MemModuleSegmentCheckPoint {
-    pub prev_addr: u32,
-    pub last_addr: u32,
-    pub skip_rows: u32,
-    pub rows: u32,
-    pub is_last_segment: bool,
-    pub prev_step: u64,
-    pub last_step: u64,
-}
-
-#[derive(Debug, Default, Clone)]
-pub struct SortedBox {
-    pub addr: u64,
-    pub i_counter: u32,
-    pub i_addr: u32,
-}
->>>>>>> 93d50393
 #[derive(Debug, Default, Clone, Copy)]
 pub struct MemModulePlannerConfig {
     pub airgroup_id: usize,
@@ -90,13 +53,8 @@
         Self {
             config,
             last_addr: config.from_addr,
-<<<<<<< HEAD
             last_addr_chunk: 0,
             rows_available: 0,
-=======
-            last_step: 0,
-            rows_available: config.rows,
->>>>>>> 93d50393
             segments: Vec::new(),
             segment_chunks: Vec::new(),
             current_chunk_id: None,
@@ -141,48 +99,10 @@
         self.set_reference(chunk_id, addr);
         self.add_rows(count);
     }
-<<<<<<< HEAD
     fn set_reference(&mut self, chunk_id: ChunkId, addr: u32) {
         self.reference_addr_chunk = Some(chunk_id);
         self.reference_addr = addr;
         self.reference_skip = 0;
-=======
-    fn add_block_of_addr_uses(&mut self, addr: u32, addr_uses: &UsesCounter) {
-        let mut skip_rows = 0;
-        let mut pending_rows = addr_uses.count;
-        self.set_consume_info(addr, addr_uses.first_step, addr_uses.last_step);
-        while pending_rows > 0 {
-            match (self.rows_available as u64).cmp(&pending_rows) {
-                std::cmp::Ordering::Greater => {
-                    self.consume_rows(pending_rows as u32, 1);
-                    break;
-                }
-                std::cmp::Ordering::Less | std::cmp::Ordering::Equal => {
-                    // if equal, pending rows = rows_available
-
-                    let rows_applied = self.rows_available;
-                    self.consume_rows(rows_applied, 3);
-                    pending_rows -= rows_applied as u64;
-                    skip_rows += rows_applied;
-                    self.close_and_open_segment_with_skip(
-                        addr,
-                        addr_uses.first_step,
-                        addr,
-                        addr_uses.last_step,
-                        // when we skipping inputs, the previous addr/step is naturally discarted
-                        // because it belongs to the previous segment, for this reason we skip 1
-                        // row
-                        // rows_applied = 0 => never, because means no more space in current
-                        // segment but always open a new segment after close a segment.
-                        skip_rows,
-                    );
-                }
-            }
-        }
-        self.last_step = addr_uses.last_step;
-        self.last_addr = addr;
-        self.update_segment();
->>>>>>> 93d50393
     }
 
     fn set_current_chunk_id(&mut self, chunk_id: ChunkId) {
@@ -252,36 +172,10 @@
         println!("add_rows: {} available: {}", count, self.rows_available);
         while pending > 0 {
             // if pending <= self.rows_available {
-<<<<<<< HEAD
             let rows = min(pending, self.rows_available);
             println!("min(pending:{},available:{})={}", pending, self.rows_available, rows);
             self.consume_rows(rows);
             pending -= rows;
-=======
-            if pending < self.rows_available {
-                self.consume_rows(pending, 4);
-                pending = 0;
-            } else {
-                let rows_applied = self.rows_available;
-                self.consume_rows(rows_applied, 5);
-                pending -= rows_applied;
-                let segment_last_addr = addr + (count - pending) * addr_inc;
-                let segment_last_step = self.last_step + step_inc as u64 * (count - pending) as u64;
-                // with information we don't need to skip anything, we skip only when we don't
-                // have information (addr, step) of previous instance
-                self.close_and_open_segment_with_skip(
-                    segment_last_addr,
-                    segment_last_step,
-                    segment_last_addr,
-                    segment_last_step,
-                    // we need skip one to take last value of previous segment
-                    1,
-                );
-            }
-            if pending == 0 {
-                break;
-            }
->>>>>>> 93d50393
         }
     }
     fn add_intermediate_rows(&mut self, addr: u32) {
@@ -304,7 +198,6 @@
             return;
         }
 
-<<<<<<< HEAD
         // check if the distance between the last chunk and the current is too large, if so then
         // we need to add intermediate rows
         if let Some(last_chunk_id) = self.last_chunk_id {
@@ -321,71 +214,6 @@
                     );
                     self.add_rows(intermediate_rows as u32);
                 }
-=======
-        let step_diff = addr_uses.first_step - self.last_step;
-        if step_diff <= STEP_MEMORY_MAX_DIFF {
-            return;
-        }
-
-        // at this point we need to add internal reads, we calculate how many internal reads we need
-        let internal_rows = (step_diff - 1) / STEP_MEMORY_MAX_DIFF;
-        assert!(
-            internal_rows < self.config.rows as u64,
-            "internal_rows:{} < config.rows:{} ===> addr: {:#010X} addr_uses.first_step:{} last_step:{}",
-            internal_rows,
-            self.config.rows,
-            addr * 8,
-            addr_uses.first_step,
-            self.last_step
-        );
-        self.add_internal_rows(addr, internal_rows as u32, 0, STEP_MEMORY_MAX_DIFF as u32);
-    }
-    fn open_initial_segment(&mut self) {
-        self.segments.push({
-            MemModuleSegment {
-                prev_addr: self.config.from_addr,
-                prev_step: 0,
-                last_addr: 0,
-                last_step: 0,
-                skip_rows: 0,
-                rows: 0,
-                chunks: Vec::new(),
-            }
-        });
-    }
-    fn update_segment(&mut self) {
-        let lindex = self.segments.len() - 1;
-        self.segments[lindex].last_addr = self.last_addr;
-        self.segments[lindex].last_step = self.last_step;
-    }
-    fn close_segment(&mut self, last_addr: u32, last_step: u64) {
-        let lindex = self.segments.len() - 1;
-        self.segments[lindex].last_addr = last_addr;
-        self.segments[lindex].last_step = last_step;
-        self.rows_available = self.config.rows;
-    }
-    fn close_and_open_segment_with_skip(
-        &mut self,
-        prev_addr: u32,
-        prev_step: u64,
-        last_addr: u32,
-        last_step: u64,
-        // prev_value: u64,
-        skip_rows: u32,
-    ) {
-        self.close_segment(last_addr, last_step);
-
-        self.segments.push({
-            MemModuleSegment {
-                prev_addr,
-                prev_step,
-                // prev_value,
-                last_addr,
-                last_step,
-                skip_rows,
-                rows: 0,
-                chunks: Vec::new(),
->>>>>>> 93d50393
             }
         }
     }
@@ -402,30 +230,11 @@
             return plans;
         }
 
-<<<<<<< HEAD
         let segments_count = self.segments.len();
         for segment_id in 0..segments_count {
             let chunks = std::mem::take(&mut self.segment_chunks[segment_id]);
             let checkpoint = std::mem::take(&mut self.segments[segment_id]);
             println!("[Mem] checkpoint({}): {:?}", segment_id, checkpoint);
-=======
-        let last_segment_id = if self.segments.last().unwrap().rows > 0 {
-            self.segments.len() - 1
-        } else {
-            self.segments.len() - 2
-        };
-        for (segment_id, segment) in self.segments.iter().enumerate() {
-            let check_point = MemModuleSegmentCheckPoint {
-                prev_addr: segment.prev_addr,
-                last_addr: segment.last_addr,
-                skip_rows: segment.skip_rows,
-                rows: segment.rows,
-                is_last_segment: segment_id == last_segment_id,
-                prev_step: segment.prev_step,
-                last_step: segment.last_step,
-            };
-
->>>>>>> 93d50393
             plans.push(Plan::new(
                 self.config.airgroup_id,
                 self.config.air_id,
