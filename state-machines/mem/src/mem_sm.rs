--- conflicted
+++ resolved
@@ -13,12 +13,7 @@
     MemInput, MemModule, MEM_BYTES_BITS, MEM_INC_C_BITS, MEM_INC_C_MASK, MEM_INC_C_MAX_RANGE,
     MEM_INC_C_SIZE,
 };
-<<<<<<< HEAD
-
-use p3_field::PrimeField64;
-=======
 use fields::PrimeField64;
->>>>>>> 85b8ba50
 use pil_std_lib::Std;
 use proofman_common::{AirInstance, FromTrace};
 
