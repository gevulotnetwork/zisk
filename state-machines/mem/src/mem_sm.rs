use std::sync::{
    atomic::{AtomicU32, Ordering},
    Arc, Mutex,
};

<<<<<<< HEAD
// const MEM_INITIAL_ADDRESS: u32 = 0xA0000000;
// const MEM_FINAL_ADDRESS: u32 = MEM_INITIAL_ADDRESS + 128 * 1024 * 1024;
=======
>>>>>>> 5ef0915d
use crate::{MemInput, MemModule};
use num_bigint::BigInt;
use num_traits::cast::ToPrimitive;
use p3_field::PrimeField;
use pil_std_lib::Std;
use proofman::{WitnessComponent, WitnessManager};
use proofman_common::AirInstance;
use rayon::prelude::*;

use sm_common::create_prover_buffer;
use zisk_pil::{MemTrace, MEM_AIR_IDS, ZISK_AIRGROUP_ID};

const MEM_INITIAL_ADDRESS: u32 = 0xA0000000;
const MEM_FINAL_ADDRESS: u32 = MEM_INITIAL_ADDRESS + 128 * 1024 * 1024;
const MEMORY_MAX_DIFF: u32 = 0x1000000;

pub struct MemSM<F: PrimeField> {
    // Witness computation manager
    wcm: Arc<WitnessManager<F>>,

    // STD
    std: Arc<Std<F>>,

    num_rows: usize,
    // Count of registered predecessors
    registered_predecessors: AtomicU32,
}

#[allow(unused, unused_variables)]
impl<F: PrimeField> MemSM<F> {
    pub fn new(wcm: Arc<WitnessManager<F>>, std: Arc<Std<F>>) -> Arc<Self> {
        let pctx = wcm.get_pctx();
        let air = pctx.pilout.get_air(ZISK_AIRGROUP_ID, MEM_AIR_IDS[0]);
        let mem_sm = Self {
            wcm: wcm.clone(),
            std: std.clone(),
            num_rows: air.num_rows(),
            registered_predecessors: AtomicU32::new(0),
        };
        let mem_sm = Arc::new(mem_sm);

        wcm.register_component(mem_sm.clone(), Some(ZISK_AIRGROUP_ID), Some(MEM_AIR_IDS));

        std.register_predecessor();

        mem_sm
    }

    pub fn register_predecessor(&self) {
        self.registered_predecessors.fetch_add(1, Ordering::SeqCst);
    }

    pub fn unregister_predecessor(&self) {
        if self.registered_predecessors.fetch_sub(1, Ordering::SeqCst) == 1 {
            let pctx = self.wcm.get_pctx();
            self.std.unregister_predecessor(pctx, None);
        }
    }

    pub fn prove(&self, inputs: &[MemInput]) {
        let wcm = self.wcm.clone();
        let pctx = wcm.get_pctx();
        let ectx = wcm.get_ectx();
        let sctx = wcm.get_sctx();

        let air_mem = pctx.pilout.get_air(ZISK_AIRGROUP_ID, MEM_AIR_IDS[0]);
        let air_mem_rows = air_mem.num_rows();

        let inputs_len = inputs.len();
        let num_chunks = (inputs_len as f64 / air_mem_rows as f64).ceil() as usize;

        let mut prover_buffers = Mutex::new(vec![Vec::new(); num_chunks]);
        let mut offsets = vec![0; num_chunks];
        let mut global_idxs = vec![0; num_chunks];

        for i in 0..num_chunks {
            if let (true, global_idx) =
                ectx.dctx.write().unwrap().add_instance(ZISK_AIRGROUP_ID, MEM_AIR_IDS[0], 1)
            {
                let (buffer, offset) =
                    create_prover_buffer::<F>(&ectx, &sctx, ZISK_AIRGROUP_ID, MEM_AIR_IDS[0]);

                prover_buffers.lock().unwrap()[i] = buffer;
                offsets[i] = offset;
                global_idxs[i] = global_idx;
            }
        }
<<<<<<< HEAD
        mem_accesses.par_chunks(air.num_rows() - 1).enumerate().for_each(
            |(segment_id, mem_ops)| {
                let mem_first_row = if segment_id == 0 {
                    mem_accesses.last().unwrap().clone()
                } else {
                    mem_accesses[segment_id * ((air.num_rows() - 1) - 1)].clone()
                };

                let prover_buffer = std::mem::take(&mut prover_buffers.lock().unwrap()[segment_id]);

                self.prove_instance(
                    mem_ops,
                    mem_first_row,
                    segment_id,
                    segment_id == mem_accesses.len() - 1,
                    prover_buffer,
                    offsets[segment_id],
                    global_idxs[segment_id],
                );
            },
        );
=======

        for (segment_id, mem_ops) in inputs.chunks(air_mem_rows).enumerate() {
            let is_last_segment = segment_id == num_chunks - 1;

            let prover_buffer = std::mem::take(&mut prover_buffers.lock().unwrap()[segment_id]);

            self.prove_instance(
                mem_ops,
                segment_id,
                is_last_segment,
                prover_buffer,
                offsets[segment_id],
                global_idxs[segment_id],
            );
        }

        // TODO: Uncomment when sequential works
        // inputs.par_chunks(air_mem_rows - 1).enumerate().for_each(|(segment_id, mem_ops)| {
        //     let mem_first_row = if segment_id == 0 {
        //         inputs.last().unwrap().clone()
        //     } else {
        //         inputs[segment_id * ((air_mem_rows - 1) - 1)].clone()
        //     };

        //     let prover_buffer = std::mem::take(&mut prover_buffers.lock().unwrap()[segment_id]);

        //     self.prove_instance(
        //         mem_ops,
        //         mem_first_row,
        //         segment_id,
        //         segment_id == inputs.len() - 1,
        //         prover_buffer,
        //         offsets[segment_id],
        //         global_idxs[segment_id],
        //     );
        // });
>>>>>>> 5ef0915d
    }

    /// Finalizes the witness accumulation process and triggers the proof generation.
    ///
    /// This method is invoked by the executor when no further witness data remains to be added.
    ///
    /// # Parameters
    ///
    /// - `mem_inputs`: A slice of all `MemoryInput` inputs
    pub fn prove_instance(
        &self,
        mem_ops: &[MemInput],
        segment_id: usize,
        is_last_segment: bool,
        mut prover_buffer: Vec<F>,
        offset: u64,
        global_idx: usize,
    ) -> Result<(), Box<dyn std::error::Error>> {
        let wcm = self.wcm.clone();
        let pctx = wcm.get_pctx();
        let sctx = wcm.get_sctx();

        // STEP2: Process the memory inputs and convert them to AIR instances
        let air_mem = pctx.pilout.get_air(ZISK_AIRGROUP_ID, MEM_AIR_IDS[0]);
        let air_mem_rows = air_mem.num_rows();

        let max_rows_per_segment = air_mem_rows - 1;

        assert!(!mem_ops.is_empty() && mem_ops.len() <= max_rows_per_segment);

        // In a Mem AIR instance the first row is a dummy row used for the continuations between AIR
        // segments In a Memory AIR instance, the first row is reserved as a dummy row.
        // This dummy row is used to facilitate the continuation state between different AIR
        // segments. It ensures seamless transitions when multiple AIR segments are
        // processed consecutively. This design avoids discontinuities in memory access
        // patterns and ensures that the memory trace is continuous, For this reason we use
        // AIR num_rows - 1 as the number of rows in each memory AIR instance

        // Create a vector of Mem0Row instances, one for each memory operation
        // Recall that first row is a dummy row used for the continuations between AIR segments
        // The length of the vector is the number of input memory operations plus one because
        // in the prove_witnesses method we drain the memory operations in chunks of n - 1 rows

        let mut trace =
            MemTrace::<F>::map_buffer(&mut prover_buffer, air_mem_rows, offset as usize).unwrap();

        let mut range_check_data: Vec<u64> = vec![0; MEMORY_MAX_DIFF as usize];

        // Fill the first row
        let first_mem_op = mem_ops.first().unwrap();
        let addr = first_mem_op.address >> 3;
        debug_assert!(addr >= MEM_INITIAL_ADDRESS);

        trace[0].addr = F::from_canonical_u32(addr);
        trace[0].step = F::from_canonical_u64(first_mem_op.step);
        trace[0].sel = F::zero();
        trace[0].wr = F::zero();

        let value = first_mem_op.value;
        let (low_val, high_val) = self.get_u32_values(value);
        trace[0].value = [F::from_canonical_u32(low_val), F::from_canonical_u32(high_val)];
        trace[0].addr_changes = F::zero();

        trace[0].same_value = F::zero();
        trace[0].first_addr_access_is_read = F::zero();

        let increment = addr - 1 - MEM_INITIAL_ADDRESS;
        trace[0].increment = F::from_canonical_u32(increment);

        // Store the value of incremenet so it can be range checked
        println!("addr: {:#X}, initial: {:#X}, increment: {:#X}", addr, MEM_INITIAL_ADDRESS, increment);
        range_check_data[increment as usize] += 1; // TODO

        // Fill the remaining rows
        for (idx, mem_op) in mem_ops.iter().enumerate() {
            let i = idx + 1;

            let mem_addr = mem_op.address >> 3;
            trace[i].addr = F::from_canonical_u32(mem_addr); // n-byte address, real address = addr * MEM_BYTES
            trace[i].step = F::from_canonical_u64(mem_op.step);
            trace[i].sel = F::one();
            trace[i].wr = F::from_bool(mem_op.is_write);

            let (low_val, high_val) = self.get_u32_values(mem_op.value);
            trace[i].value = [F::from_canonical_u32(low_val), F::from_canonical_u32(high_val)];

            let addr_changes = trace[i - 1].addr != trace[i].addr;
            trace[i].addr_changes = if addr_changes { F::one() } else { F::zero() };

            let same_value = trace[i - 1].value[0] == trace[i].value[0] &&
                trace[i - 1].value[1] == trace[i].value[1];
            trace[i].same_value = if same_value { F::one() } else { F::zero() };

            let first_addr_access_is_read = addr_changes && !mem_op.is_write;
            trace[i].first_addr_access_is_read =
                if first_addr_access_is_read { F::one() } else { F::zero() };
            assert!(trace[i].sel.is_zero() || trace[i].sel.is_one());

            let increment = if addr_changes {
                trace[i].addr - trace[i - 1].addr
            } else {
                trace[i].step - trace[i - 1].step
            };
            trace[i].increment = increment;

            // Store the value of incremenet so it can be range checked
            let element =
                increment.as_canonical_biguint().to_usize().expect("Cannot convert to usize");
            // range_check_data[element] += 1; // TODO:
        }

        // STEP3. Add dummy rows to the output vector to fill the remaining rows
        // PADDING: At end of memory fill with same addr, incrementing step, same value, sel = 0, rd
        // = 1, wr = 0
        let last_row_idx = mem_ops.len();
        let addr = trace[last_row_idx].addr;
        let mut step = trace[last_row_idx].step;
        let value = trace[last_row_idx].value;

        let padding_size = air_mem_rows - (mem_ops.len() + 1);

        for i in (mem_ops.len() + 1)..air_mem_rows {
            step += F::one();

            // TODO CHECK
            // trace[i].mem_segment = segment_id_field;
            // trace[i].mem_last_segment = is_last_segment_field;

            trace[i].addr = addr;
            trace[i].step = step;
            trace[i].sel = F::zero();
            trace[i].wr = F::zero();

            trace[i].value = value;

            trace[i].addr_changes = F::zero();
            trace[i].same_value = F::one();
            trace[i].first_addr_access_is_read = F::zero();

            // Set increment to the minimum value so the range check passes
            trace[i].increment = F::one();
        }

        // Store the value of trivial increment so that they can be range checked
        range_check_data[1] += padding_size as u64;

        // TODO: Perform the range checks
        // let std = self.std.clone();
        // let range_id = std.get_range(BigInt::from(1), BigInt::from(MEMORY_MAX_DIFF), None);
        // for (value, &multiplicity) in range_check_data.iter().enumerate() {
        //     std.range_check(
        //         F::from_canonical_usize(value),
        //         F::from_canonical_u64(multiplicity),
        //         range_id,
        //     );
        // }

        let mut air_instance = AirInstance::new(
            sctx.clone(),
            ZISK_AIRGROUP_ID,
            MEM_AIR_IDS[0],
            Some(segment_id),
            prover_buffer,
        );

        air_instance.set_airvalue(
            &sctx,
            "Mem.mem_segment",
            F::from_canonical_u64(segment_id as u64),
        );
        air_instance.set_airvalue(&sctx, "Mem.mem_last_segment", F::from_bool(is_last_segment));

        pctx.air_instance_repo.add_air_instance(air_instance, Some(global_idx));

        Ok(())
    }

    fn get_u32_values(&self, value: u64) -> (u32, u32) {
        (value as u32, (value >> 32) as u32)
    }
}

impl<F: PrimeField> MemModule<F> for MemSM<F> {
    fn send_inputs(&self, mem_op: &[MemInput]) {
        self.prove(&mem_op);
    }
    fn get_addr_ranges(&self) -> Vec<(u32, u32)> {
        vec![(0x80000000, 0x80000000 + (1 << 24) - 1), (0xA0000000, 0xA0000000 + (1 << 24) - 1)]
    }
    fn get_flush_input_size(&self) -> u32 {
        self.num_rows as u32
    }
}

impl<F: PrimeField> WitnessComponent<F> for MemSM<F> {}<|MERGE_RESOLUTION|>--- conflicted
+++ resolved
@@ -3,11 +3,6 @@
     Arc, Mutex,
 };
 
-<<<<<<< HEAD
-// const MEM_INITIAL_ADDRESS: u32 = 0xA0000000;
-// const MEM_FINAL_ADDRESS: u32 = MEM_INITIAL_ADDRESS + 128 * 1024 * 1024;
-=======
->>>>>>> 5ef0915d
 use crate::{MemInput, MemModule};
 use num_bigint::BigInt;
 use num_traits::cast::ToPrimitive;
@@ -95,29 +90,6 @@
                 global_idxs[i] = global_idx;
             }
         }
-<<<<<<< HEAD
-        mem_accesses.par_chunks(air.num_rows() - 1).enumerate().for_each(
-            |(segment_id, mem_ops)| {
-                let mem_first_row = if segment_id == 0 {
-                    mem_accesses.last().unwrap().clone()
-                } else {
-                    mem_accesses[segment_id * ((air.num_rows() - 1) - 1)].clone()
-                };
-
-                let prover_buffer = std::mem::take(&mut prover_buffers.lock().unwrap()[segment_id]);
-
-                self.prove_instance(
-                    mem_ops,
-                    mem_first_row,
-                    segment_id,
-                    segment_id == mem_accesses.len() - 1,
-                    prover_buffer,
-                    offsets[segment_id],
-                    global_idxs[segment_id],
-                );
-            },
-        );
-=======
 
         for (segment_id, mem_ops) in inputs.chunks(air_mem_rows).enumerate() {
             let is_last_segment = segment_id == num_chunks - 1;
@@ -154,7 +126,6 @@
         //         global_idxs[segment_id],
         //     );
         // });
->>>>>>> 5ef0915d
     }
 
     /// Finalizes the witness accumulation process and triggers the proof generation.
@@ -225,7 +196,10 @@
         trace[0].increment = F::from_canonical_u32(increment);
 
         // Store the value of incremenet so it can be range checked
-        println!("addr: {:#X}, initial: {:#X}, increment: {:#X}", addr, MEM_INITIAL_ADDRESS, increment);
+        println!(
+            "addr: {:#X}, initial: {:#X}, increment: {:#X}",
+            addr, MEM_INITIAL_ADDRESS, increment
+        );
         range_check_data[increment as usize] += 1; // TODO
 
         // Fill the remaining rows
