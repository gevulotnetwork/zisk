--- conflicted
+++ resolved
@@ -43,10 +43,7 @@
     pub fn new(std: Arc<Std<F>>) -> Arc<Self> {
         Arc::new(Self { std: std.clone() })
     }
-<<<<<<< HEAD
-    pub fn get_from_addr() -> u32 {
-        RAM_ADDR as u32
-    }
+
     pub fn get_to_addr() -> u32 {
         (RAM_ADDR + RAM_SIZE - 1) as u32
     }
@@ -61,59 +58,6 @@
             let addr = trace[i].addr.as_canonical_biguint().to_bigint().unwrap() * 8;
             let step = trace[i].step.as_canonical_biguint().to_bigint().unwrap();
             writeln!(writer, "{:#010X} {:#12}", addr, step).unwrap();
-=======
-
-    pub fn prove(&self, inputs: &[MemInput]) {
-        // PRE: proxy calculate if exists jmp on step out-of-range, adding internal inputs
-        // memory only need to process these special inputs, but inputs no change. At end of
-        // inputs proxy add an extra internal input to jump to last address
-
-        let air_rows = MemTrace::<F>::NUM_ROWS;
-
-        // at least one row to go
-        let count = inputs.len();
-        let count_rem = count % air_rows;
-        let num_segments = (count / air_rows) + if count_rem > 0 { 1 } else { 0 };
-
-        let mut global_idxs = vec![0; num_segments];
-
-        #[allow(clippy::needless_range_loop)]
-        for i in 0..num_segments {
-            // TODO: Review
-            if let (true, global_id) = self.std.pctx.dctx.write().unwrap().add_instance(
-                ZISK_AIRGROUP_ID,
-                MEM_AIR_IDS[0],
-                1,
-            ) {
-                global_idxs[i] = global_id;
-            }
-        }
-
-        #[allow(clippy::needless_range_loop)]
-        for segment_id in 0..num_segments {
-            let is_last_segment = segment_id == num_segments - 1;
-            let input_offset = segment_id * air_rows;
-            let previous_segment = if (segment_id == 0) {
-                MemPreviousSegment { addr: RAM_W_ADDR_INIT, step: 0, value: 0 }
-            } else {
-                MemPreviousSegment {
-                    addr: inputs[input_offset - 1].addr,
-                    step: inputs[input_offset - 1].step,
-                    value: inputs[input_offset - 1].value,
-                }
-            };
-            let input_end =
-                if (input_offset + air_rows) > count { count } else { input_offset + air_rows };
-            let mem_ops = &inputs[input_offset..input_end];
-
-            let air_instance =
-                self.prove_instance(mem_ops, segment_id, is_last_segment, &previous_segment);
-
-            self.std
-                .pctx
-                .air_instance_repo
-                .add_air_instance(air_instance, Some(global_idxs[segment_id]));
->>>>>>> 15fd170e
         }
         println!("[MemDebug] done");
     }
