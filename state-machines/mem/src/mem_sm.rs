--- conflicted
+++ resolved
@@ -112,14 +112,10 @@
 
         let mut i = 0;
         let mut increment;
-<<<<<<< HEAD
-        let f_max_increment = F::from_u64(STEP_MEMORY_MAX_DIFF);
-=======
 
         // f_max_increment it's plus 1 because on read operations we increment the step
         // difference in one, to allow read the same address with "same" step
         let f_max_increment = F::from_u64(STEP_MEMORY_MAX_DIFF + 1);
->>>>>>> 282d37f5
 
         #[cfg(feature = "debug_mem")]
         let mut _mem_op_done = 0;
@@ -216,14 +212,11 @@
             trace[i].step = F::from_u64(step);
             trace[i].sel = F::ONE;
 
-<<<<<<< HEAD
-=======
             if !addr_changes && !mem_op.is_write {
                 // in case of read operations of same address, add one to allow many reads
                 // over same address and step
                 increment += 1;
             }
->>>>>>> 282d37f5
             trace[i].increment = F::from_u64(increment);
             trace[i].wr = F::from_bool(mem_op.is_write);
 
@@ -266,11 +259,7 @@
         // allowed distance.
         let padding_size = trace.num_rows - count;
         let padding_step = if is_last_segment { 1 } else { STEP_MEMORY_MAX_DIFF };
-<<<<<<< HEAD
-        let padding_increment = F::from_u64(padding_step);
-=======
         let padding_increment = F::from_u64(padding_step + 1);
->>>>>>> 282d37f5
         for i in count..trace.num_rows {
             last_step += padding_step;
             trace[i].addr = addr;
@@ -285,11 +274,7 @@
         }
         if padding_size > 0 {
             // Store the padding range checks
-<<<<<<< HEAD
-            self.std.range_check(padding_step as i64, padding_size as u64, range_id);
-=======
             self.std.range_check((padding_step + 1) as i64, padding_size as u64, range_id);
->>>>>>> 282d37f5
         }
 
         // no add extra +1 because index = value - 1
@@ -302,14 +287,10 @@
             }
             self.std.range_check((value + 1) as i64, multiplicity as u64, range_id);
         }
-<<<<<<< HEAD
-        self.std.range_check(STEP_MEMORY_MAX_DIFF as i64, range_check_data_max, range_id);
-=======
         // Add one in range_check_data_max because it's used by intermediate reads, and reads
         // add one to distance to allow same step on read operations.
 
         self.std.range_check((STEP_MEMORY_MAX_DIFF + 1) as i64, range_check_data_max, range_id);
->>>>>>> 282d37f5
 
         let mut air_values = MemAirValues::<F>::new();
         air_values.segment_id = F::from_usize(segment_id);
