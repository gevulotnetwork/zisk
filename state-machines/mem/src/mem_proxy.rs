--- conflicted
+++ resolved
@@ -1,9 +1,5 @@
 use std::{
     collections::VecDeque,
-<<<<<<< HEAD
-    fmt,
-=======
->>>>>>> 99f4b8ca
     sync::{
         atomic::{AtomicU32, Ordering},
         Arc,
@@ -117,43 +113,10 @@
     }
 }
 
-<<<<<<< HEAD
-    /// Static method to decide it the memory operation needs to be processed by
-    /// memAlign, because it isn't a 8-byte and 8-byte aligned memory access.
-    fn is_aligned(mem_op: &ZiskRequiredMemory) -> bool {
-        let aligned_mem_address = mem_op.address & MEM_ADDR_MASK;
-        aligned_mem_address == mem_op.address && mem_op.width == MEM_BYTES
-    }
-    /// Process information of mem_op and mem_align_op to push mem_op operation. Only two possible
-    /// situations:
-    /// 1) read, only on single mem_op is pushed
-    /// 2) read+write, two mem_op are pushed, one read and one write.
-    ///
-    /// This process is used for each aligned memory address, means that the "second part" of non
-    /// aligned memory operation is processed on addr + MEM_BYTES.
-    fn push_mem_align_op(
-        &self,
-        mem_addr: u64,
-        mem_value: u64,
-        mem_op: &ZiskRequiredMemory,
-        mem_align_op: &MemAlignResponse,
-        input: &mut Vec<ZiskRequiredMemory>,
-    ) -> u64 {
-        // Prepare aligned memory access
-        let read = ZiskRequiredMemory {
-            step: mem_align_op.step,
-            is_write: false,
-            address: mem_addr,
-            width: MEM_BYTES,
-            value: mem_value,
-        };
-        input.push(read);
-=======
 impl<F: PrimeField> MemProxyEngine<F> {
     pub fn new() -> Self {
         let mut modules: Vec<Arc<dyn MemModule<F>>> = Vec::new();
         let mut modules_data: Vec<MemModuleData> = Vec::new();
->>>>>>> 99f4b8ca
 
         Self {
             modules,
@@ -210,77 +173,20 @@
         for mem_op in mem_operations.iter_mut() {
             self.log_mem_op(mem_op);
 
-<<<<<<< HEAD
-            // Check if there are open mem align operations to be processed in this moment. Two
-            // possible conditions to process open mem align operations:
-            // 1) the address of open operation is less than the aligned address.
-            // 2) the address of open operation is equal to the aligned address, but the step of the
-            //    open
-            // operation is less than the step of the current operation.
-
-            while open_mem_align_ops.len() > 0 &&
-                (open_mem_align_ops[0].address < aligned_mem_address ||
-                    (open_mem_align_ops[0].address == aligned_mem_address &&
-                        open_mem_align_ops[0].mem_op.step < mem_op.step))
-            {
-                let open_op = open_mem_align_ops.pop_front().unwrap();
-                let mem_value = if open_op.address == last_addr { last_value } else { 0 };
-
-                // call to mem_align to get information of the aligned memory access needed
-                // to prove the unaligned open operation.
-                let mem_align_op = self.mem_align_sm.get_mem_op(&open_op.mem_op, [mem_value, 0], 1);
-
-                // remove element from top of queue, because we are on last phase, phase 1.
-                open_mem_align_ops.pop_front();
-
-                // check if need to reevaluate the module id
-                if open_op.address >= next_module_addr {
-                    (mem_module_id, next_module_addr) = self.get_mem_module_id(open_op.address);
-                }
-                // push the aligned memory operations for current address (read or read+write) and
-                // update last_address and last_value.
-                last_value = self.push_mem_align_op(
-                    open_op.address,
-                    mem_value,
-                    &mem_op,
-                    &mem_align_op,
-                    &mut mem_module_inputs[mem_module_id],
-                );
-                last_addr = open_op.address;
-
-                // check if need to flush the inputs of the module
-                if (mem_module_inputs[mem_module_id].len() as u64) >=
-                    self.modules_data[mem_module_id].flush_input_size
-                {
-                    self.modules[mem_module_id].send_inputs(&mut mem_module_inputs[mem_module_id]);
-                }
-=======
             let aligned_mem_addr = Self::to_aligned_addr(mem_op.address);
             let mem_step = mem_op.step;
 
             if aligned_mem_addr < 0xA0000000 {
                 // only for testing purposes
                 continue;
->>>>>>> 99f4b8ca
             }
 
             // Check if there are open mem align operations to be processed in this moment, with
             // address (or step) less than the aligned of current mem_op.
             self.process_all_previous_open_mem_align_ops(aligned_mem_addr, mem_step);
 
-<<<<<<< HEAD
-            // check if the aligned address is the last address to avoid processing the last fake
-            // mem_op
-            if aligned_mem_address == MEM_ADDR_MASK {
-                assert!(
-                    open_mem_align_ops.len() == 0,
-                    "open_mem_align_ops not empty, has {} elements",
-                    open_mem_align_ops.len()
-                );
-=======
             // check if we are at end of loop
             if self.check_if_end_of_memory_mark(mem_op) {
->>>>>>> 99f4b8ca
                 break;
             }
 
@@ -311,14 +217,6 @@
         Ok(())
     }
 
-<<<<<<< HEAD
-            // check if need to flush the inputs of the module
-            if (mem_module_inputs[mem_module_id].len() as u64) >=
-                self.modules_data[mem_module_id].flush_input_size
-            {
-                self.modules[mem_module_id].send_inputs(&mut mem_module_inputs[mem_module_id]);
-            }
-=======
     fn process_all_previous_open_mem_align_ops(&mut self, mem_addr: u32, mem_step: u64) {
         // Two possible situations to process open mem align operations:
         //
@@ -345,7 +243,6 @@
                 &open_op.mem_op,
                 &mem_align_op,
             );
->>>>>>> 99f4b8ca
         }
     }
 
@@ -375,7 +272,168 @@
         self.push_aligned_op(mem_op.is_write, mem_op.address, mem_op.value, mem_op.step);
     }
 
-<<<<<<< HEAD
+    fn push_aligned_op(&mut self, is_write: bool, addr: u32, value: u64, step: u64) {
+        self.update_last_addr(addr, value);
+        let mem_op = ZiskRequiredMemory {
+            step,
+            is_write,
+            address: addr as u32,
+            width: MEM_BYTES as u8,
+            value,
+        };
+        println!("  ##SEND[{0}]## mem_op: {1:?}", self.current_module, mem_op);
+        self.modules_data[self.current_module_id].inputs.push(mem_op);
+        self.last_addr_value = value;
+        self.check_flush_inputs();
+    }
+    // method to add aligned read operation
+    #[inline(always)]
+    fn push_aligned_read(&mut self, addr: u32, value: u64, step: u64) {
+        self.push_aligned_op(false, addr, value, step);
+    }
+    // method to add aligned write operation
+    #[inline(always)]
+    fn push_aligned_write(&mut self, addr: u32, value: u64, step: u64) {
+        self.push_aligned_op(true, addr, value, step);
+    }
+    /// Process information of mem_op and mem_align_op to push mem_op operation. Only two possible
+    /// situations:
+    /// 1) read, only on single mem_op is pushed
+    /// 2) read+write, two mem_op are pushed, one read and one write.
+    ///
+    /// This process is used for each aligned memory address, means that the "second part" of non
+    /// aligned memory operation is processed on addr + MEM_BYTES.
+    fn push_mem_align_response_ops(
+        &mut self,
+        mem_addr: u32,
+        mem_value: u64,
+        mem_op: &ZiskRequiredMemory,
+        mem_align_op: &MemAlignResponse,
+    ) {
+        self.push_aligned_read(mem_addr, mem_value, mem_align_op.step);
+        if mem_op.is_write {
+            let mem_value = mem_align_op.value.expect("value returned by mem_align");
+            self.push_aligned_write(mem_addr, mem_value, mem_align_op.step + 1);
+        }
+    }
+    fn create_modules_inputs(&self) -> Vec<Vec<ZiskRequiredMemory>> {
+        let mut mem_module_inputs: Vec<Vec<ZiskRequiredMemory>> = Default::default();
+        for module in self.modules.iter() {
+            mem_module_inputs.push(Vec::new());
+        }
+        mem_module_inputs
+    }
+    fn get_mem_module_id(&self, address: u32) -> (usize, u32) {
+        (0, MAX_MEM_ADDR as u32 + 1)
+    }
+    fn update_mem_module_id(&mut self, addr: u32) {
+        (self.current_module_id, self.module_end_addr) = self.get_mem_module_id(addr);
+    }
+    fn update_last_addr(&mut self, addr: u32, value: u64) {
+        self.last_addr = addr;
+        // check if need to reevaluate the module id
+        if addr >= self.module_end_addr {
+            self.update_mem_module_id(addr);
+        }
+    }
+    fn check_flush_inputs(&self) {
+        // check if need to flush the inputs of the module
+        let mid = self.current_module_id;
+        if (self.modules_data[mid].inputs.len() as u64) >= self.modules_data[mid].flush_input_size {
+            self.modules[mid].send_inputs(&self.modules_data[mid].inputs);
+        }
+    }
+
+    fn has_open_mem_align_lt(&self, addr: u32, step: u64) -> bool {
+        self.open_mem_align_ops.len() > 0 &&
+            (self.open_mem_align_ops[0].addr < addr ||
+                (self.open_mem_align_ops[0].addr == addr &&
+                    self.open_mem_align_ops[0].mem_op.step < step))
+    }
+    // method to process open mem align operations, second part of non aligned memory operations
+    // applies to two consecutive memory addresses.
+
+    fn end_of_memory_mark() -> ZiskRequiredMemory {
+        ZiskRequiredMemory {
+            step: MAX_MEM_STEP,
+            is_write: false,
+            address: MAX_MEM_ADDR as u32,
+            width: MEM_BYTES as u8,
+            value: 0,
+        }
+    }
+    #[inline(always)]
+    fn check_if_end_of_memory_mark(&self, mem_op: &ZiskRequiredMemory) -> bool {
+        if mem_op.step == MAX_MEM_STEP && mem_op.address == MAX_MEM_ADDR as u32 {
+            assert!(
+                self.open_mem_align_ops.len() == 0,
+                "open_mem_align_ops not empty, has {} elements",
+                self.open_mem_align_ops.len()
+            );
+            true
+        } else {
+            false
+        }
+    }
+    fn init_prove(&mut self, mem_operations: &Vec<ZiskRequiredMemory>) {
+        // Initialize the last values of address and value on the sorted memory operations
+        let mut last_addr = 0xFFFF_FFFF_FFFF_FFFFu64;
+        let mut last_value = 0u64;
+
+        // Initialize the module id and next module address to reevaluate the module id, it's done
+        // to avoid check on each loop if memory address is inside one range or other
+        let (mut mem_module_id, mut next_module_addr) = if mem_operations.is_empty() {
+            (0, 0)
+        } else {
+            self.get_mem_module_id(mem_operations[0].address)
+        };
+    }
+    fn finish_prove(&self) {}
+    fn get_mem_value(&self, addr: u32, mem_op: &ZiskRequiredMemory) -> u64 {
+        if addr == self.last_addr {
+            self.last_addr_value
+        } else {
+            0
+        }
+    }
+
+    #[inline(always)]
+    fn push_open_mem_align_op(
+        &mut self,
+        aligned_mem_addr: u32,
+        mem_value: u64,
+        mem_op: &ZiskRequiredMemory,
+    ) {
+        self.open_mem_align_ops.push_back(MemAlignOperation {
+            addr: aligned_mem_addr + MEM_BYTES as u32,
+            mem_op: mem_op.clone(),
+            mem_value: [mem_value, 0],
+        });
+    }
+    fn log_mem_op(&self, mem_op: &ZiskRequiredMemory) {
+        println!(
+            "##LOOP## mem_op: {0:?} 0x{1:#08X}({1}) 0x{2:#016X}({2})",
+            mem_op, self.last_addr, self.last_addr_value
+        );
+    }
+    #[inline(always)]
+    fn to_aligned_addr(addr: u32) -> u32 {
+        (addr as u64 & MEM_ADDR_MASK) as u32
+    }
+}
+
+impl<F: PrimeField> WitnessComponent<F> for MemProxy<F> {}
+/*
+fn format_hex(value: u64) -> String {
+    let hex_str = format!("{:016x}", value); // Format hexadecimal amb 16 dígits i padding de 0s
+    hex_str
+        .as_bytes() // Converteix a bytes per manipular fàcilment
+        .chunks(4) // Separa en grups de 4 caràcters (2 bytes)
+        .map(|chunk| std::str::from_utf8(chunk).unwrap()) // Converteix cada chunk a &str
+        .collect::<Vec<_>>() // Recull els chunks com a un vector
+        .join("_") // Uneix amb "_"
+}
+
 fn mem_align_call(
     mem_op: &ZiskRequiredMemory,
     mem_values: [u64; 2],
@@ -406,156 +464,13 @@
                         ((mem_op.value & mask) >> (128 - offset - width)),
                 ),
             }
-=======
-    fn push_aligned_op(&mut self, is_write: bool, addr: u32, value: u64, step: u64) {
-        self.update_last_addr(addr, value);
-        let mem_op = ZiskRequiredMemory {
-            step,
-            is_write,
-            address: addr as u32,
-            width: MEM_BYTES as u8,
-            value,
-        };
-        println!("  ##SEND[{0}]## mem_op: {1:?}", self.current_module, mem_op);
-        self.modules_data[self.current_module_id].inputs.push(mem_op);
-        self.last_addr_value = value;
-        self.check_flush_inputs();
-    }
-    // method to add aligned read operation
-    #[inline(always)]
-    fn push_aligned_read(&mut self, addr: u32, value: u64, step: u64) {
-        self.push_aligned_op(false, addr, value, step);
-    }
-    // method to add aligned write operation
-    #[inline(always)]
-    fn push_aligned_write(&mut self, addr: u32, value: u64, step: u64) {
-        self.push_aligned_op(true, addr, value, step);
-    }
-    /// Process information of mem_op and mem_align_op to push mem_op operation. Only two possible
-    /// situations:
-    /// 1) read, only on single mem_op is pushed
-    /// 2) read+write, two mem_op are pushed, one read and one write.
-    ///
-    /// This process is used for each aligned memory address, means that the "second part" of non
-    /// aligned memory operation is processed on addr + MEM_BYTES.
-    fn push_mem_align_response_ops(
-        &mut self,
-        mem_addr: u32,
-        mem_value: u64,
-        mem_op: &ZiskRequiredMemory,
-        mem_align_op: &MemAlignResponse,
-    ) {
-        self.push_aligned_read(mem_addr, mem_value, mem_align_op.step);
-        if mem_op.is_write {
-            let mem_value = mem_align_op.value.expect("value returned by mem_align");
-            self.push_aligned_write(mem_addr, mem_value, mem_align_op.step + 1);
-        }
-    }
-    fn create_modules_inputs(&self) -> Vec<Vec<ZiskRequiredMemory>> {
-        let mut mem_module_inputs: Vec<Vec<ZiskRequiredMemory>> = Default::default();
-        for module in self.modules.iter() {
-            mem_module_inputs.push(Vec::new());
-        }
-        mem_module_inputs
-    }
-    fn get_mem_module_id(&self, address: u32) -> (usize, u32) {
-        (0, MAX_MEM_ADDR as u32 + 1)
-    }
-    fn update_mem_module_id(&mut self, addr: u32) {
-        (self.current_module_id, self.module_end_addr) = self.get_mem_module_id(addr);
-    }
-    fn update_last_addr(&mut self, addr: u32, value: u64) {
-        self.last_addr = addr;
-        // check if need to reevaluate the module id
-        if addr >= self.module_end_addr {
-            self.update_mem_module_id(addr);
-        }
-    }
-    fn check_flush_inputs(&self) {
-        // check if need to flush the inputs of the module
-        let mid = self.current_module_id;
-        if (self.modules_data[mid].inputs.len() as u64) >= self.modules_data[mid].flush_input_size {
-            self.modules[mid].send_inputs(&self.modules_data[mid].inputs);
-        }
-    }
-
-    fn has_open_mem_align_lt(&self, addr: u32, step: u64) -> bool {
-        self.open_mem_align_ops.len() > 0 &&
-            (self.open_mem_align_ops[0].addr < addr ||
-                (self.open_mem_align_ops[0].addr == addr &&
-                    self.open_mem_align_ops[0].mem_op.step < step))
-    }
-    // method to process open mem align operations, second part of non aligned memory operations
-    // applies to two consecutive memory addresses.
-
-    fn end_of_memory_mark() -> ZiskRequiredMemory {
-        ZiskRequiredMemory {
-            step: MAX_MEM_STEP,
-            is_write: false,
-            address: MAX_MEM_ADDR as u32,
-            width: MEM_BYTES as u8,
-            value: 0,
-        }
-    }
-    #[inline(always)]
-    fn check_if_end_of_memory_mark(&self, mem_op: &ZiskRequiredMemory) -> bool {
-        if mem_op.step == MAX_MEM_STEP && mem_op.address == MAX_MEM_ADDR as u32 {
-            assert!(
-                self.open_mem_align_ops.len() == 0,
-                "open_mem_align_ops not empty, has {} elements",
-                self.open_mem_align_ops.len()
-            );
-            true
-        } else {
-            false
->>>>>>> 99f4b8ca
-        }
-    }
-    fn init_prove(&mut self, mem_operations: &Vec<ZiskRequiredMemory>) {
-        // Initialize the last values of address and value on the sorted memory operations
-        let mut last_addr = 0xFFFF_FFFF_FFFF_FFFFu64;
-        let mut last_value = 0u64;
-
-        // Initialize the module id and next module address to reevaluate the module id, it's done
-        // to avoid check on each loop if memory address is inside one range or other
-        let (mut mem_module_id, mut next_module_addr) = if mem_operations.is_empty() {
-            (0, 0)
-        } else {
-            self.get_mem_module_id(mem_operations[0].address)
-        };
-    }
-    fn finish_prove(&self) {}
-    fn get_mem_value(&self, addr: u32, mem_op: &ZiskRequiredMemory) -> u64 {
-        if addr == self.last_addr {
-            self.last_addr_value
-        } else {
-            0
-        }
-    }
-
-    #[inline(always)]
-    fn push_open_mem_align_op(
-        &mut self,
-        aligned_mem_addr: u32,
-        mem_value: u64,
-        mem_op: &ZiskRequiredMemory,
-    ) {
-        self.open_mem_align_ops.push_back(MemAlignOperation {
-            addr: aligned_mem_addr + MEM_BYTES as u32,
-            mem_op: mem_op.clone(),
-            mem_value: [mem_value, 0],
-        });
-    }
-    fn log_mem_op(&self, mem_op: &ZiskRequiredMemory) {
-        println!(
-            "##LOOP## mem_op: {0:?} 0x{1:#08X}({1}) 0x{2:#016X}({2})",
-            mem_op, self.last_addr, self.last_addr_value
-        );
-    }
-    #[inline(always)]
-    fn to_aligned_addr(addr: u32) -> u32 {
-        (addr as u64 & MEM_ADDR_MASK) as u32
-    }
-}
-
-impl<F: PrimeField> WitnessComponent<F> for MemProxy<F> {}+        }
+    } else {
+        MemAlignResponse {
+            more_address: double_address && phase == 0,
+            step: mem_op.step + 1,
+            value: None,
+        }
+    }
+}
+*/