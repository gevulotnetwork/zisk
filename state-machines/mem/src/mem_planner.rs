--- conflicted
+++ resolved
@@ -1,16 +1,9 @@
 use rayon::prelude::*;
-<<<<<<< HEAD
-use sm_common::Metrics;
-=======
->>>>>>> c4625cf8
 use std::sync::{Arc, Mutex};
 
 #[cfg(feature = "debug_mem")]
 use crate::MemDebug;
-<<<<<<< HEAD
-=======
 use sm_common::{BusDeviceMetrics, ChunkId, Metrics, Plan, Planner};
->>>>>>> c4625cf8
 
 #[cfg(feature = "debug_mem")]
 use crate::MemHelpers;
