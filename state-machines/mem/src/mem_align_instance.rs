--- conflicted
+++ resolved
@@ -26,25 +26,6 @@
         _sctx: &SetupCtx<F>,
         collectors: Vec<(usize, Box<BusDeviceWrapper<PayloadType>>)>,
     ) -> Option<AirInstance<F>> {
-<<<<<<< HEAD
-        let mut used_rows = 0;
-        let inputs: Vec<_> = collectors
-            .into_iter()
-            .enumerate()
-            .map(|(i, (_, mut collector))| {
-                // Downcast to your specific collector type.
-                let collector =
-                    collector.detach_device().as_any().downcast::<MemAlignCollector>().unwrap();
-                if i == 0 {
-                    used_rows = collector.rows;
-                }
-                // Return the inputs vector for this collector.
-                collector.inputs
-            })
-            .collect();
-
-        Some(self.mem_align_sm.compute_witness(&inputs, used_rows as usize))
-=======
         let mut total_rows = 0;
         let inputs: Vec<_> = collectors
             .into_iter()
@@ -58,7 +39,6 @@
             })
             .collect();
         Some(self.mem_align_sm.compute_witness(&inputs, total_rows as usize))
->>>>>>> c4625cf8
     }
 
     fn check_point(&self) -> CheckPoint {
@@ -111,13 +91,9 @@
 }
 
 impl BusDevice<u64> for MemAlignCollector {
-<<<<<<< HEAD
-    fn process_data(&mut self, _bus_id: &BusId, data: &[u64]) -> Option<Vec<(BusId, Vec<u64>)>> {
-=======
     fn process_data(&mut self, bus_id: &BusId, data: &[u64]) -> Option<Vec<(BusId, Vec<u64>)>> {
         debug_assert!(*bus_id == MEM_BUS_ID);
 
->>>>>>> c4625cf8
         let addr = MemBusData::get_addr(data);
         let bytes = MemBusData::get_bytes(data);
         if MemHelpers::is_aligned(addr, bytes) {
