--- conflicted
+++ resolved
@@ -36,15 +36,6 @@
 const DEFAULT_OFFSET: u64 = 0;
 const DEFAULT_WIDTH: u64 = 8;
 
-<<<<<<< HEAD
-#[allow(dead_code)]
-pub struct MemAlignResponse {
-    pub more_addr: bool,
-    pub step: u64,
-    pub value: Option<u64>,
-}
-=======
->>>>>>> a4988925
 pub struct MemAlignSM<F: PrimeField64> {
     /// PIL2 standard library
     std: Arc<Std<F>>,
