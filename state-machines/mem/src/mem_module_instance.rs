--- conflicted
+++ resolved
@@ -265,17 +265,11 @@
         }
     }
 }
-<<<<<<< HEAD
-
-impl BusDevice<u64> for MemModuleCollector {
-    fn process_data(&mut self, _bus_id: &BusId, data: &[u64]) -> Option<Vec<(BusId, Vec<u64>)>> {
-=======
 
 impl BusDevice<u64> for MemModuleCollector {
     fn process_data(&mut self, bus_id: &BusId, data: &[u64]) -> Option<Vec<(BusId, Vec<u64>)>> {
         debug_assert!(*bus_id == MEM_BUS_ID);
 
->>>>>>> c4625cf8
         // info!("MemModuleCollector process_data bus_id:{} len: {}", _bus_id, data.len());
         // info!(
         //     "MemModuleCollector process_data len: {:X},{:X},{:X},{:X},{:X}",
