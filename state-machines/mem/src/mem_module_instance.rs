use crate::{
    MemHelpers, MemInput, MemModule, MemModuleSegmentCheckPoint, MemPreviousSegment,
    CHUNK_MAX_DISTANCE, STEP_MEMORY_MAX_DIFF,
};
use data_bus::{BusDevice, BusId, MemBusData, PayloadType, MEM_BUS_ID};
use p3_field::PrimeField;
use proofman_common::{AirInstance, ProofCtx, SetupCtx};
use proofman_util::{timer_start_debug, timer_stop_and_log_debug};
use sm_common::{BusDeviceWrapper, CheckPoint, Instance, InstanceCtx, InstanceType};
use std::ops::Add;
use std::sync::Arc;
use zisk_common::{ChunkId, SegmentId};

pub struct MemModuleInstance<F: PrimeField> {
    /// Instance context
    ictx: InstanceCtx,

    module: Arc<dyn MemModule<F>>,

<<<<<<< HEAD
    check_point: MemModuleSegmentCheckPoint,
=======
    mem_check_point: MemModuleSegmentCheckPoint,
>>>>>>> 93d50393
    min_addr: u32,
    #[allow(dead_code)]
    max_addr: u32,
    limited_step_distance: bool,
}
#[derive(Debug, Clone, Copy)]
pub struct MemLastValue {
<<<<<<< HEAD
    pub segment_id: usize,
=======
    pub segment_id: SegmentId,
>>>>>>> 93d50393
    pub checkpoint_addr: u32,
    pub checkpoint_step: u64,
    pub value: u64,
    pub step: u64,
    pub addr: u32,
}

impl MemLastValue {
<<<<<<< HEAD
    pub fn new(segment_id: usize, checkpoint_addr: u32, checkpoint_step: u64) -> Self {
=======
    pub fn new(segment_id: SegmentId, checkpoint_addr: u32, checkpoint_step: u64) -> Self {
>>>>>>> 93d50393
        Self { segment_id, checkpoint_addr, checkpoint_step, value: 0, step: 0, addr: 0 }
    }
    pub fn update(&mut self, value: u64, addr_w: u32, step: u64) {
        if addr_w > self.checkpoint_addr {
            return;
        }
        #[allow(clippy::comparison_chain)]
        if addr_w > self.addr {
            if addr_w < self.checkpoint_addr || step <= self.checkpoint_step {
                self.set(value, addr_w, step);
            }
        } else if addr_w == self.addr && step > self.step && step <= self.checkpoint_step {
            self.set(value, addr_w, step);
        }
    }
    pub fn set(&mut self, value: u64, addr_w: u32, step: u64) {
        self.value = value;
        self.step = step;
        self.addr = addr_w;
    }
}

impl Add for MemLastValue {
    type Output = Self;

    fn add(self, other: Self) -> Self {
        if self.checkpoint_addr != 0 {
            assert_eq!(self.checkpoint_addr, other.checkpoint_addr);
            assert_eq!(self.checkpoint_step, other.checkpoint_step);
            assert_eq!(self.segment_id, other.segment_id);
        }
        if self.addr > other.addr || (self.addr == other.addr && self.step > other.step) {
            self
        } else {
            other
        }
    }
}

impl<F: PrimeField> MemModuleInstance<F> {
    pub fn new(
        module: Arc<dyn MemModule<F>>,
        ictx: InstanceCtx,
        limited_step_distance: bool,
    ) -> Self {
        let meta = ictx.plan.meta.as_ref().unwrap();
        let mem_check_point = meta.downcast_ref::<MemModuleSegmentCheckPoint>().unwrap().clone();

        let (min_addr, max_addr) = module.get_addr_range();
        Self {
            ictx,
            module: module.clone(),
<<<<<<< HEAD
            check_point: mem_check_point,
=======
            mem_check_point,
>>>>>>> 93d50393
            min_addr,
            max_addr,
            limited_step_distance,
        }
    }

    fn prepare_inputs(&mut self, inputs: &mut [MemInput]) {
        // sort all instance inputs
        timer_start_debug!(MEM_SORT);
        inputs.sort_by_key(|input| (input.addr, input.step));
        timer_stop_and_log_debug!(MEM_SORT);
    }

    /// This method calculates intermediate accesses without adding inputs and trims
    /// the inputs while considering skipped rows for this instance.
    ///
    /// Additionally, it computes the necessary information for memory continuations.
    /// It returns the previous segment information.
    ///
    /// # Arguments
    /// * `inputs` - The inputs to be processed.
    /// * `mem_check_point` - The memory check point.
    /// * `prev_last_value` - The previous last value.
    ///
    /// # Returns
    /// The previous segment information.
    fn fit_inputs_and_get_prev_segment(
        &mut self,
        inputs: &mut Vec<MemInput>,
        mem_check_point: MemModuleSegmentCheckPoint,
        last_value: &mut MemLastValue,
    ) -> MemPreviousSegment {
<<<<<<< HEAD
        let mut last_step = last_value.step;
=======
        let mut last_step = mem_check_point.prev_step;
>>>>>>> 93d50393
        #[cfg(feature = "debug_mem")]
        let initial = (inputs[0].addr, inputs[0].step, inputs.len());

        if mem_check_point.skip_rows > 1 {
            // rows to be skipped
            let check_point_skip_rows = mem_check_point.skip_rows - 1;
            let mut input_index = 0;

            // rows skipped at the moment
            let mut skipped_rows = 0;

            // at this point we need to skip at least one row, this
            // row value could be prev_segment.value(last), we update it
            last_value.set(
                inputs[input_index].value,
                inputs[input_index].addr,
                inputs[input_index].step,
            );

            loop {
                // we interested only in segment addr, but we need to check
<<<<<<< HEAD
                // if there are intermediate accesses

                if self.limited_step_distance
                    && inputs[input_index].addr == mem_check_point.reference_addr
                    && skipped_rows < check_point_skip_rows as usize
                {
                    if let Some((full_rows, zero_row)) =
                        MemHelpers::get_intermediate_rows(last_step, inputs[input_index].step)
                    {
                        let total_rows = full_rows + zero_row;
                        let pending_skips = check_point_skip_rows as u64 - skipped_rows as u64;
                        if full_rows <= pending_skips {
                            last_step += full_rows * STEP_MEMORY_MAX_DIFF;
                            skipped_rows += total_rows as usize;
                        } else {
                            // max value of pending_skips is full_rows - 1, this implies that
                            // pending_skips are full rows.
                            last_step += pending_skips as u64 * STEP_MEMORY_MAX_DIFF;
                            skipped_rows += pending_skips as usize;
                        }
                    }
=======
                // if there are intermidate accesses

                while self.limited_step_distance
                    && inputs[input_index].addr == mem_check_point.prev_addr
                    && (inputs[input_index].step - last_step) > STEP_MEMORY_MAX_DIFF
                    && skipped_rows < check_point_skip_rows as usize
                {
                    // we skip an intermediate row
                    last_step += STEP_MEMORY_MAX_DIFF;
                    skipped_rows += 1;
>>>>>>> 93d50393
                }
                if skipped_rows >= check_point_skip_rows as usize {
                    break;
                }

<<<<<<< HEAD
=======
                assert_eq!(mem_check_point.prev_addr, inputs[input_index].addr);
>>>>>>> 93d50393
                last_step = inputs[input_index].step;
                last_value.set(inputs[input_index].value, inputs[input_index].addr, last_step);
                input_index += 1;
                skipped_rows += 1;
            }
            inputs.drain(0..input_index);
        }

        #[cfg(feature = "debug_mem")]
        let original_inputs_len = inputs.len();

        inputs.truncate(mem_check_point.rows as usize);

        #[cfg(feature = "debug_mem")]
        println!(
            "[Mem:{}] #1 INPUT [0x{:X},{}] {} => [0x{:X},{}] {} => {} F [0x{:X},{},skip:{}]-[0x{:X},{}]",
            self.ictx.plan.segment_id.unwrap(),
            initial.0,
            initial.1,
            initial.2,
            inputs[0].addr,
            inputs[0].step,
            original_inputs_len,
            inputs.len(),
            self.mem_check_point.prev_addr,
            self.mem_check_point.prev_step,
            self.mem_check_point.skip_rows,
            self.mem_check_point.last_addr,
            self.mem_check_point.last_step,
        );
        MemPreviousSegment {
<<<<<<< HEAD
            addr: mem_check_point.reference_addr,
=======
            addr: mem_check_point.prev_addr,
>>>>>>> 93d50393
            step: last_step,
            value: last_value.value,
        }
    }
}

impl<F: PrimeField> Instance<F> for MemModuleInstance<F> {
    fn compute_witness(
        &mut self,
        _pctx: &ProofCtx<F>,
        _sctx: &SetupCtx<F>,
        collectors: Vec<(usize, Box<BusDeviceWrapper<PayloadType>>)>,
    ) -> Option<AirInstance<F>> {
        // Collect inputs from all collectors. At most, one of them has `prev_last_value` non zero,
        // we take this `prev_last_value`, which represents the last value of the previous segment.

<<<<<<< HEAD
        let mut last_value = MemLastValue::new(0, 0, 0);
=======
        let mut last_value = MemLastValue::new(SegmentId::new(0), 0, 0);
>>>>>>> 93d50393
        let inputs: Vec<_> = collectors
            .into_iter()
            .map(|(_, mut collector)| {
                let mem_module_collector =
                    collector.detach_device().as_any().downcast::<MemModuleCollector>().unwrap();

                last_value = last_value + mem_module_collector.last_value;
                mem_module_collector.inputs
            })
            .collect();
        let mut inputs = inputs.into_iter().flatten().collect::<Vec<_>>();

        if inputs.is_empty() {
            return None;
        }

        // This method sorts all inputs
        self.prepare_inputs(&mut inputs);

        // This method calculates intermediate accesses without adding inputs and trims
        // the inputs while considering skipped rows for this instance.
        // Additionally, it computes the necessary information for memory continuations.
        let prev_segment = self.fit_inputs_and_get_prev_segment(
            &mut inputs,
<<<<<<< HEAD
            self.check_point.clone(),
=======
            self.mem_check_point.clone(),
>>>>>>> 93d50393
            &mut last_value,
        );

        // Extract segment id from instance context
        let segment_id = self.ictx.plan.segment_id.unwrap();

        let is_last_segment = self.check_point.is_last_segment;
        Some(self.module.compute_witness(&inputs, segment_id, is_last_segment, &prev_segment))
    }

    /// Builds an input collector for the instance.
    ///
    /// # Arguments
    /// * `chunk_id` - The chunk ID associated with the input collector.
    ///
    /// # Returns
    /// An `Option` containing the input collector for the instance.
<<<<<<< HEAD
    fn build_inputs_collector(&self, _chunk_id: usize) -> Option<Box<dyn BusDevice<PayloadType>>> {
        Some(Box::new(MemModuleCollector::new(
            self.check_point.clone(),
=======
    fn build_inputs_collector(
        &self,
        _chunk_id: ChunkId,
    ) -> Option<Box<dyn BusDevice<PayloadType>>> {
        Some(Box::new(MemModuleCollector::new(
            self.mem_check_point.clone(),
>>>>>>> 93d50393
            self.min_addr,
            self.ictx.plan.segment_id.unwrap(),
        )))
    }

    fn check_point(&self) -> CheckPoint {
        self.ictx.plan.check_point.clone()
    }

    fn instance_type(&self) -> InstanceType {
        InstanceType::Instance
    }
}

pub struct MemModuleCollector {
    /// Binary Basic state machine
    mem_check_point: MemModuleSegmentCheckPoint,

    /// Collected inputs
    inputs: Vec<MemInput>,

    last_value: MemLastValue,

    min_addr: u32,
}

impl MemModuleCollector {
    pub fn new(
        mem_check_point: MemModuleSegmentCheckPoint,
        min_addr: u32,
<<<<<<< HEAD
        segment_id: usize,
    ) -> Self {
        let prev_addr = mem_check_point.reference_addr;
        let prev_step = MemHelpers::first_chunk_mem_step(mem_check_point.reference_addr_chunk);
=======
        segment_id: SegmentId,
    ) -> Self {
        let prev_addr = mem_check_point.prev_addr;
        let prev_step = mem_check_point.prev_step;
>>>>>>> 93d50393
        Self {
            inputs: Vec::new(),
            mem_check_point,
            last_value: MemLastValue::new(segment_id, prev_addr, prev_step),
            min_addr,
        }
    }

    /// Processes an unaligned memory access.
    ///
    /// Processes an unaligned memory access by computing all necessary aligned memory operations
    /// required to validate the unaligned access. The method determines the specific access case
    /// based on whether it involves a single or double memory access and calls the appropriate
    /// method to handle it.
    ///
    /// # Parameters
    /// - `data`: The data associated with the memory access.
    fn process_unaligned_data(&mut self, data: &[u64]) {
        let addr = MemBusData::get_addr(data);
        let addr_w = MemHelpers::get_addr_w(addr);
        let bytes = MemBusData::get_bytes(data);
        let is_write = MemHelpers::is_write(MemBusData::get_op(data));
        if MemHelpers::is_double(addr, bytes) {
            if is_write {
                self.process_unaligned_double_write(addr_w, bytes, data);
            } else {
                self.process_unaligned_double_read(addr_w, data);
            }
        } else if is_write {
            self.process_unaligned_single_write(addr_w, bytes, data);
        } else {
            self.process_unaligned_single_read(addr_w, data);
        }
    }

    /// Processes an unaligned single read operation.
    ///
    /// Handles an unaligned single read operation by computing all necessary aligned memory
    /// operations required to validate the unaligned access. Finally, it uses `filtered_inputs_push`
    /// to push only the necessary memory accesses into `inputs`.
    ///
    /// # Parameters
    /// - `addr_w`: The memory address (aligned to 8 bytes).
    /// - `data`: The data associated with the memory access.
    fn process_unaligned_single_read(&mut self, addr_w: u32, data: &[u64]) {
        let value = MemBusData::get_mem_values(data)[0];
        let step = MemBusData::get_step(data);
        self.filtered_inputs_push(addr_w, step, false, value);
    }

    /// Processes an unaligned single write operation.
    ///
    /// Handles an unaligned single write operation by computing all necessary aligned memory
    /// operations required to validate the unaligned access. Additionally, it calculates the
    /// write value for the given memory access. Finally, it uses `filtered_inputs_push` to
    /// push only the necessary memory accesses into `inputs`.
    ///
    /// # Parameters
    /// - `addr_w`: The memory address (aligned to 8 bytes).
    /// - `bytes`: The number of bytes to be written.
    /// - `data`: The data associated with the memory access.
    fn process_unaligned_single_write(&mut self, addr_w: u32, bytes: u8, data: &[u64]) {
        let read_values = MemBusData::get_mem_values(data);
        let write_values = MemHelpers::get_write_values(
            MemBusData::get_addr(data),
            bytes,
            MemBusData::get_value(data),
            read_values,
        );
        let step = MemBusData::get_step(data);
        self.filtered_inputs_push(addr_w, MemHelpers::get_read_step(step), false, read_values[0]);
        self.filtered_inputs_push(addr_w, MemHelpers::get_write_step(step), true, write_values[0]);
    }

    /// Processes an unaligned double read operation.
    ///
    /// Handles an unaligned double read operation by computing all necessary aligned memory
    /// operations required to validate the unaligned access. Finally, it uses `filtered_inputs_push`
    /// to push only the necessary memory accesses into `inputs`.
    ///
    /// # Parameters
    /// - `addr_w`: The memory address (aligned to 8 bytes).
    /// - `data`: The data associated with the memory access.
    fn process_unaligned_double_read(&mut self, addr_w: u32, data: &[u64]) {
        let read_values = MemBusData::get_mem_values(data);
        let step = MemBusData::get_step(data);
        self.filtered_inputs_push(addr_w, step, false, read_values[0]);
        self.filtered_inputs_push(addr_w + 1, step, false, read_values[1]);
    }

    /// Processes an unaligned double write operation.
    ///
    /// Handles an unaligned double write operation by computing all necessary aligned memory
    /// operations required to validate the unaligned access. Additionally, it calculates the
    /// write value for the given memory access. Finally, it uses `filtered_inputs_push` to
    /// push only the necessary memory accesses into `inputs`.
    ///
    /// # Parameters
    /// - `addr_w`: The memory address (aligned to 8 bytes).
    /// - `bytes`: The number of bytes to be written.
    /// - `data`: The data associated with the memory access.
    fn process_unaligned_double_write(&mut self, addr_w: u32, bytes: u8, data: &[u64]) {
        let read_values = MemBusData::get_mem_values(data);
        let write_values = MemHelpers::get_write_values(
            MemBusData::get_addr(data),
            bytes,
            MemBusData::get_value(data),
            read_values,
        );
        let step = MemBusData::get_step(data);
        let read_step = MemHelpers::get_read_step(step);
        let write_step = MemHelpers::get_write_step(step);

        // IMPORTANT: inputs must be ordered by step
        self.filtered_inputs_push(addr_w, read_step, false, read_values[0]);
        self.filtered_inputs_push(addr_w + 1, read_step, false, read_values[1]);

        self.filtered_inputs_push(addr_w, write_step, true, write_values[0]);
        self.filtered_inputs_push(addr_w + 1, write_step, true, write_values[1]);
    }

    /// Discards the given memory access if it is not part of the current segment.
    ///
    /// This function checks whether the given memory access (defined by `addr`, `step`, and `value`)
    /// should be discarded. If the access is not part of the current segment, the function returns `true`.
    ///
    /// # Parameters
    /// - `addr`: The memory address (8 bytes aligned).
    /// - `step`: The mem_step of the memory access.
    /// - `value`: The value to be read or written.
    ///
    /// # Returns
    /// `true` if the access should be discarded, `false` otherwise.
    fn discart_addr_step(&mut self, addr_w: u32, step: u64, value: u64) -> bool {
        if addr_w > self.mem_check_point.last_addr || addr_w < self.min_addr {
            return true;
        }

        self.last_value.update(value, addr_w, step);
<<<<<<< HEAD
        if addr_w < self.mem_check_point.reference_addr {
=======
        if addr_w < self.mem_check_point.prev_addr {
>>>>>>> 93d50393
            return true;
        }

        // Edge case where only the cutting address and step are known, but the value at this point
        // is unknown. This value must be saved because it is needed for memory continuations,
        // it represents the last value of the previous segment.

<<<<<<< HEAD
        let addr_chunk = MemHelpers::mem_step_to_chunk(step);

        if addr_w == self.mem_check_point.reference_addr
            && addr_chunk < self.mem_check_point.reference_addr_chunk
        {
            return true;
        }

        if addr_w == self.mem_check_point.last_addr
            && addr_chunk > self.mem_check_point.last_addr_chunk
        {
=======
        if addr_w == self.mem_check_point.prev_addr {
            match step.cmp(&self.mem_check_point.prev_step) {
                std::cmp::Ordering::Less => {
                    return true;
                }
                std::cmp::Ordering::Equal => {
                    return true;
                }
                std::cmp::Ordering::Greater => {}
            }
        }

        if addr_w == self.mem_check_point.last_addr && step > self.mem_check_point.last_step {
>>>>>>> 93d50393
            return true;
        }

        false
    }

    /// Pushes the access only if this access must be managed with current instance.
    ///
    /// This function checks whether the given memory access (defined by `addr_w`, `step`, and `value`)
    /// should be discarded using `discard_addr_step()`. If it is not discarded,
    /// a new `MemInput` instance is created and pushed to `inputs`.
    ///
    /// # Parameters
    /// - `addr_w`: The memory address (8 bytes aligned).
    /// - `step`: The mem_step of the memory access.
    /// - `is_write`: Indicates whether the access is a write operation.
    /// - `value`: The value to be read or written.
    fn filtered_inputs_push(&mut self, addr_w: u32, step: u64, is_write: bool, value: u64) {
        if !self.discart_addr_step(addr_w, step, value) {
            self.inputs.push(MemInput::new(addr_w, is_write, step, value));
        }
    }
}

impl BusDevice<u64> for MemModuleCollector {
    fn process_data(&mut self, bus_id: &BusId, data: &[u64]) -> Option<Vec<(BusId, Vec<u64>)>> {
        debug_assert!(*bus_id == MEM_BUS_ID);

        // decoding information in bus

        let addr = MemBusData::get_addr(data);
        let step = MemBusData::get_step(data);
        let bytes = MemBusData::get_bytes(data);

        // If the access is unaligned (not aligned to 8 bytes or has a width different from 8 bytes).

        if !MemHelpers::is_aligned(addr, bytes) {
            self.process_unaligned_data(data);
            return None;
        }

        // Direct case when is aligned, calculated 8 bytes addres (addr_w) and check if is a
        // write or read.

        let addr_w = MemHelpers::get_addr_w(addr);
        let is_write = MemHelpers::is_write(MemBusData::get_op(data));
        if is_write {
            self.filtered_inputs_push(addr_w, step, true, MemBusData::get_value(data));
        } else {
            self.filtered_inputs_push(addr_w, step, false, MemBusData::get_mem_values(data)[0]);
        }

        None
    }

    fn bus_id(&self) -> Vec<BusId> {
        vec![MEM_BUS_ID]
    }

    /// Provides a dynamic reference for downcasting purposes.
    fn as_any(self: Box<Self>) -> Box<dyn std::any::Any> {
        self
    }
}<|MERGE_RESOLUTION|>--- conflicted
+++ resolved
@@ -17,11 +17,7 @@
 
     module: Arc<dyn MemModule<F>>,
 
-<<<<<<< HEAD
     check_point: MemModuleSegmentCheckPoint,
-=======
-    mem_check_point: MemModuleSegmentCheckPoint,
->>>>>>> 93d50393
     min_addr: u32,
     #[allow(dead_code)]
     max_addr: u32,
@@ -29,11 +25,7 @@
 }
 #[derive(Debug, Clone, Copy)]
 pub struct MemLastValue {
-<<<<<<< HEAD
     pub segment_id: usize,
-=======
-    pub segment_id: SegmentId,
->>>>>>> 93d50393
     pub checkpoint_addr: u32,
     pub checkpoint_step: u64,
     pub value: u64,
@@ -42,11 +34,7 @@
 }
 
 impl MemLastValue {
-<<<<<<< HEAD
     pub fn new(segment_id: usize, checkpoint_addr: u32, checkpoint_step: u64) -> Self {
-=======
-    pub fn new(segment_id: SegmentId, checkpoint_addr: u32, checkpoint_step: u64) -> Self {
->>>>>>> 93d50393
         Self { segment_id, checkpoint_addr, checkpoint_step, value: 0, step: 0, addr: 0 }
     }
     pub fn update(&mut self, value: u64, addr_w: u32, step: u64) {
@@ -99,11 +87,7 @@
         Self {
             ictx,
             module: module.clone(),
-<<<<<<< HEAD
             check_point: mem_check_point,
-=======
-            mem_check_point,
->>>>>>> 93d50393
             min_addr,
             max_addr,
             limited_step_distance,
@@ -136,11 +120,7 @@
         mem_check_point: MemModuleSegmentCheckPoint,
         last_value: &mut MemLastValue,
     ) -> MemPreviousSegment {
-<<<<<<< HEAD
         let mut last_step = last_value.step;
-=======
-        let mut last_step = mem_check_point.prev_step;
->>>>>>> 93d50393
         #[cfg(feature = "debug_mem")]
         let initial = (inputs[0].addr, inputs[0].step, inputs.len());
 
@@ -162,7 +142,6 @@
 
             loop {
                 // we interested only in segment addr, but we need to check
-<<<<<<< HEAD
                 // if there are intermediate accesses
 
                 if self.limited_step_distance
@@ -184,27 +163,11 @@
                             skipped_rows += pending_skips as usize;
                         }
                     }
-=======
-                // if there are intermidate accesses
-
-                while self.limited_step_distance
-                    && inputs[input_index].addr == mem_check_point.prev_addr
-                    && (inputs[input_index].step - last_step) > STEP_MEMORY_MAX_DIFF
-                    && skipped_rows < check_point_skip_rows as usize
-                {
-                    // we skip an intermediate row
-                    last_step += STEP_MEMORY_MAX_DIFF;
-                    skipped_rows += 1;
->>>>>>> 93d50393
                 }
                 if skipped_rows >= check_point_skip_rows as usize {
                     break;
                 }
 
-<<<<<<< HEAD
-=======
-                assert_eq!(mem_check_point.prev_addr, inputs[input_index].addr);
->>>>>>> 93d50393
                 last_step = inputs[input_index].step;
                 last_value.set(inputs[input_index].value, inputs[input_index].addr, last_step);
                 input_index += 1;
@@ -236,11 +199,7 @@
             self.mem_check_point.last_step,
         );
         MemPreviousSegment {
-<<<<<<< HEAD
             addr: mem_check_point.reference_addr,
-=======
-            addr: mem_check_point.prev_addr,
->>>>>>> 93d50393
             step: last_step,
             value: last_value.value,
         }
@@ -257,11 +216,7 @@
         // Collect inputs from all collectors. At most, one of them has `prev_last_value` non zero,
         // we take this `prev_last_value`, which represents the last value of the previous segment.
 
-<<<<<<< HEAD
         let mut last_value = MemLastValue::new(0, 0, 0);
-=======
-        let mut last_value = MemLastValue::new(SegmentId::new(0), 0, 0);
->>>>>>> 93d50393
         let inputs: Vec<_> = collectors
             .into_iter()
             .map(|(_, mut collector)| {
@@ -286,11 +241,7 @@
         // Additionally, it computes the necessary information for memory continuations.
         let prev_segment = self.fit_inputs_and_get_prev_segment(
             &mut inputs,
-<<<<<<< HEAD
             self.check_point.clone(),
-=======
-            self.mem_check_point.clone(),
->>>>>>> 93d50393
             &mut last_value,
         );
 
@@ -308,18 +259,12 @@
     ///
     /// # Returns
     /// An `Option` containing the input collector for the instance.
-<<<<<<< HEAD
-    fn build_inputs_collector(&self, _chunk_id: usize) -> Option<Box<dyn BusDevice<PayloadType>>> {
-        Some(Box::new(MemModuleCollector::new(
-            self.check_point.clone(),
-=======
     fn build_inputs_collector(
         &self,
         _chunk_id: ChunkId,
     ) -> Option<Box<dyn BusDevice<PayloadType>>> {
         Some(Box::new(MemModuleCollector::new(
-            self.mem_check_point.clone(),
->>>>>>> 93d50393
+            self.check_point.clone(),
             self.min_addr,
             self.ictx.plan.segment_id.unwrap(),
         )))
@@ -350,17 +295,10 @@
     pub fn new(
         mem_check_point: MemModuleSegmentCheckPoint,
         min_addr: u32,
-<<<<<<< HEAD
         segment_id: usize,
     ) -> Self {
         let prev_addr = mem_check_point.reference_addr;
         let prev_step = MemHelpers::first_chunk_mem_step(mem_check_point.reference_addr_chunk);
-=======
-        segment_id: SegmentId,
-    ) -> Self {
-        let prev_addr = mem_check_point.prev_addr;
-        let prev_step = mem_check_point.prev_step;
->>>>>>> 93d50393
         Self {
             inputs: Vec::new(),
             mem_check_point,
@@ -500,11 +438,7 @@
         }
 
         self.last_value.update(value, addr_w, step);
-<<<<<<< HEAD
         if addr_w < self.mem_check_point.reference_addr {
-=======
-        if addr_w < self.mem_check_point.prev_addr {
->>>>>>> 93d50393
             return true;
         }
 
@@ -512,7 +446,6 @@
         // is unknown. This value must be saved because it is needed for memory continuations,
         // it represents the last value of the previous segment.
 
-<<<<<<< HEAD
         let addr_chunk = MemHelpers::mem_step_to_chunk(step);
 
         if addr_w == self.mem_check_point.reference_addr
@@ -524,21 +457,6 @@
         if addr_w == self.mem_check_point.last_addr
             && addr_chunk > self.mem_check_point.last_addr_chunk
         {
-=======
-        if addr_w == self.mem_check_point.prev_addr {
-            match step.cmp(&self.mem_check_point.prev_step) {
-                std::cmp::Ordering::Less => {
-                    return true;
-                }
-                std::cmp::Ordering::Equal => {
-                    return true;
-                }
-                std::cmp::Ordering::Greater => {}
-            }
-        }
-
-        if addr_w == self.mem_check_point.last_addr && step > self.mem_check_point.last_step {
->>>>>>> 93d50393
             return true;
         }
 
