--- conflicted
+++ resolved
@@ -184,9 +184,5 @@
     for (int i = 0; i < RC; i++) {
         value[i] === sel_prove * prove_val[i] + sel_assume * assume_val[i];
     } 
-<<<<<<< HEAD
-    permutation(MEMORY_ID, cols: [wr * (MEMORY_STORE_OP - MEMORY_LOAD_OP) + MEMORY_LOAD_OP, addr * CHUNK_NUM + offset, step, width, ...value], sel: sel_prove - sel_assume);
-=======
     permutation(MEMORY_ID, expressions: [wr * (MEMORY_STORE_OP - MEMORY_LOAD_OP) + MEMORY_LOAD_OP, addr * CHUNK_NUM + offset, step, width, ...value], sel: sel_prove - sel_assume);
->>>>>>> f0dcfeda
 }