--- conflicted
+++ resolved
@@ -169,9 +169,5 @@
 
     // We prove and assume with the same permutation check but with disjoint and different sign selectors
     col witness step;
-<<<<<<< HEAD
-    //permutation(MEMORY_ID, cols: [wr * (MEMORY_STORE_OP - MEMORY_LOAD_OP) + MEMORY_LOAD_OP, addr * MEM_BYTES + offset, step, width, ...prove_val], sel: sel_prove - sel_assume);
-=======
     permutation(MEMORY_ID, cols: [wr * (MEMORY_STORE_OP - MEMORY_LOAD_OP) + MEMORY_LOAD_OP, addr * CHUNK_NUM + offset, step, width, ...prove_val], sel: sel_prove - sel_assume);
->>>>>>> 2672ca8c
 }