--- conflicted
+++ resolved
@@ -22,12 +22,8 @@
 proofman-util = { workspace = true }
 witness = { workspace = true }
 pil-std-lib = { workspace = true }
-<<<<<<< HEAD
-p3-field = { workspace=true }
-=======
 
 fields = { workspace=true }
->>>>>>> 85b8ba50
 tracing = { workspace = true }
 rayon = { workspace = true }
 num-bigint = { workspace = true }
