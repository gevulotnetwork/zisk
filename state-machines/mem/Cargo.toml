[package]
name = "sm-mem"
version = "0.1.0"
edition = "2021"

[dependencies]
sm-common = { path = "../common" }
zisk-core = { path = "../../core" }
zisk-common = { path = "../../common" }
zisk-pil = { path = "../../pil" }
num-traits = "0.2"

proofman-common = { workspace = true }
proofman-macros = { workspace = true }
proofman-util = { workspace = true }
<<<<<<< HEAD
proofman = { workspace = true }
=======
witness = { workspace = true }
>>>>>>> f0dcfeda
pil-std-lib = { workspace = true }

p3-field = { workspace=true }
log = { workspace = true }
rayon = { workspace = true }
num-bigint = { workspace = true }

[features]
default = []
<<<<<<< HEAD
no_lib_link = ["proofman-common/no_lib_link", "proofman/no_lib_link"]
debug_mem_proxy_engine = []
=======
no_lib_link = ["proofman-common/no_lib_link"]
debug_mem = []
>>>>>>> f0dcfeda
debug_mem_align = []<|MERGE_RESOLUTION|>--- conflicted
+++ resolved
@@ -13,11 +13,7 @@
 proofman-common = { workspace = true }
 proofman-macros = { workspace = true }
 proofman-util = { workspace = true }
-<<<<<<< HEAD
-proofman = { workspace = true }
-=======
 witness = { workspace = true }
->>>>>>> f0dcfeda
 pil-std-lib = { workspace = true }
 
 p3-field = { workspace=true }
@@ -27,11 +23,6 @@
 
 [features]
 default = []
-<<<<<<< HEAD
-no_lib_link = ["proofman-common/no_lib_link", "proofman/no_lib_link"]
-debug_mem_proxy_engine = []
-=======
 no_lib_link = ["proofman-common/no_lib_link"]
 debug_mem = []
->>>>>>> f0dcfeda
 debug_mem_align = []