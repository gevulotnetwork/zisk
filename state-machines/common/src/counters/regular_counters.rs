--- conflicted
+++ resolved
@@ -60,14 +60,9 @@
     ///
     /// # Returns
     /// An empty vector, as this implementation does not produce any derived inputs for the bus.
-<<<<<<< HEAD
-    fn measure(&mut self, _: &BusId, data: &[u64]) -> Vec<(BusId, Vec<u64>)> {
-        let data: ExtOperationData<u64> =
-=======
     #[inline(always)]
     fn measure(&mut self, data: &[u64]) {
-        let data: OperationData<u64> =
->>>>>>> c4625cf8
+        let data: ExtOperationData<u64> =
             data.try_into().expect("Regular Metrics: Failed to convert data");
 
         let inst_op_type = OperationBusData::get_op_type(&data);
@@ -120,16 +115,10 @@
     /// An optional vector of tuples where:
     /// - The first element is the bus ID.
     /// - The second element is always empty indicating there are no derived inputs.
-<<<<<<< HEAD
-    #[inline]
-    fn process_data(&mut self, bus_id: &BusId, data: &[u64]) -> Option<Vec<(BusId, Vec<u64>)>> {
-        self.measure(bus_id, data);
-=======
     fn process_data(&mut self, bus_id: &BusId, data: &[u64]) -> Option<Vec<(BusId, Vec<u64>)>> {
         debug_assert!(*bus_id == self.bus_id);
 
         self.measure(data);
->>>>>>> c4625cf8
 
         None
     }
