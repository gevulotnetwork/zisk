--- conflicted
+++ resolved
@@ -3,7 +3,7 @@
 //! and collects metrics for specified `ZiskOperationType` instructions.
 
 use crate::{Counter, Metrics};
-use data_bus::{BusDevice, BusId, OP_TYPE};
+use data_bus::{BusDevice, BusId, ExtOperationData, OperationBusData};
 use std::ops::Add;
 use zisk_core::ZiskOperationType;
 
@@ -62,10 +62,6 @@
     /// An empty vector, as this implementation does not produce any derived inputs for the bus.
     #[inline(always)]
     fn measure(&mut self, data: &[u64]) {
-<<<<<<< HEAD
-        if let Some(index) =
-            self.op_type.iter().position(|&op_type| op_type as u64 == data[OP_TYPE])
-=======
         let data: ExtOperationData<u64> = data.try_into().unwrap_or_else(|_| {
             panic!(
                 "Regular Metrics: Failed to convert data OP:0x{:X} len:{} data:{:?}",
@@ -78,7 +74,6 @@
         let inst_op_type = OperationBusData::get_op_type(&data);
 
         if let Some(index) = self.op_type.iter().position(|&op_type| op_type as u64 == inst_op_type)
->>>>>>> b301198c
         {
             self.counter[index].update(1);
         }
