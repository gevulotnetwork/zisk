#include <memory>
#include "api.hpp"
#include "tools.hpp"
#include "mem_count_and_plan.hpp"

MemCountAndPlan::MemCountAndPlan() {
    context = std::make_shared<MemContext>();
}

MemCountAndPlan::~MemCountAndPlan() {
<<<<<<< HEAD
    // Free count_workers (major memory leak fix)
    for (auto* worker : count_workers) {
        delete worker;
    }
    count_workers.clear();
    
    // Wait for parallel thread if still running
    if (parallel_execute && parallel_execute->joinable()) {
        parallel_execute->join();
    }
}

void MemCountAndPlan::clear() {
    // Free count_workers if not already freed
=======
    clear();
}

void MemCountAndPlan::clear() {
    // Clean up count_workers raw pointers
>>>>>>> 6b640c2b
    for (auto* worker : count_workers) {
        delete worker;
    }
    count_workers.clear();
    
<<<<<<< HEAD
    // Clear segments (they have their own cleanup)
    for (int i = 0; i < MEM_TYPES; ++i) {
        segments[i].clear();
    }
    
    context->clear();
}
void MemCountAndPlan::prepare() {
    uint64_t init = get_usec();
    
    // Clear existing workers to avoid memory leaks if prepare() called multiple times
=======
    // Wait for and clean up any background threads
    if (parallel_execute && parallel_execute->joinable()) {
        parallel_execute->join();
    }
    
    // Join any remaining plan threads
    for (auto& thread : plan_threads) {
        if (thread.joinable()) {
            thread.join();
        }
    }
    plan_threads.clear();
    
    context->clear();
}
void MemCountAndPlan::prepare() {
    uint init = get_usec();
    
    // Clean up existing count_workers before creating new ones
>>>>>>> 6b640c2b
    for (auto* worker : count_workers) {
        delete worker;
    }
    count_workers.clear();
    
    for (size_t i = 0; i < MAX_THREADS; ++i) {
        count_workers.push_back(new MemCounter(i, context));
    }
    mem_align_counter = std::make_unique<MemAlignCounter>(MEM_ALIGN_ROWS, context);
    plan_workers.clear();
    plan_workers.reserve(MAX_MEM_PLANNERS);
    rom_data_planner = std::make_unique<ImmutableMemPlanner>(ROM_ROWS, 0x80000000, 128);
    input_data_planner = std::make_unique<ImmutableMemPlanner>(INPUT_ROWS, 0x90000000, 128);
    quick_mem_planner = std::make_unique<MemPlanner>(0, RAM_ROWS, 0xA0000000, 512);
    for (int i = 0; i < MAX_MEM_PLANNERS; ++i) {
        plan_workers.emplace_back(i+1, RAM_ROWS, 0xA0000000, 512);
    }
    t_prepare_us = get_usec() - init;
}

void MemCountAndPlan::add_chunk(MemCountersBusData *chunk_data, uint32_t chunk_size) {
    context->add_chunk(chunk_data, chunk_size);
}

void MemCountAndPlan::execute(void) {
    parallel_execute = std::make_unique<std::thread>(&MemCountAndPlan::detach_execute, this);
}

void MemCountAndPlan::count_phase() {
    uint64_t init = t_init_us = get_usec();
    std::vector<std::thread> threads;
    context->init();

    for (int i = 0; i < MAX_THREADS; ++i) {
        threads.emplace_back([this, i](){count_workers[i]->execute();});
    }
    threads.emplace_back([this](){ mem_align_counter->execute();});

    for (auto& t : threads) {
        t.join();
    }
    uint64_t max_tot_wait_us = 0;
    uint64_t tot_wait_us = 0;
    uint32_t max_used_slots = 0;
    for (uint32_t index = 0; index < count_workers.size(); ++index) {
        if (count_workers[index]->tot_wait_us > max_tot_wait_us) {
            max_tot_wait_us = count_workers[index]->tot_wait_us;
        }
        tot_wait_us += count_workers[index]->tot_wait_us;        
        if (count_workers[index]->get_used_slots() > max_used_slots) {
            max_used_slots = count_workers[index]->get_used_slots();
        }
    }
    // printf("MemCountAndPlan wait_avg(ms): %ld max_wait(ms): %ld ms threads: %d max_used_slots: %04.2f%%\n", 
    //         (tot_wait_us >> THREAD_BITS)/1000, 
    //         max_tot_wait_us/1000, 
    //         1 << THREAD_BITS,
    //         max_used_slots * 100.0 / ADDR_SLOTS);
    t_count_us = (uint32_t) (get_usec() - init);    
}

void MemCountAndPlan::plan_phase() {
    uint64_t init = get_usec();
    std::vector<std::thread> threads;

    plan_threads.emplace_back([this](){ quick_mem_planner->generate_locators(count_workers, context->locators);});
    plan_threads.emplace_back([this](){ rom_data_planner->execute(count_workers);});
    plan_threads.emplace_back([this](){ input_data_planner->execute(count_workers);});
    segments[RAM_ID].clear();
    for (int i = 0; i < MAX_MEM_PLANNERS; ++i) {
        threads.emplace_back([this, i](){ plan_workers[i].execute_from_locators(count_workers, context->locators, segments[RAM_ID]);});
    }
    for (auto& t : threads) {
        t.join();
    }
    for (auto& t : plan_threads) {
        t.join();
    }
    t_plan_us = (uint32_t) (get_usec() - init);

    // printf("RAM segments: %ld\n", segments[RAM_ID].size());
    // segments[RAM_ID].debug();

    segments[ROM_ID].clear();
    rom_data_planner->collect_segments(segments[ROM_ID]);
    // printf("ROM segments: %ld\n", segments[ROM_ID].size());
    // segments[ROM_ID].debug();
    // printf("ROM segments END\n");

    segments[INPUT_ID].clear();
    input_data_planner->collect_segments(segments[INPUT_ID]);
    // printf("INPUT segments: %ld\n", segments[INPUT_ID].size());
    // segments[INPUT_ID].debug();
    
    // printf("MEM_ALIGN segments\n");
    // mem_align_counter->debug();
}

void MemCountAndPlan::stats() {
    uint32_t tot_used_slots = 0;
    for (size_t i = 0; i < MAX_THREADS; ++i) {
        uint32_t used_slots = count_workers[i]->get_used_slots();
        tot_used_slots += used_slots;
        printf("Thread %ld: used slots %d/%d (%04.02f%%) T(ms):%d S(ms):%ld C0(us):%ld Q:%d\n",
            i, used_slots, ADDR_SLOTS,
            ((double)used_slots*100.0)/(double)(ADDR_SLOTS), count_workers[i]->get_elapsed_ms(),
            count_workers[i]->tot_wait_us/1000,
            count_workers[i]->get_first_chunk_us(),
            count_workers[i]->get_queue_full_times()/1000);
    }
    #ifdef CHUNK_STATS
    context->stats();
    for (size_t i = 0; i < MAX_THREADS; ++i) {
        count_workers[i]->stats();
    }
    #endif
    printf("\n> threads: %d\n", MAX_THREADS);
    printf("> address table: %ld MB\n", (ADDR_TABLE_SIZE * ADDR_TABLE_ELEMENT_SIZE * MAX_THREADS)>>20);
    printf("> memory slots: %ld MB (used: %ld MB)\n", (ADDR_SLOTS_SIZE * sizeof(uint32_t) * MAX_THREADS)>>20, (tot_used_slots * ADDR_SLOT_SIZE * sizeof(uint32_t))>> 20);
    printf("> page table: %ld MB\n\n", (ADDR_PAGE_SIZE * sizeof(uint32_t))>> 20);
    quick_mem_planner->stats();
    for (uint32_t i = 0; i < plan_workers.size(); ++i) {
        plan_workers[i].stats();
    }
    printf("prepare: %04.2f ms\n", t_prepare_us / 1000.0);
    printf("execution: %04.2f ms\n", (TIME_US_BY_CHUNK * context->size()) / 1000.0);
    printf("completed: %04.2f ms\n", context->get_completed_us() / 1000.0);
    printf("count_phase: %04.2f ms\n", t_count_us / 1000.0);
    printf("plan_phase: %04.2f ms\n", t_plan_us / 1000.0);
}

MemCountAndPlan *create_mem_count_and_plan(void) {
    MemCountAndPlan *mcp = new MemCountAndPlan();
    mcp->prepare();
    return mcp;
}

void destroy_mem_count_and_plan(MemCountAndPlan *mcp) {
    if (mcp) {
        mcp->clear();
        delete mcp;
        mcp = nullptr;
    }
}

void execute_mem_count_and_plan(MemCountAndPlan *mcp)
{
    mcp->execute();
}

void save_chunk(uint32_t chunk_id, MemCountersBusData *chunk_data, uint32_t chunk_size)
{
    char filename[200];
    snprintf(filename, sizeof(filename), "tmp/bus_data_asm/mem_count_data_%d.bin", chunk_id);
    int fd = open(filename, O_WRONLY | O_CREAT | O_TRUNC, S_IRUSR | S_IWUSR);
    
    ssize_t bytes_written = write(fd, chunk_data, sizeof(MemCountersBusData) * chunk_size);
    if (bytes_written < 0) {
        perror("Error writing to file");
    } else if (static_cast<size_t>(bytes_written) != sizeof(MemCountersBusData) * chunk_size) {
        fprintf(stderr, "Partial write: expected %zu bytes, but wrote %zd bytes\n",
                sizeof(MemCountersBusData) * chunk_size, bytes_written);
    }
    
    close(fd);
}

void add_chunk_mem_count_and_plan(MemCountAndPlan *mcp, MemCountersBusData *chunk_data, uint32_t chunk_size)
{
     mcp->add_chunk(chunk_data, chunk_size);
}

void stats_mem_count_and_plan(MemCountAndPlan *mcp)
{
    mcp->stats();
}

void set_completed_mem_count_and_plan(MemCountAndPlan *mcp)
{
    mcp->set_completed();
}

void wait_mem_count_and_plan(MemCountAndPlan *mcp)
{
    mcp->wait();
}

uint32_t get_mem_segment_count(MemCountAndPlan *mcp, uint32_t mem_id)
{
    return mcp->segments[mem_id].size();
}

const MemCheckPoint *get_mem_segment_check_points(MemCountAndPlan *mcp, uint32_t mem_id, uint32_t segment_id, uint32_t &count)
{
    auto segment = mcp->segments[mem_id].get(segment_id);
    count = segment ? segment->size() : 0;
    return segment->get_chunks();
}

const MemAlignCheckPoint *get_mem_align_check_points(MemCountAndPlan *mcp, uint32_t &count)
{
    count = mcp->mem_align_counter->size();
    if (count == 0) {
        return nullptr;
    }
    return mcp->mem_align_counter->get_checkpoints();
}

void MemCountAndPlan::wait() {
    try {
        parallel_execute->join();
        // delete parallel_execute;
        // parallel_execute = nullptr;
    } catch (const std::exception &e) {
        printf("Exception in wait: %s\n", e.what());
    }
}

void MemCountAndPlan::detach_execute() {
    count_phase();
    plan_phase();
    //stats();
    // printf("MemCountAndPlan count(ms):%ld plan(ms):%ld tot(ms):%ld\n", 
    //        t_count_us / 1000, t_plan_us / 1000, (t_count_us + t_plan_us) / 1000);
}<|MERGE_RESOLUTION|>--- conflicted
+++ resolved
@@ -8,34 +8,26 @@
 }
 
 MemCountAndPlan::~MemCountAndPlan() {
-<<<<<<< HEAD
-    // Free count_workers (major memory leak fix)
+
+    // Call clear
+    clear();
+}
+
+void MemCountAndPlan::clear() {
+    // Wait for and clean up any background threads
+    if (parallel_execute && parallel_execute->joinable()) {
+        parallel_execute->join();
+    }
+
+    // Clean up count_workers raw pointers
     for (auto* worker : count_workers) {
         delete worker;
     }
     count_workers.clear();
     
-    // Wait for parallel thread if still running
-    if (parallel_execute && parallel_execute->joinable()) {
-        parallel_execute->join();
-    }
-}
-
-void MemCountAndPlan::clear() {
-    // Free count_workers if not already freed
-=======
-    clear();
-}
-
-void MemCountAndPlan::clear() {
-    // Clean up count_workers raw pointers
->>>>>>> 6b640c2b
-    for (auto* worker : count_workers) {
-        delete worker;
-    }
-    count_workers.clear();
-    
-<<<<<<< HEAD
+    // Clean up plan_workers
+    plan_threads.clear();
+    
     // Clear segments (they have their own cleanup)
     for (int i = 0; i < MEM_TYPES; ++i) {
         segments[i].clear();
@@ -47,27 +39,6 @@
     uint64_t init = get_usec();
     
     // Clear existing workers to avoid memory leaks if prepare() called multiple times
-=======
-    // Wait for and clean up any background threads
-    if (parallel_execute && parallel_execute->joinable()) {
-        parallel_execute->join();
-    }
-    
-    // Join any remaining plan threads
-    for (auto& thread : plan_threads) {
-        if (thread.joinable()) {
-            thread.join();
-        }
-    }
-    plan_threads.clear();
-    
-    context->clear();
-}
-void MemCountAndPlan::prepare() {
-    uint init = get_usec();
-    
-    // Clean up existing count_workers before creating new ones
->>>>>>> 6b640c2b
     for (auto* worker : count_workers) {
         delete worker;
     }
