use proofman_util::{timer_start_info, timer_stop_and_log_info};
use std::{
    collections::HashMap,
    os::raw::c_void,
    time::{Duration, Instant, SystemTime, UNIX_EPOCH},
};

use crate::*;
#[cfg(feature = "save_mem_bus_data")]
use mem_common::save_plans;
use mem_common::{MemAlignCheckPoint, MemModuleCheckPoint, MemModuleSegmentCheckPoint};

use zisk_common::{
    CheckPoint, ChunkId, ExecutorStatsDuration, ExecutorStatsEnum, InstanceType, Plan, SegmentId,
};
use zisk_pil::{
    INPUT_DATA_AIR_IDS, MEM_AIR_IDS, MEM_ALIGN_AIR_IDS, ROM_DATA_AIR_IDS, ZISK_AIRGROUP_ID,
};

pub struct MemPlanner {
    inner: *mut bindings::MemCountAndPlan,
}

unsafe impl Send for MemPlanner {}
unsafe impl Sync for MemPlanner {}

impl Default for MemPlanner {
    fn default() -> Self {
        Self::new()
    }
}

impl MemPlanner {
    /// Creates and prepares the planner
    pub fn new() -> Self {
        let ptr = unsafe { bindings::create_mem_count_and_plan() };
        assert!(!ptr.is_null(), "Failed to create MemCountAndPlan");
        Self { inner: ptr }
    }

    pub fn inner(&self) -> *mut bindings::MemCountAndPlan {
        self.inner
    }

    /// Starts execution (spawns internal threads)
    pub fn execute(&self) {
        unsafe { bindings::execute_mem_count_and_plan(self.inner) };
    }

    /// Adds a chunk of memory data
    pub fn add_chunk(&self, len: u64, data: *const c_void) {
        unsafe {
            bindings::add_chunk_mem_count_and_plan(
                self.inner,
                data as *mut bindings::MemCountersBusData,
                len as u32,
            );
        }
    }

    pub fn stats(&self) {
        unsafe { bindings::stats_mem_count_and_plan(self.inner) };
    }

    /// Signals completion
    pub fn set_completed(&self) {
        unsafe { bindings::set_completed_mem_count_and_plan(self.inner) };
    }

    /// Waits for all background processing to complete
    pub fn wait(&self) {
        unsafe { bindings::wait_mem_count_and_plan(self.inner) };
    }

    /// Retrieves a Vec of memory plans.
    ///
    /// # Safety
    /// This function assumes the underlying C++ memory is valid and the pointer returned
    /// is safe to read for `count` elements.
    pub fn collect_plans(&self) -> Vec<Plan> {
        let mut plans: Vec<Plan> = Vec::new();

        timer_start_info!(COLLECT_MEM_PLANS);
        for (mem_id, air_id) in
            [ROM_DATA_AIR_IDS[0], INPUT_DATA_AIR_IDS[0], MEM_AIR_IDS[0]].iter().enumerate()
        {
            let mem_segments_count: u32 =
                unsafe { bindings::get_mem_segment_count(self.inner, mem_id as u32) };
            for segment_id in 0..mem_segments_count {
                let mut chunks: Vec<ChunkId> = Vec::new();
                let mut segment = MemModuleSegmentCheckPoint::new();
                segment.is_last_segment = segment_id == mem_segments_count - 1;
                let checkpoints = CppMemCheckPoint::from_cpp(self, mem_id as u32, segment_id);
                for checkpoint in checkpoints {
                    let chunk_id = ChunkId(checkpoint.chunk_id as usize);
                    chunks.push(chunk_id);
                    if segment.chunks.is_empty() {
                        segment.first_chunk_id = Some(chunk_id);
                    }

                    segment.chunks.insert(
                        chunk_id,
                        MemModuleCheckPoint {
                            from_addr: checkpoint.from_addr >> 3,
                            from_skip: checkpoint.from_skip,
                            to_addr: checkpoint.to_addr >> 3,
                            to_count: checkpoint.to_count,
                            count: checkpoint.count,
                        },
                    );
                }
                plans.push(Plan::new(
                    ZISK_AIRGROUP_ID,
                    *air_id,
                    Some(SegmentId(segment_id as usize)),
                    InstanceType::Instance,
                    CheckPoint::Multiple(chunks),
                    Some(Box::new(segment)),
                    4,
                ));
            }
        }

        let mem_align_check_points = CppMemAlignCheckPoint::from_cpp(self);

        let mut last_segment_id = None;
        let mut segment: HashMap<ChunkId, MemAlignCheckPoint> = HashMap::new();
        let mut chunks: Vec<ChunkId> = Vec::new();
        for checkpoint in mem_align_check_points {
            let current_segment_id = SegmentId(checkpoint.segment_id as usize);
            if Some(current_segment_id) != last_segment_id {
                if last_segment_id.is_some() {
                    // If we have a previous segment, push it to plans
                    plans.push(Plan::new(
                        ZISK_AIRGROUP_ID,
                        MEM_ALIGN_AIR_IDS[0],
                        last_segment_id,
                        InstanceType::Instance,
                        CheckPoint::Multiple(std::mem::take(&mut chunks)),
                        Some(Box::new(std::mem::take(&mut segment))),
                        4,
                    ));
                }
                last_segment_id = Some(current_segment_id);
            }

            chunks.push(ChunkId(checkpoint.chunk_id as usize));
            segment.insert(
                ChunkId(checkpoint.chunk_id as usize),
                MemAlignCheckPoint {
                    skip: checkpoint.skip,
                    count: checkpoint.count,
                    rows: checkpoint.rows,
                    offset: checkpoint.offset,
                },
            );
        }
        if !chunks.is_empty() {
            plans.push(Plan::new(
                ZISK_AIRGROUP_ID,
                MEM_ALIGN_AIR_IDS[0],
                Some(last_segment_id.unwrap()),
                InstanceType::Instance,
                CheckPoint::Multiple(std::mem::take(&mut chunks)),
                Some(Box::new(std::mem::take(&mut segment))),
                4,
            ));
        }
<<<<<<< HEAD
=======
        if enable_mem_align_rom {
            plans.push(Plan::new(
                ZISK_AIRGROUP_ID,
                MEM_ALIGN_ROM_AIR_IDS[0],
                None,
                InstanceType::Table,
                CheckPoint::None,
                None,
                1,
            ));
        }
>>>>>>> b6ca535a

        #[cfg(feature = "save_mem_bus_data")]
        save_plans(&plans, "asm_plans.txt");

        timer_stop_and_log_info!(COLLECT_MEM_PLANS);
        plans
    }

    /// Collects memory statistics from the planner.
    pub fn get_mem_stats(&self) -> Vec<ExecutorStatsEnum> {
        let mem_stats_len = unsafe { bindings::get_mem_stats_len(self.inner) };
        let mem_stats_ptr = unsafe { bindings::get_mem_stats_ptr(self.inner) as *const u64 };
        assert!(
            !mem_stats_ptr.is_null() || (mem_stats_len == 0),
            "Failed to get memory stats pointer"
        );

        let mut mem_stats = Vec::with_capacity(mem_stats_len as usize / 4);

        let mut i: usize = 0;
        for _ in 0..mem_stats_len / 4 {
            let id: u64 = unsafe { mem_stats_ptr.add(i).read() };
            let start_seconds: u64 = unsafe { mem_stats_ptr.add(i + 1).read() };
            let start_nanos: u64 = unsafe { mem_stats_ptr.add(i + 2).read() };
            let duration_nanos: u64 = unsafe { mem_stats_ptr.add(i + 3).read() };
            i += 4;
            let now_system_time = SystemTime::now();
            let start_system_time = UNIX_EPOCH + Duration::new(start_seconds, start_nanos as u32);
            let difference_system_time =
                now_system_time.duration_since(start_system_time).unwrap_or(Duration::ZERO);
            let start_time = Instant::now() - difference_system_time;
            let duration = Duration::from_nanos(duration_nanos);
            match id {
                1 => mem_stats.push(ExecutorStatsEnum::MemOpsCountPhase(ExecutorStatsDuration {
                    start_time,
                    duration,
                })),
                2 => mem_stats.push(ExecutorStatsEnum::MemOpsPlanPhase(ExecutorStatsDuration {
                    start_time,
                    duration,
                })),
                3 => {
                    mem_stats.push(ExecutorStatsEnum::MemOpsExecuteChunk0(ExecutorStatsDuration {
                        start_time,
                        duration,
                    }))
                }
                4 => {
                    mem_stats.push(ExecutorStatsEnum::MemOpsExecuteChunk1(ExecutorStatsDuration {
                        start_time,
                        duration,
                    }))
                }
                5 => {
                    mem_stats.push(ExecutorStatsEnum::MemOpsExecuteChunk2(ExecutorStatsDuration {
                        start_time,
                        duration,
                    }))
                }
                6 => {
                    mem_stats.push(ExecutorStatsEnum::MemOpsExecuteChunk3(ExecutorStatsDuration {
                        start_time,
                        duration,
                    }))
                }
                7 => {
                    mem_stats.push(ExecutorStatsEnum::MemOpsExecuteChunk4(ExecutorStatsDuration {
                        start_time,
                        duration,
                    }))
                }
                8 => {
                    mem_stats.push(ExecutorStatsEnum::MemOpsExecuteChunk5(ExecutorStatsDuration {
                        start_time,
                        duration,
                    }))
                }
                9 => {
                    mem_stats.push(ExecutorStatsEnum::MemOpsExecuteChunk6(ExecutorStatsDuration {
                        start_time,
                        duration,
                    }))
                }
                10 => {
                    mem_stats.push(ExecutorStatsEnum::MemOpsExecuteChunk7(ExecutorStatsDuration {
                        start_time,
                        duration,
                    }))
                }
                _ => {
                    panic!("Unknown memory stats ID: {id}");
                }
            }
        }

        mem_stats
    }
}

impl Drop for MemPlanner {
    fn drop(&mut self) {
        unsafe {
            bindings::destroy_mem_count_and_plan(self.inner);
        }
    }
}<|MERGE_RESOLUTION|>--- conflicted
+++ resolved
@@ -166,20 +166,6 @@
                 4,
             ));
         }
-<<<<<<< HEAD
-=======
-        if enable_mem_align_rom {
-            plans.push(Plan::new(
-                ZISK_AIRGROUP_ID,
-                MEM_ALIGN_ROM_AIR_IDS[0],
-                None,
-                InstanceType::Table,
-                CheckPoint::None,
-                None,
-                1,
-            ));
-        }
->>>>>>> b6ca535a
 
         #[cfg(feature = "save_mem_bus_data")]
         save_plans(&plans, "asm_plans.txt");
