--- conflicted
+++ resolved
@@ -1,62 +1,6 @@
-// use proofman_cli::commands::pil_helpers::PilHelpersCmd;
+use proofman_cli::commands::pil_helpers::PilHelpersCmd;
 
 fn main() {
-<<<<<<< HEAD
-    //     let root_path = std::env::current_dir()
-    //         .expect("Failed to get current directory")
-    //         .join("../../../../");
-    //     let root_path = std::fs::canonicalize(root_path).expect("Failed to canonicalize root path");
-
-    //     let build_dir = root_path.join("test/std/range_check/build/");
-    //     if !build_dir.exists() {
-    //         std::fs::create_dir_all(&build_dir).expect("Failed to create build directory");
-    //     }
-
-    //     // Compile the pil file
-    //     let pil_compilation = std::process::Command::new("node")
-    //         .arg(root_path.join("../pil2-compiler/src/pil.js"))
-    //         .arg("-I")
-    //         .arg(root_path.join("lib/std/pil"))
-    //         .arg(root_path.join("test/std/range_check/build.pil"))
-    //         .arg("-o")
-    //         .arg(root_path.join("test/std/range_check/build/range_check.pilout"))
-    //         .status()
-    //         .expect("Failed to execute pil compilation command");
-
-    //     if !pil_compilation.success() {
-    //         eprintln!("Error: Pil file compilation failed.");
-    //         std::process::exit(1);
-    //     }
-
-    //     // Generate pil_helpers
-    //     let pil_helpers = PilHelpersCmd {
-    //         pilout: root_path.join("test/std/range_check/build/range_check.pilout"),
-    //         path: root_path.join("test/std/range_check/rs/src"),
-    //         overide: true,
-    //     };
-
-    //     if let Err(e) = pil_helpers.run() {
-    //         eprintln!("Error: Failed to generate pil_helpers: {:?}", e);
-    //         std::process::exit(1);
-    //     }
-
-    //     // Generate proving key
-    //     let proving_key_generation = std::process::Command::new("node")
-    //         .arg(root_path.join("../pil2-proofman-js/src/main_setup.js"))
-    //         .arg("-a")
-    //         .arg(root_path.join("test/std/range_check/build/range_check.pilout"))
-    //         .arg("-b")
-    //         .arg(root_path.join("test/std/range_check/build/"))
-    //         .status()
-    //         .expect("Failed to execute proving key generation command");
-
-    //     if !proving_key_generation.success() {
-    //         eprintln!("Error: Proving key generation failed.");
-    //         std::process::exit(1);
-    //     }
-
-    //     println!("Build completed successfully.");
-=======
     let root_path = std::env::current_dir()
         .expect("Failed to get current directory")
         .join("../../../../");
@@ -116,5 +60,4 @@
     }
 
     println!("Build completed successfully.");
->>>>>>> c013f373
 }