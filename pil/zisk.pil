require "main/pil/main.pil"
require "rom/pil/rom.pil"
require "mem/pil/mem.pil"
require "mem/pil/mem_align.pil"
require "mem/pil/mem_align_rom.pil"
require "binary/pil/binary.pil"
require "binary/pil/binary_table.pil"
require "binary/pil/binary_extension.pil"
require "binary/pil/binary_extension_table.pil"
<<<<<<< HEAD
=======
require "arith/pil/arith.pil"
// require "mem/pil/mem.pil"
>>>>>>> c0c45a5a

const int OPERATION_BUS_ID = 5000;

airgroup Zisk {
    Main(N: 2**21, RC: 2, operation_bus_id: OPERATION_BUS_ID);
<<<<<<< HEAD
    Rom(N: 2**22);

    Mem(N: 2**21, RC: 2);
    MemAlign(N: 2**21);
    MemAlignRom(disable_fixed: 0);

=======
    Rom(N: 2**20);
    // Mem(N: 2**21, RC: 2);
    Arith(N: 2**21, operation_bus_id: OPERATION_BUS_ID);
    ArithTable();
    ArithRangeTable();
>>>>>>> c0c45a5a
    Binary(N: 2**21, operation_bus_id: OPERATION_BUS_ID);
    BinaryTable(disable_fixed: 0);
    BinaryExtension(N: 2**21, operation_bus_id: OPERATION_BUS_ID);
    BinaryExtensionTable(disable_fixed: 0);
}<|MERGE_RESOLUTION|>--- conflicted
+++ resolved
@@ -7,30 +7,21 @@
 require "binary/pil/binary_table.pil"
 require "binary/pil/binary_extension.pil"
 require "binary/pil/binary_extension_table.pil"
-<<<<<<< HEAD
-=======
 require "arith/pil/arith.pil"
-// require "mem/pil/mem.pil"
->>>>>>> c0c45a5a
 
 const int OPERATION_BUS_ID = 5000;
 
 airgroup Zisk {
     Main(N: 2**21, RC: 2, operation_bus_id: OPERATION_BUS_ID);
-<<<<<<< HEAD
     Rom(N: 2**22);
 
     Mem(N: 2**21, RC: 2);
     MemAlign(N: 2**21);
     MemAlignRom(disable_fixed: 0);
 
-=======
-    Rom(N: 2**20);
-    // Mem(N: 2**21, RC: 2);
     Arith(N: 2**21, operation_bus_id: OPERATION_BUS_ID);
     ArithTable();
     ArithRangeTable();
->>>>>>> c0c45a5a
     Binary(N: 2**21, operation_bus_id: OPERATION_BUS_ID);
     BinaryTable(disable_fixed: 0);
     BinaryExtension(N: 2**21, operation_bus_id: OPERATION_BUS_ID);
