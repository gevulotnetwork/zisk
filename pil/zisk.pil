require "std_direct.pil"
require "rom/pil/rom.pil"
require "main/pil/main.pil"
require "mem/pil/mem.pil"
require "mem/pil/mem_align.pil"
require "mem/pil/mem_align_rom.pil"
require "binary/pil/binary.pil"
require "binary/pil/binary_table.pil"
require "binary/pil/binary_extension.pil"
require "binary/pil/binary_extension_table.pil"
require "binary/pil/binary_add.pil"
require "arith/pil/arith.pil"
require "arith_eq/pil/arith_eq.pil"
require "keccakf/pil/keccakf.pil"
require "keccakf/pil/keccakf_table.pil"
require "sha256f/pil/sha256f.pil"
require "sha256f/pil/sha256f_table.pil"

const int OPERATION_BUS_ID = 5000;

proofval enable_input_data;
enable_input_data * (1 - enable_input_data);

const int PUBLIC_INPUTS_64_BITS = 32;  // 32 x 64 bits = 2048 bits
public inputs[PUBLIC_INPUTS_64_BITS * 2]; // 2 x 32-bits = 64 bits

const int PUBLIC_OP = 0x30;

// Limit the std's tables size
set_max_std_tables_bits(21);

airgroup Zisk {
    // Main Program
    Main(N: 2**22, RC: 2, operation_bus_id: OPERATION_BUS_ID);
    Rom(N: 2**21);

    // Standard Operations
    Mem(N: 2**22, RC: 2, base_address: 0xA000_0000, size_mb: 512, large_mem: 1);
    Mem(N: 2**21, RC: 2, base_address: 0x8000_0000, immutable: 1) alias RomData;
    Mem(N: 2**21, RC: 2, base_address: 0x9000_0000, free_input_mem: 1, enable_flag: enable_input_data, use_predefined_ranges: 0) alias InputData;

    MemAlign(N: 2**22, use_predefined_ranges: 0);
    MemAlignRom();

    Arith(N: 2**21, operation_bus_id: OPERATION_BUS_ID);
    ArithTable();
    ArithRangeTable();

<<<<<<< HEAD
=======
    ArithEq(N: 2**19, operation_bus_id: OPERATION_BUS_ID);
    ArithEqLtTable();

>>>>>>> 2911810c
    Binary(N: 2**22, operation_bus_id: OPERATION_BUS_ID);
    BinaryAdd(N: 2**22, operation_bus_id: OPERATION_BUS_ID);
    BinaryTable();
    BinaryExtension(N: 2**22, operation_bus_id: OPERATION_BUS_ID);
    BinaryExtensionTable();

    // Precompiles
    ArithEq(N: 2**21, operation_bus_id: OPERATION_BUS_ID);
    ArithEqLtTable();

    const int KECCAKF_BITS = 10;
    Keccakf(N: 2**22, RC: 2, RB: 32, bits_in_parallel: 2, chunks: 6, bits: KECCAKF_BITS, bits_reduced: KECCAKF_BITS, operation_bus_id: OPERATION_BUS_ID);
    KeccakfTable(N: 2**21, chunks: 1, bits: KECCAKF_BITS, bits_reduced: KECCAKF_BITS);

    const int SHA256F_BITS = 7;
    // TODO: Explore how to fit the sha256f circuit with chunks = 9
    Sha256f(N: 2**21, RC: 2, RB: 32, bits_in_parallel: 2, chunks: 8, bits: SHA256F_BITS, operation_bus_id: OPERATION_BUS_ID);
    Sha256fTable(N: 2**23, chunks: 1, bits: SHA256F_BITS);

    // Public Inputs
    for (int i = 0; i < PUBLIC_INPUTS_64_BITS; i++) {
        direct_global_update_proves(OPERATION_BUS_ID, [PUBLIC_OP, i, 0, inputs[i*2], inputs[i*2 + 1], inputs[i*2], inputs[i*2 + 1], 0]);
    }
}<|MERGE_RESOLUTION|>--- conflicted
+++ resolved
@@ -46,12 +46,6 @@
     ArithTable();
     ArithRangeTable();
 
-<<<<<<< HEAD
-=======
-    ArithEq(N: 2**19, operation_bus_id: OPERATION_BUS_ID);
-    ArithEqLtTable();
-
->>>>>>> 2911810c
     Binary(N: 2**22, operation_bus_id: OPERATION_BUS_ID);
     BinaryAdd(N: 2**22, operation_bus_id: OPERATION_BUS_ID);
     BinaryTable();
@@ -59,7 +53,7 @@
     BinaryExtensionTable();
 
     // Precompiles
-    ArithEq(N: 2**21, operation_bus_id: OPERATION_BUS_ID);
+    ArithEq(N: 2**19, operation_bus_id: OPERATION_BUS_ID);
     ArithEqLtTable();
 
     const int KECCAKF_BITS = 10;
