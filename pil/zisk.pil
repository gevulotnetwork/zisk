--- conflicted
+++ resolved
@@ -10,37 +10,10 @@
 // require "mem/pil/mem.pil"
 
 const int OPERATION_BUS_ID = 5000;
-<<<<<<< HEAD
-
-airgroup Main {
-=======
 airgroup Zisk {
->>>>>>> fa59710c
     Main(N: 2**21, RC: 2, operation_bus_id: OPERATION_BUS_ID);
     Rom(N: 2**20);
-<<<<<<< HEAD
-}
-
-// airgroup Mem {
-//     Mem(N: 2**21, RC: 2);
-// }
-
-airgroup Arith {
-    Arith(operation_bus_id: OPERATION_BUS_ID);
-}
-
-airgroup ArithTable {
-    ArithTable();
-}
-
-airgroup ArithRangeTable {
-    ArithRangeTable();
-}
-
-airgroup Binary {
-=======
     // Mem(N: 2**21, RC: 2);
->>>>>>> fa59710c
     Binary(N: 2**21, operation_bus_id: OPERATION_BUS_ID);
     BinaryTable(disable_fixed: 0);
     BinaryExtension(N: 2**21, operation_bus_id: OPERATION_BUS_ID);
