--- conflicted
+++ resolved
@@ -16,11 +16,7 @@
 #[allow(dead_code)]
 type FieldExtension<F> = [F; 3];
 
-<<<<<<< HEAD
-pub const PILOUT_HASH: &str = "5689ef3871dae4ec43cd5a2be0bf402c7588b99e78e72d1b1bc558175abe8a7d";
-=======
-pub const PILOUT_HASH: &str = "40f8f0a8a4f06070111823dc1de50530c9a40a685896be3f549939d43c149b0b";
->>>>>>> e84617b3
+pub const PILOUT_HASH: &str = "f3c469e5df3ac0fe055bba05084fd77109f9897816b8fa31aaf06dcc285f091e";
 
 //AIRGROUP CONSTANTS
 
@@ -50,31 +46,23 @@
 
 pub const BINARY_AIR_IDS: &[usize] = &[10];
 
-<<<<<<< HEAD
-pub const ARITH_EQ_384_AIR_IDS: &[usize] = &[11];
-
-pub const KECCAKF_AIR_IDS: &[usize] = &[12];
-
-pub const SHA_256_F_AIR_IDS: &[usize] = &[13];
-
-pub const VIRTUAL_TABLE_0_AIR_IDS: &[usize] = &[14];
-=======
 pub const BINARY_ADD_AIR_IDS: &[usize] = &[11];
 
 pub const BINARY_EXTENSION_AIR_IDS: &[usize] = &[12];
 
 pub const ARITH_EQ_AIR_IDS: &[usize] = &[13];
 
-pub const KECCAKF_AIR_IDS: &[usize] = &[14];
-
-pub const SHA_256_F_AIR_IDS: &[usize] = &[15];
-
-pub const SPECIFIED_RANGES_AIR_IDS: &[usize] = &[16];
-
-pub const VIRTUAL_TABLE_0_AIR_IDS: &[usize] = &[17];
-
-pub const VIRTUAL_TABLE_1_AIR_IDS: &[usize] = &[18];
->>>>>>> e84617b3
+pub const ARITH_EQ_384_AIR_IDS: &[usize] = &[14];
+
+pub const KECCAKF_AIR_IDS: &[usize] = &[15];
+
+pub const SHA_256_F_AIR_IDS: &[usize] = &[16];
+
+pub const SPECIFIED_RANGES_AIR_IDS: &[usize] = &[17];
+
+pub const VIRTUAL_TABLE_0_AIR_IDS: &[usize] = &[18];
+
+pub const VIRTUAL_TABLE_1_AIR_IDS: &[usize] = &[19];
 
 
 //PUBLICS
@@ -223,89 +211,60 @@
 },  0, 12, 4194304 );
 
 trace!(ArithEqFixed<F> {
-<<<<<<< HEAD
  CLK_0: F, __L1__: F,
-},  0, 10, 1048576 );
-=======
- CLK_0: F, CHUNK_ID: F, __L1__: F,
-},  0, 13, 2097152 );
->>>>>>> e84617b3
+},  0, 13, 1048576 );
 
 trace!(ArithEqTrace<F> {
  x1: F, y1: F, x2: F, y2: F, x3: F, y3: F, q0: F, q1: F, q2: F, s: F, sel_op: [F; 9], sel_op_clk0: [F; 9], x_delta_chunk_inv: F, x_are_different: F, x3_lt: F, y3_lt: F, carry: [[F; 2]; 3], step_addr: F,
-},  0, 13, 2097152 );
+},  0, 13, 1048576 );
 
 trace!(ArithEq384Fixed<F> {
  CLK_0: F, __L1__: F,
-},  0, 11, 1048576 );
+},  0, 14, 1048576 );
 
 trace!(ArithEq384Trace<F> {
  x1: F, y1: F, x2: F, y2: F, x3: F, y3: F, q0: F, q1: F, q2: F, s: F, sel_op: [F; 6], sel_op_clk0: [F; 6], x_delta_chunk_inv: F, x_are_different: F, x3_lt: F, y3_lt: F, carry: [[F; 2]; 3], step_addr: F,
-},  0, 11, 1048576 );
+},  0, 14, 1048576 );
 
 trace!(KeccakfFixed<F> {
  L1: F, GATE_OP: F, CONN_A: F, CONN_B: F, CONN_C: F, CONN_D: F, ID: F, LATCH_NUM_KECCAKF: F, FACTOR_NUM_KECCAKF: F, CLK_0: F, __L1__: F,
-<<<<<<< HEAD
-},  0, 12, 2097152 );
+},  0, 15, 2097152 );
 
 trace!(KeccakfTrace<F> {
  free_in_a: [F; 9], free_in_b: [F; 9], free_in_c: [F; 9], free_in_d: [F; 9], bit: [F; 4], val: [F; 4], step_addr: F, in_use_clk_0: F, in_use: F,
-},  0, 12, 2097152 );
+},  0, 15, 2097152 );
 
 trace!(Sha256fFixed<F> {
  CLK_0: F, __L1__: F,
-},  0, 13, 262144 );
+},  0, 16, 262144 );
 
 trace!(Sha256fTrace<F> {
  a: [F; 32], e: [F; 32], w: [F; 32], new_a_carry_bits: F, new_e_carry_bits: F, new_w_carry_bits: F, step_addr: F, in_use_clk_0: F, in_use: F,
-},  0, 13, 262144 );
-
-trace!(VirtualTable0Fixed<F> {
- UID: [F; 75], column: [F; 184], __L1__: F,
-},  0, 14, 2097152 );
-
-trace!(VirtualTable0Trace<F> {
- multiplicity: [F; 75],
-},  0, 14, 2097152 );
-=======
-},  0, 14, 2097152 );
-
-trace!(KeccakfTrace<F> {
- free_in_a: [F; 9], free_in_b: [F; 9], free_in_c: [F; 9], free_in_d: [F; 9], bit: [F; 4], val: [F; 4], step_addr: F, in_use_clk_0: F, in_use: F,
-},  0, 14, 2097152 );
-
-trace!(Sha256fFixed<F> {
- CLK_0: F, __L1__: F,
-},  0, 15, 262144 );
-
-trace!(Sha256fTrace<F> {
- a: [F; 32], e: [F; 32], w: [F; 32], new_a_carry_bits: F, new_e_carry_bits: F, new_w_carry_bits: F, step_addr: F, in_use_clk_0: F, in_use: F,
-},  0, 15, 262144 );
+},  0, 16, 262144 );
 
 trace!(SpecifiedRangesFixed<F> {
  RANGE: [F; 18], __L1__: F,
-},  0, 16, 2097152 );
+},  0, 17, 2097152 );
 
 trace!(SpecifiedRangesTrace<F> {
  mul: [F; 18],
-},  0, 16, 2097152 );
+},  0, 17, 2097152 );
 
 trace!(VirtualTable0Fixed<F> {
  UID: [F; 11], column: [F; 63], __L1__: F,
-},  0, 17, 2097152 );
+},  0, 18, 2097152 );
 
 trace!(VirtualTable0Trace<F> {
  multiplicity: [F; 11],
-},  0, 17, 2097152 );
+},  0, 18, 2097152 );
 
 trace!(VirtualTable1Fixed<F> {
  UID: [F; 8], column: [F; 64], __L1__: F,
-},  0, 18, 2097152 );
+},  0, 19, 2097152 );
 
 trace!(VirtualTable1Trace<F> {
  multiplicity: [F; 8],
-},  0, 18, 2097152 );
->>>>>>> e84617b3
+},  0, 19, 2097152 );
 
 trace!(RomRomTrace<F> {
  line: F, a_offset_imm0: F, a_imm1: F, b_offset_imm0: F, b_imm1: F, ind_width: F, op: F, store_offset: F, jmp_offset1: F, jmp_offset2: F, flags: F,
@@ -407,18 +366,14 @@
  gsum_result: FieldExtension<F>,
 });
 
-<<<<<<< HEAD
+values!(SpecifiedRangesAirGroupValues<F> {
+ gsum_result: FieldExtension<F>,
+});
+
 values!(VirtualTable0AirGroupValues<F> {
-=======
-values!(SpecifiedRangesAirGroupValues<F> {
- gsum_result: FieldExtension<F>,
-});
-
-values!(VirtualTable0AirGroupValues<F> {
  gsum_result: FieldExtension<F>,
 });
 
 values!(VirtualTable1AirGroupValues<F> {
->>>>>>> e84617b3
  gsum_result: FieldExtension<F>,
 });