// WARNING: This file has been autogenerated from the PILOUT file.
// Manual modifications are not recommended and may be overwritten.
use proofman_common as common;
pub use proofman_macros::trace;

trace!(MainRow, MainTrace<F> {
 a: [F; 2], b: [F; 2], c: [F; 2], flag: F, pc: F, a_src_imm: F, a_src_mem: F, a_offset_imm0: F, a_imm1: F, a_src_step: F, b_src_imm: F, b_src_mem: F, b_offset_imm0: F, b_imm1: F, b_src_ind: F, ind_width: F, is_external_op: F, op: F, store_ra: F, store_mem: F, store_ind: F, store_offset: F, set_pc: F, jmp_offset1: F, jmp_offset2: F, m32: F, addr1: F, __debug_operation_bus_enabled: F,
});

trace!(RomRow, RomTrace<F> {
 line: F, a_offset_imm0: F, a_imm1: F, b_offset_imm0: F, b_imm1: F, ind_width: F, op: F, store_offset: F, jmp_offset1: F, jmp_offset2: F, flags: F, multiplicity: F,
});

trace!(MemRow, MemTrace<F> {
 addr: F, step: F, sel: F, wr: F, value: [F; 2], addr_changes: F, same_value: F, first_addr_access_is_read: F,
});

trace!(MemAlignRow, MemAlignTrace<F> {
 addr: F, offset: F, width: F, wr: F, pc: F, reset: F, sel_up_to_down: F, sel_down_to_up: F, reg: [F; 8], sel: [F; 8], step: F, sel_prove: F,
});

trace!(MemAlignRomRow, MemAlignRomTrace<F> {
 multiplicity: F,
});

<<<<<<< HEAD
trace!(InputDataRow, InputDataTrace<F> {
 addr: F, step: F, sel: F, value: [F; 4], addr_changes: F,
=======
trace!(ArithRow, ArithTrace<F> {
 carry: [F; 7], a: [F; 4], b: [F; 4], c: [F; 4], d: [F; 4], na: F, nb: F, nr: F, np: F, sext: F, m32: F, div: F, fab: F, na_fb: F, nb_fa: F, debug_main_step: F, main_div: F, main_mul: F, signed: F, div_by_zero: F, div_overflow: F, inv_sum_all_bs: F, op: F, bus_res1: F, multiplicity: F, range_ab: F, range_cd: F,
});

trace!(ArithTableRow, ArithTableTrace<F> {
 multiplicity: F,
});

trace!(ArithRangeTableRow, ArithRangeTableTrace<F> {
 multiplicity: F,
>>>>>>> 42287a2f
});

trace!(BinaryRow, BinaryTrace<F> {
 m_op: F, mode32: F, free_in_a: [F; 8], free_in_b: [F; 8], free_in_c: [F; 8], carry: [F; 8], use_last_carry: F, op_is_min_max: F, multiplicity: F, main_step: F,
});

trace!(BinaryTableRow, BinaryTableTrace<F> {
 multiplicity: F,
});

trace!(BinaryExtensionRow, BinaryExtensionTrace<F> {
 op: F, in1: [F; 8], in2_low: F, out: [[F; 2]; 8], op_is_shift: F, in2: [F; 2], main_step: F, multiplicity: F,
});

trace!(BinaryExtensionTableRow, BinaryExtensionTableTrace<F> {
 multiplicity: F,
});

trace!(SpecifiedRangesRow, SpecifiedRangesTrace<F> {
 mul: [F; 2],
});

trace!(U8AirRow, U8AirTrace<F> {
 mul: F,
});

<<<<<<< HEAD
trace!(U16AirRow, U16AirTrace<F> {
 mul: F,
});
=======
>>>>>>> 42287a2f
<|MERGE_RESOLUTION|>--- conflicted
+++ resolved
@@ -23,10 +23,10 @@
  multiplicity: F,
 });
 
-<<<<<<< HEAD
 trace!(InputDataRow, InputDataTrace<F> {
  addr: F, step: F, sel: F, value: [F; 4], addr_changes: F,
-=======
+});
+
 trace!(ArithRow, ArithTrace<F> {
  carry: [F; 7], a: [F; 4], b: [F; 4], c: [F; 4], d: [F; 4], na: F, nb: F, nr: F, np: F, sext: F, m32: F, div: F, fab: F, na_fb: F, nb_fa: F, debug_main_step: F, main_div: F, main_mul: F, signed: F, div_by_zero: F, div_overflow: F, inv_sum_all_bs: F, op: F, bus_res1: F, multiplicity: F, range_ab: F, range_cd: F,
 });
@@ -37,7 +37,6 @@
 
 trace!(ArithRangeTableRow, ArithRangeTableTrace<F> {
  multiplicity: F,
->>>>>>> 42287a2f
 });
 
 trace!(BinaryRow, BinaryTrace<F> {
@@ -62,11 +61,4 @@
 
 trace!(U8AirRow, U8AirTrace<F> {
  mul: F,
-});
-
-<<<<<<< HEAD
-trace!(U16AirRow, U16AirTrace<F> {
- mul: F,
-});
-=======
->>>>>>> 42287a2f
+});