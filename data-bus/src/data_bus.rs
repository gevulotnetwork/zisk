//! The `DataBus` module facilitates communication between publishers and subscribers using a bus
//! system. Subscribers, referred to as `BusDevice`, can listen to specific bus IDs or act as
//! omnipresent devices that process all data sent to the bus. This module provides mechanisms to
//! send data, route it to the appropriate subscribers, and manage device connections.

use std::{any::Any, collections::HashMap};

/// Type representing the unique identifier of a bus channel.
pub type BusId = u16;

/// Type representing the payload transmitted across the bus.
pub type PayloadType = u64;

/// Type representing a memory data payload consisting of four `PayloadType` values.
pub type MemData = [PayloadType; 4];

/// Represents a subscriber in the `DataBus` system.
///
/// A `BusDevice` listens to messages sent to specific or all bus IDs and processes the data
/// accordingly.
///
/// # Associated Type
/// * `D` - The type of data handled by the `BusDevice`.
pub trait BusDevice<D>: Any + Send {
    /// Processes incoming data sent to the device.
    ///
    /// # Arguments
    /// * `bus_id` - The ID of the bus that sent the data.
    /// * `data` - A reference to the data payload being processed.
    ///
    /// # Returns
    /// An optional vector of tuples containing the bus ID and data payload to be sent to other
    /// devices. If no data is to be sent, `None` is returned.
<<<<<<< HEAD
    fn process_data(&mut self, bus_id: &BusId, data: &[D]) -> Option<Vec<(BusId, Vec<D>)>> {
        let _ = bus_id;
        let _ = data;
        None
    }
=======
    fn process_data(&mut self, bus_id: &BusId, data: &[D]) -> Option<Vec<(BusId, Vec<D>)>>;
>>>>>>> c4625cf8

    /// Returns the bus IDs associated with this instance.
    ///
    /// # Returns
    /// A vector containing the connected bus ID.
    fn bus_id(&self) -> Vec<BusId>;

    /// Converts the device to a generic `Any` type.
    fn as_any(self: Box<Self>) -> Box<dyn Any>;
}

/// A bus system facilitating communication between multiple publishers and subscribers.
///
/// The `DataBus` allows devices to register for specific bus IDs or act as global (omni) devices.
/// It routes payloads to registered devices and handles data transfers efficiently.
///
/// # Type Parameters
/// * `D` - The type of data payloads handled by the bus.
/// * `BD` - The type of devices (subscribers) connected to the bus, implementing the `BusDevice`
///   trait.
pub struct DataBus<D, BD: BusDevice<D>> {
    /// List of devices connected to the bus.
    pub devices: Vec<Box<BD>>,

    /// Mapping from `BusId` to indices of devices listening to that ID.
    devices_bus_id_map: HashMap<BusId, Vec<usize>>,

    /// List of global (omni) devices that process all data.
    omni_devices: Vec<usize>,

    /// Queue of pending data transfers to be processed.
    pending_transfers: Vec<(BusId, Vec<D>)>,
}

impl<D, BD: BusDevice<D>> Default for DataBus<D, BD> {
    /// Creates a new `DataBus` with default settings.
    fn default() -> Self {
        Self::new()
    }
}

impl<D, BD: BusDevice<D>> DataBus<D, BD> {
    /// Creates a new `DataBus` instance.
    pub fn new() -> Self {
        Self {
            devices: Vec::new(),
            devices_bus_id_map: HashMap::new(),
            omni_devices: Vec::new(),
            pending_transfers: Vec::new(),
        }
    }

    /// Connects a device to the bus with specific `BusId` subscriptions.
    ///
    /// # Arguments
    /// * `bus_ids` - A vector of `BusId` values the device subscribes to.
    /// * `bus_device` - The device to be added to the bus.
    pub fn connect_device(&mut self, bus_ids: Vec<BusId>, bus_device: Box<BD>) {
        self.devices.push(bus_device);
        let device_idx = self.devices.len() - 1;

        for bus_id in bus_ids {
            self.devices_bus_id_map.entry(bus_id).or_default().push(device_idx);
        }
    }

    /// Connects a global (omni) device that processes all bus data.
    ///
    /// # Arguments
    /// * `bus_device` - The global device to be added.
    pub fn connect_omni_device(&mut self, bus_device: Box<BD>) {
        self.devices.push(bus_device);
        let device_idx = self.devices.len() - 1;

        self.omni_devices.push(device_idx);
    }

    /// Writes data to the bus and processes it through the registered devices.
    ///
    /// # Arguments
    /// * `bus_id` - The ID of the bus receiving the data.
    /// * `payload` - The data payload to be sent.
    pub fn write_to_bus(&mut self, bus_id: BusId, payload: Vec<D>) {
        self.pending_transfers.push((bus_id, payload));

        while let Some((bus_id, payload)) = self.pending_transfers.pop() {
            self.route_data(bus_id, &payload)
        }
    }

    /// Routes data to the devices subscribed to a specific bus ID or global devices.
    ///
    /// # Arguments
    /// * `bus_id` - The ID of the bus to route the data to.
    /// * `payload` - A reference to the data payload being routed.
    fn route_data(&mut self, bus_id: BusId, payload: &[D]) {
        // Notify specific subscribers
        if let Some(bus_id_devices) = self.devices_bus_id_map.get(&bus_id) {
            for &device_idx in bus_id_devices {
                if let Some(result) = self.devices[device_idx].process_data(&bus_id, payload) {
                    self.pending_transfers.extend(result);
                }
            }
        }

        // Notify global (omni) subscribers
        for &device_idx in &self.omni_devices {
            if let Some(result) = self.devices[device_idx].process_data(&bus_id, payload) {
                self.pending_transfers.extend(result);
            }
        }
    }

    /// Outputs the current state of the bus for debugging purposes.
    pub fn debug_state(&self) {
        println!("Devices: {:?}", self.devices.len());
        println!("Devices by bus ID: {:?}", self.devices_bus_id_map);
        println!("Global Devices: {:?}", self.omni_devices.len());
        println!("Pending Transfers: {:?}", self.pending_transfers.len());
    }

    /// Detaches and returns the most recently added device.
    ///
    /// # Returns
    /// An optional `Box<BD>` representing the detached device, or `None` if no devices are
    /// connected.
    pub fn detach_first_device(&mut self) -> Option<Box<BD>> {
        self.devices.pop()
    }

    /// Detaches and returns all devices currently connected to the bus.
    ///
    /// # Returns
    /// A vector of `Box<BD>` representing all detached devices.
    pub fn detach_devices(&mut self) -> Vec<Box<BD>> {
        std::mem::take(&mut self.devices)
    }
}<|MERGE_RESOLUTION|>--- conflicted
+++ resolved
@@ -31,15 +31,7 @@
     /// # Returns
     /// An optional vector of tuples containing the bus ID and data payload to be sent to other
     /// devices. If no data is to be sent, `None` is returned.
-<<<<<<< HEAD
-    fn process_data(&mut self, bus_id: &BusId, data: &[D]) -> Option<Vec<(BusId, Vec<D>)>> {
-        let _ = bus_id;
-        let _ = data;
-        None
-    }
-=======
     fn process_data(&mut self, bus_id: &BusId, data: &[D]) -> Option<Vec<(BusId, Vec<D>)>>;
->>>>>>> c4625cf8
 
     /// Returns the bus IDs associated with this instance.
     ///
