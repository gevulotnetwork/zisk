--- conflicted
+++ resolved
@@ -10,6 +10,7 @@
 
 /// The size of the operation data payload.
 pub const OPERATION_BUS_DATA_SIZE: usize = 4;
+pub const OPERATION_BUS_KECCAKF_DATA_SIZE: usize = 5;
 
 /// Index of the operation value in the operation data payload.
 const OP: usize = 0;
@@ -27,7 +28,7 @@
 pub type OperationData<D> = [D; OPERATION_BUS_DATA_SIZE];
 
 /// Type alias for Keccak operation data payload.
-pub type OperationKeccakData<D> = [D; OPERATION_BUS_DATA_SIZE + 25];
+pub type OperationKeccakData<D> = [D; OPERATION_BUS_KECCAKF_DATA_SIZE + 25];
 
 pub enum ExtOperationData<D> {
     OperationData(OperationData<D>),
@@ -44,7 +45,7 @@
                     data.try_into().map_err(|_| "Invalid OperationData size")?;
                 Ok(ExtOperationData::OperationData(array))
             }
-            val if val == OPERATION_BUS_DATA_SIZE + 25 => {
+            val if val == OPERATION_BUS_KECCAKF_DATA_SIZE + 25 => {
                 let array: OperationKeccakData<D> =
                     data.try_into().map_err(|_| "Invalid OperationKeccakData size")?;
                 Ok(ExtOperationData::OperationKeccakData(array))
@@ -90,10 +91,9 @@
         let a = if inst.m32 { inst_ctx.a & 0xffffffff } else { inst_ctx.a };
         let b = if inst.m32 { inst_ctx.b & 0xffffffff } else { inst_ctx.b };
 
-<<<<<<< HEAD
         if inst.op_type == ZiskOperationType::Keccak {
             assert!(inst_ctx.precompiled.input_data.len() == 25);
-            let mut data: OperationKeccakData<u64> = [0; OPERATION_BUS_DATA_SIZE + 25];
+            let mut data: OperationKeccakData<u64> = [0; OPERATION_BUS_KECCAKF_DATA_SIZE + 25];
             data[0] = inst_ctx.step; // STEP
             data[1] = inst.op as u64; // OP
             data[2] = inst.op_type as u64; // OP_TYPE
@@ -103,7 +103,6 @@
             ExtOperationData::OperationKeccakData(data)
         } else {
             ExtOperationData::OperationData([
-                inst_ctx.step,       // STEP
                 inst.op as u64,      // OP
                 inst.op_type as u64, // OP_TYPE
                 a,                   // A
@@ -112,31 +111,6 @@
         }
     }
 
-    /// Retrieves the step value from operation data.
-    ///
-    /// # Arguments
-    /// * `data` - A reference to the operation data payload.
-    ///
-    /// # Returns
-    /// The step value as a `PayloadType`.
-    #[inline(always)]
-    pub fn get_step(data: &ExtOperationData<u64>) -> PayloadType {
-        match data {
-            ExtOperationData::OperationData(d) => d[STEP],
-            ExtOperationData::OperationKeccakData(d) => d[STEP],
-        }
-    }
-
-=======
-        [
-            inst.op as u64,      // OP
-            inst.op_type as u64, // OP_TYPE
-            a,                   // A
-            b,                   // B
-        ]
-    }
-
->>>>>>> c4625cf8
     /// Retrieves the operation code from operation data.
     ///
     /// # Arguments
