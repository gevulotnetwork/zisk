--- conflicted
+++ resolved
@@ -2,14 +2,9 @@
 //! data for communication over the operation bus. This includes data extraction from instructions
 //! and managing the format of operation data.
 
-<<<<<<< HEAD
-use crate::PayloadType;
-use zisk_core::{zisk_ops::ZiskOp, InstContext, ZiskInst, ZiskOperationType};
-=======
 use crate::{BusId, PayloadType};
 use zisk_core::zisk_ops::ZiskOp;
 use zisk_core::{InstContext, ZiskInst, ZiskOperationType};
->>>>>>> 93d50393
 
 /// The unique bus ID for operation-related data communication.
 pub const OPERATION_BUS_ID: BusId = BusId(0);
