// Rust FFI declaration for the C function `int zkevm_prover_c(char* config_filename)`
extern "C" {
<<<<<<< HEAD
    #[link_name = "\u{1}_Z10zkevm_mainPcPvPS0_S0_"]
=======

    #[link_name = "\u{1}_Z10zkevm_mainPcPvPS0_S0_S0_"]
>>>>>>> ad75b1fe
    pub fn zkevm_main(
        configFile: *mut ::std::os::raw::c_char,
        pAddress: *mut ::std::os::raw::c_void,
        pSMRequests: *const *const ::std::os::raw::c_void,
        pSMRequestsOut: *mut ::std::os::raw::c_void,
        pStarkInfo: *mut ::std::os::raw::c_void,
    ) -> ::std::os::raw::c_int;
<<<<<<< HEAD
}
extern "C" {
    #[link_name = "\u{1}_Z16zkevm_binary_reqPvS_"]
    pub fn zkevm_binary_req(
        pSMRequests: *const ::std::os::raw::c_void,
        pAddress: *const ::std::os::raw::c_void,
    ) -> ::std::os::raw::c_int;
}
extern "C" {
    #[link_name = "\u{1}_Z24zkevm_delete_sm_requestsPPv"]
    pub fn zkevm_delete_sm_requests(pSMRequests: *const *const ::std::os::raw::c_void) -> ::std::os::raw::c_int;
}
extern "C" {
    #[link_name = "\u{1}_Z15zkevm_mem_alignPviS_"]
    pub fn zkevm_mem_align(
        inputs_: *const ::std::os::raw::c_void,
        ninputs: ::std::os::raw::c_int,
        pAddress: *const ::std::os::raw::c_void,
    ) -> ::std::os::raw::c_int;
}
extern "C" {
    #[link_name = "\u{1}_Z19zkevm_mem_align_reqPvS_"]
    pub fn zkevm_mem_align_req(
        pSMRequests: *const ::std::os::raw::c_void,
        pAddress: *const ::std::os::raw::c_void,
    ) -> ::std::os::raw::c_int;
}

extern "C" {
    #[link_name = "\u{1}_Z20zkevm_padding_sha256PviS_S_S_"]
    pub fn zkevm_padding_sha256(
        inputs_: *const ::std::os::raw::c_void,
        ninputs: ::std::os::raw::c_int,
        pAddress: *const ::std::os::raw::c_void,
        pSMRequests: *const ::std::os::raw::c_void,
        pSMRequestsOut: *const ::std::os::raw::c_void,
    ) -> ::std::os::raw::c_int;
}
extern "C" {
    #[link_name = "\u{1}_Z24zkevm_padding_sha256_reqPvS_"]
    pub fn zkevm_padding_sha256_req(
        pSMRequests: *const ::std::os::raw::c_void,
        pAddress: *const ::std::os::raw::c_void,
    ) -> ::std::os::raw::c_int;
}

extern "C" {
    #[link_name = "\u{1}_Z24zkevm_padding_sha256_bitPviS_S_S_"]
    pub fn zkevm_padding_sha256_bit(
        inputs_: *const ::std::os::raw::c_void,
        ninputs: ::std::os::raw::c_int,
        pAddress: *const ::std::os::raw::c_void,
        pSMRequests: *const ::std::os::raw::c_void,
        pSMRequestsOut: *const ::std::os::raw::c_void,
    ) -> ::std::os::raw::c_int;
}

extern "C" {
    #[link_name = "\u{1}_Z28zkevm_padding_sha256_bit_reqPvS_"]
    pub fn zkevm_padding_sha256_bit_req(
        pSMRequests: *const ::std::os::raw::c_void,
        pAddress: *const ::std::os::raw::c_void,
    ) -> ::std::os::raw::c_int;
}

extern "C" {
    #[link_name = "\u{1}_Z23zkevm_bits2field_sha256PviS_S_S_"]
    pub fn zkevm_bits2field_sha256(
        inputs_: *const ::std::os::raw::c_void,
        ninputs: ::std::os::raw::c_int,
        pAddress: *const ::std::os::raw::c_void,
        pSMRequests: *const ::std::os::raw::c_void,
        pSMRequestsOut: *const ::std::os::raw::c_void,
    ) -> ::std::os::raw::c_int;
}
extern "C" {
    #[link_name = "\u{1}_Z27zkevm_bits2field_sha256_reqPvS_"]
    pub fn zkevm_bits2field_sha256_req(
        pSMRequests: *const ::std::os::raw::c_void,
        pAddress: *const ::std::os::raw::c_void,
    ) -> ::std::os::raw::c_int;
}

extern "C" {
    #[link_name = "\u{1}_Z14zkevm_sha256_fPviS_"]
    pub fn zkevm_sha256_f(
        inputs_: *const ::std::os::raw::c_void,
        ninputs: ::std::os::raw::c_int,
        pAddress: *const ::std::os::raw::c_void,
    ) -> ::std::os::raw::c_int;
}
extern "C" {
    #[link_name = "\u{1}_Z18zkevm_sha256_f_reqPvS_"]
    pub fn zkevm_sha256_f_req(
        pSMRequests: *const ::std::os::raw::c_void,
        pAddress: *const ::std::os::raw::c_void,
    ) -> ::std::os::raw::c_int;
}

extern "C" {
    #[link_name = "\u{1}_Z16zkevm_padding_kkPviS_S_S_"]
    pub fn zkevm_padding_kk(
        inputs_: *const ::std::os::raw::c_void,
        ninputs: ::std::os::raw::c_int,
        pAddress: *const ::std::os::raw::c_void,
        pSMRequests: *const ::std::os::raw::c_void,
        pSMRequestsOut: *const ::std::os::raw::c_void,
    ) -> ::std::os::raw::c_int;
}

extern "C" {
    #[link_name = "\u{1}_Z20zkevm_padding_kk_reqPvS_"]
    pub fn zkevm_padding_kk_req(
        pSMRequests: *const ::std::os::raw::c_void,
        pAddress: *const ::std::os::raw::c_void,
    ) -> ::std::os::raw::c_int;
}
extern "C" {
    #[link_name = "\u{1}_Z20zkevm_padding_kk_bitPviS_S_S_"]
    pub fn zkevm_padding_kk_bit(
        inputs_: *const ::std::os::raw::c_void,
        ninputs: ::std::os::raw::c_int,
        pAddress: *const ::std::os::raw::c_void,
        pSMRequests: *const ::std::os::raw::c_void,
        pSMRequestsOut: *const ::std::os::raw::c_void,
    ) -> ::std::os::raw::c_int;
}

extern "C" {
    #[link_name = "\u{1}_Z24zkevm_padding_kk_bit_reqPvS_"]
    pub fn zkevm_padding_kk_bit_req(
        pSMRequests: *const ::std::os::raw::c_void,
        pAddress: *const ::std::os::raw::c_void,
    ) -> ::std::os::raw::c_int;
}
extern "C" {
    #[link_name = "\u{1}_Z19zkevm_bits2field_kkPviS_S_S_"]
    pub fn zkevm_bits2field_kk(
        inputs_: *const ::std::os::raw::c_void,
        ninputs: ::std::os::raw::c_int,
        pAddress: *const ::std::os::raw::c_void,
        pSMRequests: *const ::std::os::raw::c_void,
        pSMRequestsOut: *const ::std::os::raw::c_void,
    ) -> ::std::os::raw::c_int;
}
extern "C" {
    #[link_name = "\u{1}_Z23zkevm_bits2field_kk_reqPvS_"]
    pub fn zkevm_bits2field_kk_req(
        pSMRequests: *const ::std::os::raw::c_void,
        pAddress: *const ::std::os::raw::c_void,
    ) -> ::std::os::raw::c_int;
}
extern "C" {
    #[link_name = "\u{1}_Z17zkevm_storage_reqPvS_"]
    pub fn zkevm_storage_req(
        pSMRequests: *const ::std::os::raw::c_void,
        pAddress: *const ::std::os::raw::c_void,
    ) -> ::std::os::raw::c_int;
}
extern "C" {
    #[link_name = "\u{1}_Z20zkevm_padding_pg_reqPvS_"]
    pub fn zkevm_padding_pg_req(
        pSMRequests: *const ::std::os::raw::c_void,
        pAddress: *const ::std::os::raw::c_void,
    ) -> ::std::os::raw::c_int;
}
extern "C" {
    #[link_name = "\u{1}_Z19zkevm_climb_key_reqPvS_"]
    pub fn zkevm_climb_key_req(
        pSMRequests: *const ::std::os::raw::c_void,
        pAddress: *const ::std::os::raw::c_void,
    ) -> ::std::os::raw::c_int;
}
extern "C" {
    #[link_name = "\u{1}_Z20zkevm_poseidon_g_reqPvS_"]
    pub fn zkevm_poseidon_g_req(
        pSMRequests: *const ::std::os::raw::c_void,
        pAddress: *const ::std::os::raw::c_void,
    ) -> ::std::os::raw::c_int;
}
extern "C" {
    #[link_name = "\u{1}_Z12zkevm_memoryPviS_"]
    pub fn zkevm_memory(
        inputs_: *const ::std::os::raw::c_void,
        ninputs: ::std::os::raw::c_int,
        pAddress: *const ::std::os::raw::c_void,
    ) -> ::std::os::raw::c_int;
}
extern "C" {
    #[link_name = "\u{1}_Z16zkevm_memory_reqPvS_"]
    pub fn zkevm_memory_req(
        pSMRequests: *const ::std::os::raw::c_void,
        pAddress: *const ::std::os::raw::c_void,
    ) -> ::std::os::raw::c_int;
}

extern "C" {
    #[link_name = "\u{1}_Z11zkevm_arithPviS_"]
    pub fn zkevm_arith(
        inputs: *const ::std::os::raw::c_void,
        ninputs: ::std::os::raw::c_int,
        pAddress: *const ::std::os::raw::c_void,
    ) -> ::std::os::raw::c_int;
}
extern "C" {
    #[link_name = "\u{1}_Z15zkevm_arith_reqPvS_"]
    pub fn zkevm_arith_req(
        pSMRequests: *const ::std::os::raw::c_void,
        pAddress: *const ::std::os::raw::c_void,
    ) -> ::std::os::raw::c_int;
}

extern "C" {
    #[link_name = "\u{1}_Z14zkevm_keccak_fPviS_"]
    pub fn zkevm_keccak_f(
        inputs_: *const ::std::os::raw::c_void,
        ninputs: ::std::os::raw::c_int,
        pAddress: *const ::std::os::raw::c_void,
    ) -> ::std::os::raw::c_int;
}

extern "C" {
    #[link_name = "\u{1}_Z18zkevm_keccak_f_reqPvS_"]
    pub fn zkevm_keccak_f_req(
        pSMRequests: *const ::std::os::raw::c_void,
        pAddress: *const ::std::os::raw::c_void,
    ) -> ::std::os::raw::c_int;
}

#[allow(dead_code)]
extern "C" {
=======

>>>>>>> ad75b1fe
    #[link_name = "\u{1}_Z10save_proofPvS_mS_PcS0_"]
    pub fn save_proof(
        pStarkInfo: *mut ::std::os::raw::c_void,
        pFriProof: *mut ::std::os::raw::c_void,
        numPublicInputs: ::std::os::raw::c_ulong,
        pPublicInputs: *mut ::std::os::raw::c_void,
        publicsOutputFile: *mut ::std::os::raw::c_char,
        filePrefix: *mut ::std::os::raw::c_char,
    );

    // Steps
    // ========================================================================================
    #[link_name = "\u{1}_Z15zkevm_steps_newv"]
    pub fn zkevm_steps_new() -> *mut c_void;

    #[link_name = "\u{1}_Z16zkevm_steps_freePv"]
    pub fn zkevm_steps_free(pZkevmSteps: *mut c_void);

    #[link_name = "\u{1}_Z14c12a_steps_newv"]
    pub fn c12a_steps_new() -> *mut c_void;

    #[link_name = "\u{1}_Z15c12a_steps_freePv"]
    pub fn c12a_steps_free(pC12aSteps: *mut c_void);

    #[link_name = "\u{1}_Z20recursive1_steps_newv"]
    pub fn recursive1_steps_new() -> *mut c_void;

    #[link_name = "\u{1}_Z21recursive1_steps_freePv"]
    pub fn recursive1_steps_free(pRecursive1Steps: *mut c_void);

    #[link_name = "\u{1}_Z20recursive2_steps_newv"]
    pub fn recursive2_steps_new() -> *mut c_void;

    #[link_name = "\u{1}_Z21recursive2_steps_freePv"]
    pub fn recursive2_steps_free(Recursive2Steps: *mut c_void);

    // FRIProof
    // ========================================================================================
    #[link_name = "\u{1}_Z13fri_proof_newPv"]
    pub fn fri_proof_new(pStarks: *mut c_void) -> *mut c_void;

    #[link_name = "\u{1}_Z18fri_proof_get_rootPvmm"]
    pub fn fri_proof_get_root(pFriProof: *mut c_void, root_index: u64, root_subindex: u64) -> *mut c_void;

    #[link_name = "\u{1}_Z23fri_proof_get_tree_rootPvmm"]
    pub fn fri_proof_get_tree_root(pFriProof: *mut c_void, tree_index: u64, root_index: u64) -> *mut c_void;

    #[link_name = "\u{1}_Z14fri_proof_freePv"]
    pub fn fri_proof_free(pFriProof: *mut c_void);

    // Config
    // ========================================================================================
    #[link_name = "\u{1}_Z10config_newPc"]
    pub fn config_new(filename: *mut ::std::os::raw::c_char) -> *mut c_void;

    #[link_name = "\u{1}_Z11config_freePv"]
    pub fn config_free(pConfig: *mut c_void);

    // Stark Info
    // ========================================================================================
    #[link_name = "\u{1}_Z13starkinfo_newPc"]
    pub fn starkinfo_new(filename: *mut ::std::os::raw::c_char) -> *mut ::std::os::raw::c_void;

    #[link_name = "\u{1}_Z13get_mapTotalNPv"]
    pub fn get_mapTotalN(pStarkInfo: *mut ::std::os::raw::c_void) -> u64;

    #[link_name = "\u{1}_Z14set_mapOffsetsPvS_"]
    pub fn set_mapOffsets(pStarkInfo: *mut c_void, pChelpers: *mut c_void);

    #[link_name = "\u{1}_Z15get_map_offsetsPvPcb"]
    pub fn get_map_offsets(pStarkInfo: *mut c_void, stage: *mut ::std::os::raw::c_char, flag: bool) -> u64;

    #[link_name = "\u{1}_Z18get_map_sections_nPvPc"]
    pub fn get_map_sections_n(
        pStarkInfo: *mut ::std::os::raw::c_void,
        stage: *mut ::std::os::raw::c_char,
    ) -> u64;
    
    #[link_name = "\u{1}_Z14starkinfo_freePv"]
    pub fn starkinfo_free(pStarkInfo: *mut ::std::os::raw::c_void);

    // Starks
    // ========================================================================================
    #[link_name = "\u{1}_Z10starks_newPvPcbS0_S_S_S_"]
    pub fn starks_new(
        pConfig: *mut ::std::os::raw::c_void,
        constPols: *mut ::std::os::raw::c_char,
        mapConstPolsFile: bool,
        constantsTree: *mut ::std::os::raw::c_char,
        starkInfo: *mut ::std::os::raw::c_void,
        cHelpers: *mut ::std::os::raw::c_void,
        pAddress: *mut ::std::os::raw::c_void,
    ) -> *mut ::std::os::raw::c_void;

    #[link_name = "\u{1}_Z14get_stark_infoPv"]
    pub fn get_stark_info(pStarks: *mut c_void) -> *mut c_void;

    #[link_name = "\u{1}_Z11starks_freePv"]
    pub fn starks_free(pStarks: *mut c_void);

    #[link_name = "\u{1}_Z12chelpers_newPc"]
    pub fn chelpers_new(cHelpers: *mut ::std::os::raw::c_char) -> *mut ::std::os::raw::c_void;

    #[link_name = "\u{1}_Z13chelpers_freePv"]
    pub fn chelpers_free(pChelpers: *mut ::std::os::raw::c_void);

    #[link_name = "\u{1}_Z10init_hintsv"]
    pub fn init_hints();

    #[link_name = "\u{1}_Z16steps_params_newPvS_S_S_S_"]
    pub fn steps_params_new(
        pStarks: *mut ::std::os::raw::c_void,
        pChallenges: *mut ::std::os::raw::c_void,
        pSubproofValues: *mut ::std::os::raw::c_void,
        pEvals: *mut ::std::os::raw::c_void,
        pPublicInputs: *mut ::std::os::raw::c_void,
    ) -> *mut ::std::os::raw::c_void;

    #[link_name = "\u{1}_Z22get_steps_params_fieldPvPc"]
    pub fn get_steps_params_field(
        pStepsParams: *mut ::std::os::raw::c_void,
        name: *mut ::std::os::raw::c_char,
    ) -> *mut ::std::os::raw::c_void;

    #[link_name = "\u{1}_Z17steps_params_freePv"]
    pub fn steps_params_free(pStepsParams: *mut c_void);

    #[link_name = "\u{1}_Z20extend_and_merkelizePvmS_S_"]
    pub fn extend_and_merkelize(pStarks: *mut c_void, step: u64, pParams: *mut c_void, proof: *mut c_void);

    #[link_name = "\u{1}_Z16treesGL_get_rootPvmS_"]
    pub fn treesGL_get_root(pStarks: *mut ::std::os::raw::c_void, index: u64, root: *mut ::std::os::raw::c_void);

    #[link_name = "\u{1}_Z13compute_stagePvjmS_S_S_S_"]
    pub fn compute_stage(
        pStarks: *mut ::std::os::raw::c_void,
        elementType: u32,
        step: u64,
        pParams: *mut ::std::os::raw::c_void,
        pProof: *mut ::std::os::raw::c_void,
        pTranscript: *mut ::std::os::raw::c_void,
        pChelpersSteps: *mut ::std::os::raw::c_void,
    );

    #[link_name = "\u{1}_Z13compute_evalsPvS_S_"]
    pub fn compute_evals(pStarks: *mut c_void, pParams: *mut c_void, pProof: *mut c_void);

    #[link_name = "\u{1}_Z15compute_fri_polPvmS_S_"]
    pub fn compute_fri_pol(
        pStarks: *mut ::std::os::raw::c_void,
        step: u64,
        pParams: *mut ::std::os::raw::c_void,
        cHelpersSteps: *mut ::std::os::raw::c_void,
    ) -> *mut ::std::os::raw::c_void;

    #[link_name = "\u{1}_Z19compute_fri_foldingPvS_S_mS_"]
    pub fn compute_fri_folding(
        pStarks: *mut c_void,
        pProof: *mut c_void,
        pFriPol: *mut c_void,
        step: u64,
        challenge: *mut c_void,
    );

    #[link_name = "\u{1}_Z19compute_fri_queriesPvS_Pm"]
    pub fn compute_fri_queries(pStarks: *mut c_void, pProof: *mut c_void, friQueries: *mut u64);

    #[link_name = "\u{1}_Z14get_proof_rootPvmm"]
    pub fn get_proof_root(
        pProof: *mut ::std::os::raw::c_void,
        stage_id: u64,
        index: u64,
    ) -> *mut ::std::os::raw::c_void;

    #[link_name = "\u{1}_Z18get_vector_pointerPvPc"]
    pub fn get_vector_pointer(pStarks: *mut c_void, name: *mut ::std::os::raw::c_char) -> *mut c_void;

    #[link_name = "\u{1}_Z13resize_vectorPvmb"]
    pub fn resize_vector(pVector: *mut ::std::os::raw::c_void, newSize: u64, value: bool);

    #[link_name = "\u{1}_Z21set_bool_vector_valuePvmb"]
    pub fn set_bool_vector_value(pVector: *mut c_void, index: u64, value: bool);

    #[link_name = "\u{1}_Z24clean_symbols_calculatedPv"]
    pub fn clean_symbols_calculated(pStarks: *mut ::std::os::raw::c_void);

    #[link_name = "\u{1}_Z21set_symbol_calculatedPvjm"]
    pub fn set_symbol_calculated(pStarks: *mut ::std::os::raw::c_void, operand: u32, id: u64);

    #[link_name = "\u{1}_Z14calculate_hashPvS_S_m"]
    pub fn calculate_hash(
        pStarks: *mut ::std::os::raw::c_void,
        pHhash: *mut ::std::os::raw::c_void,
        pBuffer: *mut ::std::os::raw::c_void,
        nElements: u64,
    );

    // CommitPolsStarks
    // ========================================================================================
    #[link_name = "\u{1}_Z22commit_pols_starks_newPvmm"]
    pub fn commit_pols_starks_new(pAddress: *mut c_void, degree: u64, nCommitedPols: u64) -> *mut c_void;

    #[link_name = "\u{1}_Z23commit_pols_starks_freePv"]
    pub fn commit_pols_starks_free(pCommitPolsStarks: *mut c_void);

    // Circom
    // ========================================================================================
    #[link_name = "\u{1}_Z24circom_get_commited_polsPvPcS0_S_mm"]
    pub fn circom_get_commited_pols(
        pCommitPolsStarks: *mut c_void,
        zkevmVerifier: *mut ::std::os::raw::c_char,
        execFile: *mut ::std::os::raw::c_char,
        zkin: *mut c_void,
        N: u64,
        nCols: u64,
    );

    #[link_name = "\u{1}_Z35circom_recursive1_get_commited_polsPvPcS0_S_mm"]
    pub fn circom_recursive1_get_commited_pols(
        pCommitPolsStarks: *mut c_void,
        zkevmVerifier: *mut ::std::os::raw::c_char,
        execFile: *mut ::std::os::raw::c_char,
        zkin: *mut c_void,
        N: u64,
        nCols: u64,
    );

    // zkin
    // ========================================================================================
    #[link_name = "\u{1}_Z8zkin_newPvS_mS_mS_"]
    pub fn zkin_new(
        pStarkInfo: *mut c_void,
        pFriProof: *mut c_void,
        numPublicInputs: ::std::os::raw::c_ulong,
        pPublicInputs: *mut c_void,
        numRootC: ::std::os::raw::c_ulong,
        pRootC: *mut c_void,
    ) -> *mut c_void;

    // Transcript
    // ========================================================================================
    #[link_name = "\u{1}_Z14transcript_newjmb"]
    pub fn transcript_new(elementType: u32, arity: u64, custom: bool) -> *mut ::std::os::raw::c_void;

    #[link_name = "\u{1}_Z14transcript_addPvS_m"]
    pub fn transcript_add(pTranscript: *mut c_void, pInput: *mut c_void, size: u64);

    #[link_name = "\u{1}_Z25transcript_add_polinomialPvS_"]
    pub fn transcript_add_polinomial(pTranscript: *mut c_void, pPolinomial: *mut c_void);

    #[link_name = "\u{1}_Z15transcript_freePvj"]
    pub fn transcript_free(pTranscript: *mut ::std::os::raw::c_void, element_type: u32);

    #[link_name = "\u{1}_Z13get_challengePvS_S_"]
    pub fn get_challenge(pStarks: *mut c_void, pTranscript: *mut c_void, pElement: *mut c_void);

    #[link_name = "\u{1}_Z16get_permutationsPvPmmm"]
    pub fn get_permutations(pTranscript: *mut c_void, res: *mut u64, n: u64, nBits: u64);

    // Polinomial
    // ========================================================================================
    #[link_name = "\u{1}_Z14polinomial_newmmPc"]
    pub fn polinomial_new(degree: u64, dim: u64, name: *mut ::std::os::raw::c_char) -> *mut c_void;

    #[link_name = "\u{1}_Z24polinomial_get_p_elementPvm"]
    pub fn polinomial_get_p_element(pPolinomial: *mut c_void, index: u64) -> *mut c_void;

    #[link_name = "\u{1}_Z15polinomial_freePv"]
    pub fn polinomial_free(pPolinomial: *mut c_void);
}<|MERGE_RESOLUTION|>--- conflicted
+++ resolved
@@ -1,11 +1,6 @@
 // Rust FFI declaration for the C function `int zkevm_prover_c(char* config_filename)`
 extern "C" {
-<<<<<<< HEAD
     #[link_name = "\u{1}_Z10zkevm_mainPcPvPS0_S0_"]
-=======
-
-    #[link_name = "\u{1}_Z10zkevm_mainPcPvPS0_S0_S0_"]
->>>>>>> ad75b1fe
     pub fn zkevm_main(
         configFile: *mut ::std::os::raw::c_char,
         pAddress: *mut ::std::os::raw::c_void,
@@ -13,7 +8,6 @@
         pSMRequestsOut: *mut ::std::os::raw::c_void,
         pStarkInfo: *mut ::std::os::raw::c_void,
     ) -> ::std::os::raw::c_int;
-<<<<<<< HEAD
 }
 extern "C" {
     #[link_name = "\u{1}_Z16zkevm_binary_reqPvS_"]
@@ -245,9 +239,6 @@
 
 #[allow(dead_code)]
 extern "C" {
-=======
-
->>>>>>> ad75b1fe
     #[link_name = "\u{1}_Z10save_proofPvS_mS_PcS0_"]
     pub fn save_proof(
         pStarkInfo: *mut ::std::os::raw::c_void,
