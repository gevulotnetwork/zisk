--- conflicted
+++ resolved
@@ -22,7 +22,6 @@
 impl<F: PrimeField> Std<F> {
     const _MY_NAME: &'static str = "STD";
 
-<<<<<<< HEAD
     pub fn new(wcm: &mut WitnessManager<F>, rc_air_data: Option<Vec<RCAirData>>) -> Arc<Self> {
         log::info!("The STD has been initialized on mode {}", MODE);
 
@@ -33,16 +32,6 @@
         // In particular, the range check component needs to be instantiated with the ids
         // of its (possibly) associated AIRs: U8Air ...
         let range_check = StdRangeCheck::new(MODE, wcm, rc_air_data);
-=======
-    pub fn new(wcm: Arc<WitnessManager<F>>, rc_air_data: Option<Vec<RCAirData>>) -> Arc<Self> {
-        // Instantiate the STD components
-        StdProd::new(wcm.clone());
-        StdSum::new(wcm.clone());
-
-        // In particular, the range check component needs to be instantiated with the ids
-        // of its (possibly) associated AIRs: U8Air ...
-        let range_check = StdRangeCheck::new(wcm.clone(), rc_air_data);
->>>>>>> 2c71d465
 
         Arc::new(Self {
             range_check,
