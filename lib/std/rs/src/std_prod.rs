--- conflicted
+++ resolved
@@ -1,6 +1,5 @@
 use core::panic;
 use std::{
-<<<<<<< HEAD
     collections::BTreeMap,
     sync::{Arc, Mutex},
 };
@@ -8,13 +7,6 @@
 use num_traits::ToPrimitive;
 use p3_field::{Field, PrimeField};
 
-=======
-    fmt::Debug,
-    sync::{Arc, Mutex, MutexGuard},
-};
-
-use p3_field::PrimeField;
->>>>>>> 2c71d465
 use proofman::{WitnessComponent, WitnessManager};
 use proofman_common::{AirInstance, ExecutionCtx, ProofCtx, SetupCtx};
 use proofman_hints::{
@@ -22,11 +14,7 @@
     HintFieldOutput, HintFieldValue,
 };
 
-<<<<<<< HEAD
 use crate::{Decider, StdMode};
-=======
-const MODE_DEBUG: bool = false;
->>>>>>> 2c71d465
 
 type ProdAirsItem = (usize, usize, Vec<u64>, Vec<u64>, Vec<u64>);
 pub struct StdProd<F: Copy> {
@@ -39,7 +27,6 @@
 impl<F: Copy + Debug + PrimeField> StdProd<F> {
     fn decide(&self, sctx: Arc<SetupCtx>, pctx: Arc<ProofCtx<F>>) {
         // Scan the pilout for airs that have prod-related hints
-<<<<<<< HEAD
         for airgroup in pctx.pilout.air_groups() {
             for air in airgroup.airs() {
                 let airgroup_id = air.airgroup_id;
@@ -57,20 +44,6 @@
                         debug_hints_data,
                         debug_hints,
                     ));
-=======
-        let air_groups = pctx.pilout.air_groups();
-        let mut prod_airs_guard = self.prod_airs.lock().unwrap();
-        air_groups.iter().for_each(|air_group| {
-            let airs = air_group.airs();
-            airs.iter().for_each(|air| {
-                let airgroup_id = air.airgroup_id;
-                let air_id = air.air_id;
-                let setup = sctx.get_setup(airgroup_id, air_id).expect("REASON");
-                let prod_hints = get_hint_ids_by_name(setup.p_setup, "gprod_col");
-                if !prod_hints.is_empty() {
-                    // Save the air for latter witness computation
-                    prod_airs_guard.push((airgroup_id, air_id, prod_hints));
->>>>>>> 2c71d465
                 }
             }
         }
@@ -80,11 +53,7 @@
 impl<F: PrimeField> StdProd<F> {
     const MY_NAME: &'static str = "STD Prod";
 
-<<<<<<< HEAD
     pub fn new(mode: StdMode, wcm: &mut WitnessManager<F>) -> Arc<Self> {
-=======
-    pub fn new(wcm: Arc<WitnessManager<F>>) -> Arc<Self> {
->>>>>>> 2c71d465
         let std_prod = Arc::new(Self {
             mode,
             prod_airs: Mutex::new(Vec::new()),
@@ -249,7 +218,6 @@
     ) {
         if stage == 2 {
             let prod_airs = self.prod_airs.lock().unwrap();
-<<<<<<< HEAD
 
             for (airgroup_id, air_id, gprod_hints, debug_hints_data, debug_hints) in
                 prod_airs.iter()
@@ -282,98 +250,11 @@
                         self.debug(
                             pctx,
                             sctx,
-=======
-            prod_airs
-                .iter()
-                .for_each(|(airgroup_id, air_id, prod_hints)| {
-                    let air_instances = pctx
-                        .air_instance_repo
-                        .find_air_instances(*airgroup_id, *air_id);
-                    air_instances.iter().for_each(|air_instance_id| {
-                        let air_instances_vec =
-                            &mut pctx.air_instance_repo.air_instances.write().unwrap();
-
-                        let air_instance = &mut air_instances_vec[*air_instance_id];
-
-                        // Get the air associated with the air_instance
-                        let airgroup_id = air_instance.airgroup_id;
-                        let air_id = air_instance.air_id;
-                        let air = pctx.pilout.get_air(airgroup_id, air_id);
-
-                        log::info!(
-                            "{}: ··· Witness computation for AIR '{}' at stage {}",
-                            Self::MY_NAME,
-                            air.name().unwrap_or("unknown"),
-                            stage
-                        );
-
-                        let num_rows = air.num_rows();
-
-                        // We know that at most one product hint exists
-                        let gprod_hint = if prod_hints.len() > 1 {
-                            panic!(
-                                "Multiple product hints found for AIR '{}'",
-                                air.name().unwrap_or("unknown")
-                            );
-                        } else {
-                            prod_hints[0] as usize
-                        };
-
-                        // Use the hint to populate the gprod column
-                        let mut gprod = get_hint_field::<F>(
-                            &sctx,
-                            &pctx.public_inputs,
-                            &pctx.challenges,
-                            air_instance,
-                            gprod_hint,
-                            "reference",
-                            HintFieldOptions::dest(),
-                        );
-                        let num = get_hint_field::<F>(
-                            &sctx,
-                            &pctx.public_inputs,
-                            &pctx.challenges,
-                            air_instance,
-                            gprod_hint,
-                            "numerator",
-                            HintFieldOptions::default(),
-                        );
-                        let den = get_hint_field::<F>(
-                            &sctx,
-                            &pctx.public_inputs,
-                            &pctx.challenges,
-                            air_instance,
-                            gprod_hint,
-                            "denominator",
-                            HintFieldOptions::default(),
-                        );
-
-                        gprod.set(0, num.get(0) / den.get(0));
-                        if MODE_DEBUG {
-                            self.update_bus_vals(num.get(0), true);
-                            self.update_bus_vals(den.get(0), false);
-                            for i in 1..num_rows {
-                                self.update_bus_vals(num.get(i), true);
-                                self.update_bus_vals(den.get(i), false);
-                                gprod.set(i, gprod.get(i - 1) * (num.get(i) / den.get(i)));
-                            }
-                        } else {
-                            for i in 1..num_rows {
-                                gprod.set(i, gprod.get(i - 1) * (num.get(i) / den.get(i)));
-                            }
-                        }
-
-                        // set the computed gprod column and its associated airgroup_val
-                        set_hint_field(&sctx, air_instance, gprod_hint as u64, "reference", &gprod);
-                        set_hint_field_val(
-                            &sctx,
->>>>>>> 2c71d465
                             air_instance,
                             num_rows,
                             debug_hints_data.clone(),
                             debug_hints.clone(),
                         );
-<<<<<<< HEAD
                     }
 
                     // We know that at most one product hint exists
@@ -444,10 +325,6 @@
                     );
                 }
             }
-=======
-                    });
-                });
->>>>>>> 2c71d465
         }
     }
 
