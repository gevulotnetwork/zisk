#include "fcall.hpp"
#include "../common/utils.hpp"
#include "../bn254/bn254_fe.hpp"
#include "../bls12_381/bls12_381_fe.hpp"
#include <stdint.h>
#include <fplll.h>

int Fcall (
    struct FcallContext * ctx  // fcall context
)
{
    // Switch based on function id
    int iresult;
    switch (ctx->function_id)
    {
        case FCALL_ID_INVERSE_FP_EC:
        {
            iresult = InverseFpEcCtx(ctx);
            break;
        }
        case FCALL_ID_INVERSE_FN_EC:
        {
            iresult = InverseFnEcCtx(ctx);
            break;
        }
        case FCALL_ID_SQRT_FP_EC_PARITY:
        {
            iresult = SqrtFpEcParityCtx(ctx);
            break;
        }
        case FCALL_ID_MSB_POS_256:
        {
            iresult = MsbPos256Ctx(ctx);
            break;
        }
        case FCALL_ID_BN254_FP_INV:
        {
            iresult = BN254FpInvCtx(ctx);
            break;
        }
        case FCALL_ID_BN254_FP2_INV:
        {
            iresult = BN254ComplexInvCtx(ctx);
            break;
        }
        case FCALL_ID_BN254_TWIST_ADD_LINE_COEFFS:
        {
            iresult = BN254TwistAddLineCoeffsCtx(ctx);
            break;
        }
        case FCALL_ID_BN254_TWIST_DBL_LINE_COEFFS:
        {
            iresult = BN254TwistDblLineCoeffsCtx(ctx);
            break;
        }
<<<<<<< HEAD
        case FCALL_ID_SECP256K1_FN_DECOMPOSE:
        {
            iresult = Secp256k1FnDecomposeCtx(ctx);
=======
        case FCALL_BLS12_381_FP_INV_ID:
        {
            iresult = BLS12_381FpInvCtx(ctx);
            break;
        }
        case FCALL_BLS12_381_FP_SQRT_ID:
        {
            iresult = BLS12_381FpSqrtCtx(ctx);
            break;
        }
        case FCALL_BLS12_381_FP2_INV_ID:
        {
            iresult = BLS12_381ComplexInvCtx(ctx);
>>>>>>> af5c05a9
            break;
        }
        default:
        {
            printf("Fcall() found unsupported function_id=%lu\n", ctx->function_id);
            return -1;
        }
    }

    return iresult;
}

/***************/
/* INVERSE FEC */
/***************/

int InverseFpEc (
    const uint64_t * _a, // 4 x 64 bits
          uint64_t * _r  // 4 x 64 bits
)
{
    // TODO: call mpz_invert
    RawFec::Element a;
    array2fe(_a, a);
    if (fec.isZero(a))
    {
        printf("InverseFpEc() Division by zero\n");
        return -1;
    }

    RawFec::Element r;
    fec.inv(r, a);

    fe2array(r, _r);

    return 0;
}

int InverseFpEcCtx (
    struct FcallContext * ctx  // fcall context
)
{
    int iresult = InverseFpEc(ctx->params, ctx->result);
    if (iresult == 0)
    {
        iresult = 4;
        ctx->result_size = 4;
    }
    else
    {
        ctx->result_size = 0;
    }
    return iresult;
}

/****************/
/* INVERSE FNEC */
/****************/

int InverseFnEc (
    const uint64_t * _a,  // 8 x 64 bits
    uint64_t * _r  // 8 x 64 bits
)
{
    RawFnec::Element a;
    array2fe(_a, a);
    if (fnec.isZero(a))
    {
        printf("InverseFnEc() Division by zero\n");
        return -1;
    }

    RawFnec::Element r;
    fnec.inv(r, a);

    fe2array(r, _r);

    return 0;
}

int InverseFnEcCtx (
    struct FcallContext * ctx  // fcall context
)
{
    int iresult = InverseFnEc(ctx->params, ctx->result);
    if (iresult == 0)
    {
        iresult = 4;
        ctx->result_size = 4;
    }
    else
    {
        ctx->result_size = 0;
    }
    return iresult;
}

/************/
/* FEC SQRT */
/************/

mpz_class p4("0x3fffffffffffffffffffffffffffffffffffffffffffffffffffffffbfffff0c");
mpz_class p("0xFFFFFFFFFFFFFFFFFFFFFFFFFFFFFFFFFFFFFFFFFFFFFFFFFFFFFFFEFFFFFC2F");

// We use that p = 3 mod 4 => r = a^((p+1)/4) is a square root of a
// https://www.rieselprime.de/ziki/Modular_square_root
// n = p+1/4
// return true if sqrt exists, false otherwise

inline bool sqrtF3mod4(mpz_class &r, const mpz_class &a)
{
    mpz_class auxa = a;
    mpz_powm(r.get_mpz_t(), a.get_mpz_t(), p4.get_mpz_t(), p.get_mpz_t());
    if ((r * r) % p != auxa)
    {
        r = ScalarMask256;
        return false;
    }
    return true;
}

int SqrtFpEcParity (
    const uint64_t * _a,  // 4 x 64 bits
    const uint64_t _parity,  // 1 x 64 bits
    uint64_t * _r  // 1 x 64 bits (sqrt exists) + 4 x 64 bits
)
{
    mpz_class parity(static_cast<unsigned long>(_parity));
    mpz_class a;
    array2scalar(_a, a);

    // Call the sqrt function
    mpz_class r;
    bool sqrt_exists = sqrtF3mod4(r, a);

    _r[0] = sqrt_exists;

    // Post-process the result
    if (r == ScalarMask256)
    {
        // This sqrt does not have a solution
    }
    else if ((r & 1) == parity)
    {
        // Return r as it is, since it has the requested parity
    }
    else
    {
        // Negate the result
        RawFec::Element fe;
        fec.fromMpz(fe, r.get_mpz_t());
        fe = fec.neg(fe);
        fec.toMpz(r.get_mpz_t(), fe);
    }

    scalar2array(r, &_r[1]);

    return 0;
}

int SqrtFpEcParityCtx (
    struct FcallContext * ctx  // fcall context
)
{
    int iresult = SqrtFpEcParity(ctx->params, ctx->params[4], &ctx->result[0]);
    if (iresult == 0)
    {
        iresult = 5;
        ctx->result_size = 5;
    }
    else
    {
        ctx->result_size = 0;
    }
    return iresult;
}

/***************/
/* MSB POS 256 */
/***************/

uint64_t msb_pos(uint64_t x)
{
    uint64_t pos = 0;
    if (x >= (1UL << 32)) { x >>= 32; pos += 32; }
    if (x >= (1UL << 16)) { x >>= 16; pos += 16; }
    if (x >= (1UL << 8 )) { x >>= 8;  pos += 8;  }
    if (x >= (1UL << 4 )) { x >>= 4;  pos += 4;  }
    if (x >= (1UL << 2 )) { x >>= 2;  pos += 2;  }
    if (x >= (1UL << 1 )) {           pos += 1;  }
    return pos;
}

int MsbPos256 (
    const uint64_t * a, // 8 x 64 bits
          uint64_t * r  // 2 x 64 bits
)
{
    const uint64_t * x = a;
    const uint64_t * y = &a[4];

    for (int i=3; i>=0; i--)
    {
        if ((x[i] != 0) || (y[i] != 0))
        {
            uint64_t word = x[i] > y[i] ? x[i] : y[i];
            r[0] = i;
            r[1] = msb_pos(word);
            return 0;
        }
    }
    printf("MsbPos256() error: both x and y are zero\n");
    exit(-1);
}

int MsbPos256Ctx (
    struct FcallContext * ctx  // fcall context
)
{
    int iresult = MsbPos256(ctx->params, ctx->result);
    if (iresult == 0)
    {
        iresult = 2;
        ctx->result_size = 2;
    }
    else
    {
        ctx->result_size = 0;
    }
    return iresult;
}

/***********************/
/* BN254 CURVE INVERSE */
/***********************/

int BN254FpInv (
    const uint64_t * _a, // 4 x 64 bits
          uint64_t * _r  // 4 x 64 bits
)
{
    RawFq::Element a;
    array2fe(_a, a);
    if (bn254.isZero(a))
    {
        printf("BN254FpInv() Division by zero\n");
        return -1;
    }

    RawFq::Element r;
    bn254.inv(r, a);

    fe2array(r, _r);

    return 0;
}

int BN254FpInvCtx (
    struct FcallContext * ctx  // fcall context
)
{
    int iresult = BN254FpInv(ctx->params, ctx->result);
    if (iresult == 0)
    {
        iresult = 4;
        ctx->result_size = 4;
    }
    else
    {
        ctx->result_size = 0;
    }
    return iresult;
}

/*************************/
/* BN254 COMPLEX INVERSE */
/*************************/

// Inverse of a complex number a + ib is (a - ib) / (aa + bb):
// (a + ib) * (a - ib) / (aa + bb) = (aa + iab - iab - iibb) / (aa + bb) = (aa + bb) / (aa + bb) = 1

int BN254ComplexInv (
    const uint64_t * a, // 8 x 64 bits
          uint64_t * r  // 8 x 64 bits
)
{
    // There is no need to check for 0 since this must be done at the rust level

    // Convert to field elements
    RawFq::Element real, imaginary;
    array2fe(a, real);
    array2fe(a + 4, imaginary);

    RawFq::Element r_real, r_imaginary;
    BN254ComplexInvFe(real, imaginary, r_real, r_imaginary);

    fe2array(r_real, r);
    fe2array(r_imaginary, r + 4);

    return 0;
}

int BN254ComplexInvCtx (
    struct FcallContext * ctx  // fcall context
)
{
    int iresult = BN254ComplexInv(ctx->params, ctx->result);
    if (iresult == 0)
    {
        iresult = 8;
        ctx->result_size = 8;
    }
    else
    {
        ctx->result_size = 0;
    }
    return iresult;
}

/*******************************/
/* BN254 TWIST ADD LINE COEFFS */
/*******************************/

int BN254TwistAddLineCoeffs (
    const uint64_t * a, // 32 x 64 bits
          uint64_t * r  // 16 x 64 bits
)
{
    // Convert to field elements
    RawFq::Element x1_real, x1_imaginary, y1_real, y1_imaginary, x2_real, x2_imaginary, y2_real, y2_imaginary;
    array2fe(a, x1_real);
    array2fe(a + 4, x1_imaginary);
    array2fe(a + 8, y1_real);
    array2fe(a + 12, y1_imaginary);
    array2fe(a + 16, x2_real);
    array2fe(a + 20, x2_imaginary);
    array2fe(a + 24, y2_real);
    array2fe(a + 28, y2_imaginary);

    // Compute 𝜆 = (y2 - y1)/(x2 - x1)
    RawFq::Element lambda_real, lambda_imaginary, aux_real, aux_imaginary;
    BN254ComplexSubFe(x2_real, x2_imaginary, x1_real, x1_imaginary, lambda_real, lambda_imaginary); // 𝜆 = (x2 - x1)
    BN254ComplexInvFe(lambda_real, lambda_imaginary, lambda_real, lambda_imaginary); // 𝜆 = 1/(x2 - x1)
    BN254ComplexSubFe(y2_real, y2_imaginary, y1_real, y1_imaginary, aux_real, aux_imaginary); // aux = (y2 - y1)
    BN254ComplexMulFe(lambda_real, lambda_imaginary, aux_real, aux_imaginary, lambda_real, lambda_imaginary); // 𝜆 = aux*𝜆 = (y2 - y1)/(x2 - x1)

    // Compute 𝜇 = y - 𝜆x
    RawFq::Element mu_real, mu_imaginary;
    BN254ComplexMulFe(lambda_real, lambda_imaginary, x1_real, x1_imaginary, aux_real, aux_imaginary); // aux = 𝜆 - x1
    BN254ComplexSubFe(y1_real, y1_imaginary, aux_real, aux_imaginary, mu_real, mu_imaginary); // 𝜇 = y1 - aux = y1 - 𝜆x1

    // Store the result
    fe2array(lambda_real, r);
    fe2array(lambda_imaginary, r + 4);
    fe2array(mu_real, r + 8);
    fe2array(mu_imaginary, r + 12);

    return 0;
}

int BN254TwistAddLineCoeffsCtx (
    struct FcallContext * ctx  // fcall context
)
{
    int iresult = BN254TwistAddLineCoeffs(ctx->params, ctx->result);
    if (iresult == 0)
    {
        iresult = 16;
        ctx->result_size = 16;
    }
    else
    {
        ctx->result_size = 0;
    }
    return iresult;
}

/**********************************/
/* BN254 TWIST DOUBLE LINE COEFFS */
/**********************************/

int BN254TwistDblLineCoeffs (
    const uint64_t * a, // 32 x 64 bits
          uint64_t * r  // 16 x 64 bits
)
{
    // Convert to field elements
    RawFq::Element x_real, x_imaginary, y_real, y_imaginary;
    array2fe(a, x_real);
    array2fe(a + 4, x_imaginary);
    array2fe(a + 8, y_real);
    array2fe(a + 12, y_imaginary);


    // Compute 𝜆 = 3x²/2y
    RawFq::Element lambda_real, lambda_imaginary, aux_real, aux_imaginary, three;
    BN254ComplexAddFe(y_real, y_imaginary, y_real, y_imaginary, lambda_real, lambda_imaginary); // 𝜆 = 2y
    BN254ComplexInvFe(lambda_real, lambda_imaginary, lambda_real, lambda_imaginary); // 𝜆 = 1/2y
    BN254ComplexMulFe(x_real, x_imaginary, x_real, x_imaginary, aux_real, aux_imaginary); // aux = x²
    BN254ComplexMulFe(lambda_real, lambda_imaginary, aux_real, aux_imaginary, lambda_real, lambda_imaginary); // 𝜆 = x²/2y
    bn254.fromUI(three, 3); // 𝜆 = 3x²/2y
    bn254.mul(lambda_real, lambda_real, three);
    bn254.mul(lambda_imaginary, lambda_imaginary, three);

    // Compute 𝜇 = y - 𝜆x
    RawFq::Element mu_real, mu_imaginary;
    BN254ComplexMulFe(lambda_real, lambda_imaginary, x_real, x_imaginary, aux_real, aux_imaginary); // aux = 𝜆x
    BN254ComplexSubFe(y_real, y_imaginary, aux_real, aux_imaginary, mu_real, mu_imaginary); // 𝜇 = y - 𝜆x

    // Store the result
    fe2array(lambda_real, r);
    fe2array(lambda_imaginary, r + 4);
    fe2array(mu_real, r + 8);
    fe2array(mu_imaginary, r + 12);

    return 0;
}

int BN254TwistDblLineCoeffsCtx (
    struct FcallContext * ctx  // fcall context
)
{
    int iresult = BN254TwistDblLineCoeffs(ctx->params, ctx->result);
    if (iresult == 0)
    {
        iresult = 16;
        ctx->result_size = 16;
    }
    else
    {
        ctx->result_size = 0;
    }
    return iresult;
}

<<<<<<< HEAD
/******************************/
/* SECP256K1 FN DECOMPOSITION */
/******************************/

mpz_class n("0xFFFFFFFFFFFFFFFFFFFFFFFFFFFFFFFEBAAEDCE6AF48A03BBFD25E8CD0364141");
mpz_class lambda("0x5363AD4CC05C30E0A5261C028812645A122E22EA20816678DF02967C1B23BD72");

int Secp256k1FnDecompose (
    const uint64_t * a, // 8 x 64 bits
          uint64_t * r  // 24 x 64 bits
)
{
    /* 
    Compute a reduced basis for the lattice:
        | n  0   0  0  0  0|
        | 0  n   0  0  0  0|
        | 0  0   n  0  0  0|
        | 0  0   0  n  0  0|
        | 0  0   0  0  n  0|
        | 0  0   0  0  0  n|
        |-λ  1   0  0  0  0|
        | 0  0  -λ  1  0  0|
        |k1  0  k2  0  1  0|
        | 0  0   0  0 -λ  1|
    */
    // 1. Initialize FPLLL basisrix (10x6)
    ZZ_basis<mpz_t> basis(10, 6);

    // 2. Set the lattice basis
    // First 6 rows: diagonal N
    for (int i = 0; i < 6; i++) {
        for (int j = 0; j < 6; j++) {
            if (i == j) {
                mpz_import(basis[i][j].get_data(), 4, -1, sizeof(uint64_t), 0, 0, n);
            } else {
                mpz_set_ui(basis[i][j].get_data(), 0);
            }
        }
    }

    // Row 7: [-λ, 1, 0, 0, 0, 0]
    mpz_import(basis[6][0].get_data(), 4, -1, sizeof(uint64_t), 0, 0, lambda);
    mpz_neg(basis[6][0].get_data(), basis[6][0].get_data());
    mpz_set_ui(basis[6][1].get_data(), 1);
    for (int j = 2; j < 6; j++) mpz_set_ui(basis[6][j].get_data(), 0);

    // Row 8: [0, 0, -λ, 1, 0, 0]
    mpz_set_ui(basis[7][0].get_data(), 0);
    mpz_set_ui(basis[7][1].get_data(), 0);
    mpz_import(basis[7][2].get_data(), 4, -1, sizeof(uint64_t), 0, 0, lambda);
    mpz_neg(basis[7][2].get_data(), basis[7][2].get_data());
    mpz_set_ui(basis[7][3].get_data(), 1);
    mpz_set_ui(basis[7][4].get_data(), 0);
    mpz_set_ui(basis[7][5].get_data(), 0);

    // Row 9: [k1, 0, k2, 0, 1, 0]
    mpz_import(basis[8][0].get_data(), 4, -1, sizeof(uint64_t), 0, 0, a);       // k1
    mpz_set_ui(basis[8][1].get_data(), 0);
    mpz_import(basis[8][2].get_data(), 4, -1, sizeof(uint64_t), 0, 0, a + 4);   // k2
    mpz_set_ui(basis[8][3].get_data(), 0);
    mpz_set_ui(basis[8][4].get_data(), 1);
    mpz_set_ui(basis[8][5].get_data(), 0);

    // Row 10: [0, 0, 0, 0, -λ, 1]
    for (int j = 0; j < 4; j++) mpz_set_ui(basis[9][j].get_data(), 0);
    mpz_import(basis[9][4].get_data(), 4, -1, sizeof(uint64_t), 0, 0, lambda);
    mpz_neg(basis[9][4].get_data(), basis[9][4].get_data());
    mpz_set_ui(basis[9][5].get_data(), 1);

    // 3. Perform LLL reduction
    lll_reduction(basis);

    // 4. Find solution vector
    mpz_class temp_mpz;
    uint64_t temp_limbs[4];
    for (int i = 0; i < 10; i++) {
        if (mpz_cmp_ui(basis[i][4].get_data(), 0) != 0 || 
            mpz_cmp_ui(basis[i][5].get_data(), 0) != 0) {

            // Convert each of the 6 elements to limbs
            for (int j = 0; j < 6; j++) {
                // Get element as mpz_class
                temp_mpz = basis[i][j];
                
                // Convert to 4 limbs using your existing function
                scalar2array(temp_mpz, temp_limbs);
                
                // Store in output (6 elements × 4 limbs each = 24 limbs per vector)
                for (int k = 0; k < 4; k++) {
                    r[j * 4 + k] = temp_limbs[k];
                }
            }

            break;
        }
    }
    
    return 0;
}

int Secp256k1FnDecomposeCtx (
    struct FcallContext * ctx  // fcall context
)
{
    int iresult = Secp256k1FnDecompose(ctx->params, &ctx->result);
    if (iresult == 0)
    {
        iresult = 24;
        ctx->result_size = 24;
=======
/***************************/
/* BLS12_381 CURVE INVERSE */
/***************************/

int BLS12_381FpInv (
    const uint64_t * _a, // 6 x 64 bits
          uint64_t * _r  // 6 x 64 bits
)
{
    RawBLS12_381_384::Element a;
    array2fe(_a, a);
    if (bls12_381.isZero(a))
    {
        printf("BLS12_381FpInv() Division by zero\n");
        return -1;
    }

    RawBLS12_381_384::Element r;
    bls12_381.inv(r, a);

    fe2array(r, _r);

    return 0;
}

int BLS12_381FpInvCtx (
    struct FcallContext * ctx  // fcall context
)
{
    int iresult = BLS12_381FpInv(ctx->params, ctx->result);
    if (iresult == 0)
    {
        iresult = 6;
        ctx->result_size = 6;
    }
    else
    {
        ctx->result_size = 0;
    }
    return iresult;
}

/*******************************/
/* BLS12_381 CURVE SQUARE ROOT */
/*******************************/

int BLS12_381FpSqrt (
    const uint64_t * _a, // 6 x 64 bits
          uint64_t * _r  // 6 x 64 bits
)
{
    mpz_class a;
    array2scalar6(_a, a);

    // Attempt to compute the square root of a
    mpz_class r;
    mpz_powm(r.get_mpz_t(), a.get_mpz_t(), ScalarP_DIV_4.get_mpz_t(), ScalarP.get_mpz_t());

    // Check if a is a quadratic residue
    mpz_class square = (r * r) % ScalarP;
    uint64_t a_is_gr = (square == a) ? 1 : 0;
    _r[0] = a_is_gr;
    if (!a_is_gr)
    {
        // To check that a is indeed a non-quadratic residue, we check that
        // a * NQR is a quadratic residue for some fixed known non-quadratic residue NQR
        mpz_class a_nqr = (a * ScalarNQR) % ScalarP;

        // Compute the square root of a * NQR
        mpz_powm(r.get_mpz_t(), a_nqr.get_mpz_t(), ScalarP_DIV_4.get_mpz_t(), ScalarP.get_mpz_t());
    }

    scalar2array6(r, &_r[1]);

    return 0;
}

int BLS12_381FpSqrtCtx (
    struct FcallContext * ctx  // fcall context
)
{
    int iresult = BLS12_381FpSqrt(ctx->params, ctx->result);
    if (iresult == 0)
    {
        iresult = 7;
        ctx->result_size = 7;
    }
    else
    {
        ctx->result_size = 0;
    }
    return iresult;
}

/*****************************/
/* BLS12_381 COMPLEX INVERSE */
/*****************************/

// Inverse of a complex number a + ib is (a - ib) / (aa + bb):
// (a + ib) * (a - ib) / (aa + bb) = (aa + iab - iab - iibb) / (aa + bb) = (aa + bb) / (aa + bb) = 1

int BLS12_381ComplexInv (
    const uint64_t * a, // 12 x 64 bits
          uint64_t * r  // 12 x 64 bits
)
{
    // There is no need to check for 0 since this must be done at the rust level

    // Convert to field elements
    RawBLS12_381_384::Element real, imaginary;
    array2fe(a, real);
    array2fe(a + 6, imaginary);

    RawBLS12_381_384::Element r_real, r_imaginary;
    BLS12_381ComplexInvFe(real, imaginary, r_real, r_imaginary);

    fe2array(r_real, r);
    fe2array(r_imaginary, r + 6);

    return 0;
}

int BLS12_381ComplexInvCtx (
    struct FcallContext * ctx  // fcall context
)
{
    int iresult = BLS12_381ComplexInv(ctx->params, ctx->result);
    if (iresult == 0)
    {
        iresult = 12;
        ctx->result_size = 12;
>>>>>>> af5c05a9
    }
    else
    {
        ctx->result_size = 0;
    }
    return iresult;
}<|MERGE_RESOLUTION|>--- conflicted
+++ resolved
@@ -53,25 +53,24 @@
             iresult = BN254TwistDblLineCoeffsCtx(ctx);
             break;
         }
-<<<<<<< HEAD
+        case FCALL_BLS12_381_FP_INV_ID:
+        {
+            iresult = BLS12_381FpInvCtx(ctx);
+            break;
+        }
+        case FCALL_BLS12_381_FP_SQRT_ID:
+        {
+            iresult = BLS12_381FpSqrtCtx(ctx);
+            break;
+        }
+        case FCALL_BLS12_381_FP2_INV_ID:
+        {
+            iresult = BLS12_381ComplexInvCtx(ctx);
+            break;
+        }
         case FCALL_ID_SECP256K1_FN_DECOMPOSE:
         {
             iresult = Secp256k1FnDecomposeCtx(ctx);
-=======
-        case FCALL_BLS12_381_FP_INV_ID:
-        {
-            iresult = BLS12_381FpInvCtx(ctx);
-            break;
-        }
-        case FCALL_BLS12_381_FP_SQRT_ID:
-        {
-            iresult = BLS12_381FpSqrtCtx(ctx);
-            break;
-        }
-        case FCALL_BLS12_381_FP2_INV_ID:
-        {
-            iresult = BLS12_381ComplexInvCtx(ctx);
->>>>>>> af5c05a9
             break;
         }
         default:
@@ -507,7 +506,145 @@
     return iresult;
 }
 
-<<<<<<< HEAD
+/***************************/
+/* BLS12_381 CURVE INVERSE */
+/***************************/
+
+int BLS12_381FpInv (
+    const uint64_t * _a, // 6 x 64 bits
+          uint64_t * _r  // 6 x 64 bits
+)
+{
+    RawBLS12_381_384::Element a;
+    array2fe(_a, a);
+    if (bls12_381.isZero(a))
+    {
+        printf("BLS12_381FpInv() Division by zero\n");
+        return -1;
+    }
+
+    RawBLS12_381_384::Element r;
+    bls12_381.inv(r, a);
+
+    fe2array(r, _r);
+
+    return 0;
+}
+
+int BLS12_381FpInvCtx (
+    struct FcallContext * ctx  // fcall context
+)
+{
+    int iresult = BLS12_381FpInv(ctx->params, ctx->result);
+    if (iresult == 0)
+    {
+        iresult = 6;
+        ctx->result_size = 6;
+    }
+    else
+    {
+        ctx->result_size = 0;
+    }
+    return iresult;
+}
+
+/*******************************/
+/* BLS12_381 CURVE SQUARE ROOT */
+/*******************************/
+
+int BLS12_381FpSqrt (
+    const uint64_t * _a, // 6 x 64 bits
+          uint64_t * _r  // 6 x 64 bits
+)
+{
+    mpz_class a;
+    array2scalar6(_a, a);
+
+    // Attempt to compute the square root of a
+    mpz_class r;
+    mpz_powm(r.get_mpz_t(), a.get_mpz_t(), ScalarP_DIV_4.get_mpz_t(), ScalarP.get_mpz_t());
+
+    // Check if a is a quadratic residue
+    mpz_class square = (r * r) % ScalarP;
+    uint64_t a_is_gr = (square == a) ? 1 : 0;
+    _r[0] = a_is_gr;
+    if (!a_is_gr)
+    {
+        // To check that a is indeed a non-quadratic residue, we check that
+        // a * NQR is a quadratic residue for some fixed known non-quadratic residue NQR
+        mpz_class a_nqr = (a * ScalarNQR) % ScalarP;
+
+        // Compute the square root of a * NQR
+        mpz_powm(r.get_mpz_t(), a_nqr.get_mpz_t(), ScalarP_DIV_4.get_mpz_t(), ScalarP.get_mpz_t());
+    }
+
+    scalar2array6(r, &_r[1]);
+
+    return 0;
+}
+
+int BLS12_381FpSqrtCtx (
+    struct FcallContext * ctx  // fcall context
+)
+{
+    int iresult = BLS12_381FpSqrt(ctx->params, ctx->result);
+    if (iresult == 0)
+    {
+        iresult = 7;
+        ctx->result_size = 7;
+    }
+    else
+    {
+        ctx->result_size = 0;
+    }
+    return iresult;
+}
+
+/*****************************/
+/* BLS12_381 COMPLEX INVERSE */
+/*****************************/
+
+// Inverse of a complex number a + ib is (a - ib) / (aa + bb):
+// (a + ib) * (a - ib) / (aa + bb) = (aa + iab - iab - iibb) / (aa + bb) = (aa + bb) / (aa + bb) = 1
+
+int BLS12_381ComplexInv (
+    const uint64_t * a, // 12 x 64 bits
+          uint64_t * r  // 12 x 64 bits
+)
+{
+    // There is no need to check for 0 since this must be done at the rust level
+
+    // Convert to field elements
+    RawBLS12_381_384::Element real, imaginary;
+    array2fe(a, real);
+    array2fe(a + 6, imaginary);
+
+    RawBLS12_381_384::Element r_real, r_imaginary;
+    BLS12_381ComplexInvFe(real, imaginary, r_real, r_imaginary);
+
+    fe2array(r_real, r);
+    fe2array(r_imaginary, r + 6);
+
+    return 0;
+}
+
+int BLS12_381ComplexInvCtx (
+    struct FcallContext * ctx  // fcall context
+)
+{
+    int iresult = BLS12_381ComplexInv(ctx->params, ctx->result);
+    if (iresult == 0)
+    {
+        iresult = 12;
+        ctx->result_size = 12;
+    }
+    else
+    {
+        ctx->result_size = 0;
+    }
+    return iresult;
+}
+
 /******************************/
 /* SECP256K1 FN DECOMPOSITION */
 /******************************/
@@ -617,139 +754,6 @@
     {
         iresult = 24;
         ctx->result_size = 24;
-=======
-/***************************/
-/* BLS12_381 CURVE INVERSE */
-/***************************/
-
-int BLS12_381FpInv (
-    const uint64_t * _a, // 6 x 64 bits
-          uint64_t * _r  // 6 x 64 bits
-)
-{
-    RawBLS12_381_384::Element a;
-    array2fe(_a, a);
-    if (bls12_381.isZero(a))
-    {
-        printf("BLS12_381FpInv() Division by zero\n");
-        return -1;
-    }
-
-    RawBLS12_381_384::Element r;
-    bls12_381.inv(r, a);
-
-    fe2array(r, _r);
-
-    return 0;
-}
-
-int BLS12_381FpInvCtx (
-    struct FcallContext * ctx  // fcall context
-)
-{
-    int iresult = BLS12_381FpInv(ctx->params, ctx->result);
-    if (iresult == 0)
-    {
-        iresult = 6;
-        ctx->result_size = 6;
-    }
-    else
-    {
-        ctx->result_size = 0;
-    }
-    return iresult;
-}
-
-/*******************************/
-/* BLS12_381 CURVE SQUARE ROOT */
-/*******************************/
-
-int BLS12_381FpSqrt (
-    const uint64_t * _a, // 6 x 64 bits
-          uint64_t * _r  // 6 x 64 bits
-)
-{
-    mpz_class a;
-    array2scalar6(_a, a);
-
-    // Attempt to compute the square root of a
-    mpz_class r;
-    mpz_powm(r.get_mpz_t(), a.get_mpz_t(), ScalarP_DIV_4.get_mpz_t(), ScalarP.get_mpz_t());
-
-    // Check if a is a quadratic residue
-    mpz_class square = (r * r) % ScalarP;
-    uint64_t a_is_gr = (square == a) ? 1 : 0;
-    _r[0] = a_is_gr;
-    if (!a_is_gr)
-    {
-        // To check that a is indeed a non-quadratic residue, we check that
-        // a * NQR is a quadratic residue for some fixed known non-quadratic residue NQR
-        mpz_class a_nqr = (a * ScalarNQR) % ScalarP;
-
-        // Compute the square root of a * NQR
-        mpz_powm(r.get_mpz_t(), a_nqr.get_mpz_t(), ScalarP_DIV_4.get_mpz_t(), ScalarP.get_mpz_t());
-    }
-
-    scalar2array6(r, &_r[1]);
-
-    return 0;
-}
-
-int BLS12_381FpSqrtCtx (
-    struct FcallContext * ctx  // fcall context
-)
-{
-    int iresult = BLS12_381FpSqrt(ctx->params, ctx->result);
-    if (iresult == 0)
-    {
-        iresult = 7;
-        ctx->result_size = 7;
-    }
-    else
-    {
-        ctx->result_size = 0;
-    }
-    return iresult;
-}
-
-/*****************************/
-/* BLS12_381 COMPLEX INVERSE */
-/*****************************/
-
-// Inverse of a complex number a + ib is (a - ib) / (aa + bb):
-// (a + ib) * (a - ib) / (aa + bb) = (aa + iab - iab - iibb) / (aa + bb) = (aa + bb) / (aa + bb) = 1
-
-int BLS12_381ComplexInv (
-    const uint64_t * a, // 12 x 64 bits
-          uint64_t * r  // 12 x 64 bits
-)
-{
-    // There is no need to check for 0 since this must be done at the rust level
-
-    // Convert to field elements
-    RawBLS12_381_384::Element real, imaginary;
-    array2fe(a, real);
-    array2fe(a + 6, imaginary);
-
-    RawBLS12_381_384::Element r_real, r_imaginary;
-    BLS12_381ComplexInvFe(real, imaginary, r_real, r_imaginary);
-
-    fe2array(r_real, r);
-    fe2array(r_imaginary, r + 6);
-
-    return 0;
-}
-
-int BLS12_381ComplexInvCtx (
-    struct FcallContext * ctx  // fcall context
-)
-{
-    int iresult = BLS12_381ComplexInv(ctx->params, ctx->result);
-    if (iresult == 0)
-    {
-        iresult = 12;
-        ctx->result_size = 12;
->>>>>>> af5c05a9
     }
     else
     {
