# Quickstart

In this guide, you will learn how to create and run a simple program using ZisK.

## Create a Project

The first step is to generate a new example project using the `cargo-zisk sdk new <name>` command. This command creates a new directory named `<name>` in your current directory. For example:
```bash
cargo-zisk sdk new sha_hasher
cd sha_hasher
```

This will create a project with the following structure:

```
.
├── build.rs
├── Cargo.lock
├── Cargo.toml
├── .gitignore
└── src
    └── main.rs
```

The example program takes a number `n` as input and computes the SHA-256 hash `n` times. 

The `build.rs` file generates an `input.bin` file containing the value of `n` (e.g., 20). This file is used in `main.rs` as input to calculate the hash.

You can run the program on your native architecture with the following command:
```bash
cargo run
```
The output will be:
```
public 0: 0x98211882
public 1: 0xbd13089b
public 2: 0x6ccf1fca
public 3: 0x81f7f0e4
public 4: 0xabf6352a
public 5: 0x0c39c9b1
public 6: 0x1f142cac
public 7: 0x233f1280
```

## Build

The next step is to build the program using the `cargo-zisk` command to generate an ELF file (RISC-V), which will be used later to generate the proof. Execute:

```bash
cargo-zisk build --release
```

This command builds the program using the `riscv64ima_polygon_ziskos` target. The resulting `sha_hasher` ELF file (without extension) is generated in the `./target/riscv64ima-polygon-ziskos-elf/release` directory.

## Execute

Before generating a proof, you can test the program using the ZisK emulator to ensure its correctness. Specify the ELF file (using the `-e` or `--elf flag`) and the input file `input.bin` (using the `-i` or `--inputs` flag):

```bash
ziskemu -e target/riscv64ima-polygon-ziskos-elf/release/sha_hasher -i build/input.bin
```

The output will be:
```
98211882
bd13089b
6ccf1fca
81f7f0e4
abf6352a
0c39c9b1
1f142cac
233f1280
```

Alternatively, you can build and run the program with:

```bash
<<<<<<< HEAD
(cd ../pil2-compiler && npm i && cd ../zisk && node --max-old-space-size=131072 ../pil2-compiler/src/pil.js pil/zisk.pil -I pil,../pil2-proofman/pil2-components/lib/std/pil,state-machines,precompiles -o pil/zisk.pilout)
=======
cargo-zisk run
>>>>>>> be93ab95
```

This command uses the file located at `build/input.bin` as the input file.

## Prove

You can generate and verify a proof using the `cargo-zisk prove` command by providing the ELF file (with the `-e` or `--elf` flag) and the input file (with the `-i` or `--input-data` flag).

<<<<<<< HEAD
### Generate External Fixed Cols
Run this whenever the `.pilout` file changes:

```bash
cargo run --release --bin keccakf_fixed_gen
```

### Generate Setup Data
Run this whenever the `.pilout` file changes:

```bash
(cd ../pil2-proofman-js && npm i)
node --max-old-space-size=65536 ../pil2-proofman-js/src/main_setup.js -a pil/zisk.pilout -b build -t ../pil2-proofman/pil2-stark/build/bctree -i precompiles/keccakf/src/keccakf_fixed.bin -r
=======
To generate and verify a proof for the previously built ELF and input files, execute:

```bash
cargo-zisk prove -e target/riscv64ima-polygon-ziskos-elf/release/sha_hasher -i build/input.bin -w $HOME/.zisk/bin/libzisk_witness.so -k $HOME/.zisk/provingKey -o proof -a -y
>>>>>>> be93ab95
```

This command generates the proof in the `./proof directory`. If everything goes well, you will see a message similar to:

```
...
[INFO ] ProofMan:     ✓ Vadcop Final proof was verified
[INFO ]      stop <<< GENERATING_VADCOP_PROOF 91706ms
[INFO ] ProofMan: Proofs generated successfully
```
## Distributed prove

Zisk can run proves using multiple processes in the same server or in multiple servers. To use zisk in distributed mode you need to have installed a mpi library. To use the distributed mode the compilation command is:

```bash
cargo-zisk build --release --features "distributed"
```

Then the execution command will be:

```bash
mpirun --bind-to none -np <number_processes> -x OMP_NUM_THREADS=<number_of_threads_per_process> target/release/cargo-zisk prove -e target/riscv64ima-polygon-ziskos-elf/release/sha_hasher -i build/input.bin -w $HOME/.zisk/bin/libzisk_witness.so -k $HOME/.zisk/provingKey -o proof -a -y
```
<|MERGE_RESOLUTION|>--- conflicted
+++ resolved
@@ -75,11 +75,7 @@
 Alternatively, you can build and run the program with:
 
 ```bash
-<<<<<<< HEAD
-(cd ../pil2-compiler && npm i && cd ../zisk && node --max-old-space-size=131072 ../pil2-compiler/src/pil.js pil/zisk.pil -I pil,../pil2-proofman/pil2-components/lib/std/pil,state-machines,precompiles -o pil/zisk.pilout)
-=======
 cargo-zisk run
->>>>>>> be93ab95
 ```
 
 This command uses the file located at `build/input.bin` as the input file.
@@ -88,26 +84,10 @@
 
 You can generate and verify a proof using the `cargo-zisk prove` command by providing the ELF file (with the `-e` or `--elf` flag) and the input file (with the `-i` or `--input-data` flag).
 
-<<<<<<< HEAD
-### Generate External Fixed Cols
-Run this whenever the `.pilout` file changes:
-
-```bash
-cargo run --release --bin keccakf_fixed_gen
-```
-
-### Generate Setup Data
-Run this whenever the `.pilout` file changes:
-
-```bash
-(cd ../pil2-proofman-js && npm i)
-node --max-old-space-size=65536 ../pil2-proofman-js/src/main_setup.js -a pil/zisk.pilout -b build -t ../pil2-proofman/pil2-stark/build/bctree -i precompiles/keccakf/src/keccakf_fixed.bin -r
-=======
 To generate and verify a proof for the previously built ELF and input files, execute:
 
 ```bash
 cargo-zisk prove -e target/riscv64ima-polygon-ziskos-elf/release/sha_hasher -i build/input.bin -w $HOME/.zisk/bin/libzisk_witness.so -k $HOME/.zisk/provingKey -o proof -a -y
->>>>>>> be93ab95
 ```
 
 This command generates the proof in the `./proof directory`. If everything goes well, you will see a message similar to:
