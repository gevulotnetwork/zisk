use anyhow::{anyhow, Context, Result};
use cargo_zisk::{
    commands::{
<<<<<<< HEAD
        ZiskBuild, ZiskCheckSetup, ZiskClean, ZiskProve, ZiskProveClient, ZiskRomSetup, ZiskRun,
        ZiskSdk, ZiskServer, ZiskStats, ZiskVerify, ZiskVerifyConstraints,
=======
        ZiskBuild, ZiskCheckSetup, ZiskClean, ZiskExecute, ZiskProve, ZiskProveClient,
        ZiskRomSetup, ZiskRun, ZiskSdk, ZiskServer, ZiskStats, ZiskVerify, ZiskVerifyConstraints,
>>>>>>> ed192329
    },
    ZISK_VERSION_MESSAGE,
};
use clap::Parser;

// Main enum defining cargo subcommands.
#[derive(Parser)]
#[command(
    name = "cargo-zisk",
    bin_name = "cargo-zisk",
    version = ZISK_VERSION_MESSAGE,
    about = "CLI tool for Zisk",
    long_about = "Cargo Zisk is a command-line tool to manage Zisk projects."
)]
pub enum Cargo {
    Build(ZiskBuild),
    CheckSetup(ZiskCheckSetup),
    Clean(ZiskClean),
<<<<<<< HEAD
=======
    Execute(ZiskExecute),
>>>>>>> ed192329
    ProveClient(ZiskProveClient),
    Prove(ZiskProve),
    RomSetup(ZiskRomSetup),
    Run(ZiskRun),
    Sdk(ZiskSdk),
    Server(ZiskServer),
    Stats(ZiskStats),
    Verify(ZiskVerify),
    VerifyConstraints(ZiskVerifyConstraints),
}

fn main() -> Result<()> {
    // Parse command-line arguments and handle errors if they occur.
    let cargo_args = Cargo::parse();

    match cargo_args {
        Cargo::Build(cmd) => {
            cmd.run().context("Error executing Build command")?;
        }
        Cargo::CheckSetup(cmd) => {
            cmd.run().context("Error executing CheckSetup command")?;
        }
        Cargo::Clean(cmd) => {
            cmd.run().context("Error executing Clean command")?;
        }
        Cargo::ProveClient(cmd) => {
            cmd.run().context("Error executing ProveClient command")?;
        }
        Cargo::Prove(mut cmd) => {
            cmd.run().context("Error executing Prove command")?;
        }
        Cargo::RomSetup(cmd) => {
            cmd.run().context("Error executing RomSetup command")?;
        }
        Cargo::Run(cmd) => {
            cmd.run().context("Error executing Run command")?;
        }
        Cargo::Stats(mut cmd) => {
            cmd.run().context("Error executing SDK command")?;
        }
        Cargo::Execute(mut cmd) => {
            cmd.run().context("Error executing Execute command")?;
        }
        Cargo::Sdk(cmd) => {
            cmd.command.run().context("Error executing SDK command")?;
        }
        Cargo::Server(mut cmd) => {
            cmd.run().context("Error executing Server command")?;
        }
        Cargo::Verify(cmd) => {
            cmd.run().map_err(|e| anyhow!("Error executing Verify command: {}", e))?;
        }
        Cargo::VerifyConstraints(mut cmd) => {
            cmd.run().context("Error executing VerifyConstraints command")?;
        }
    }

    Ok(())
}<|MERGE_RESOLUTION|>--- conflicted
+++ resolved
@@ -1,13 +1,8 @@
 use anyhow::{anyhow, Context, Result};
 use cargo_zisk::{
     commands::{
-<<<<<<< HEAD
-        ZiskBuild, ZiskCheckSetup, ZiskClean, ZiskProve, ZiskProveClient, ZiskRomSetup, ZiskRun,
-        ZiskSdk, ZiskServer, ZiskStats, ZiskVerify, ZiskVerifyConstraints,
-=======
         ZiskBuild, ZiskCheckSetup, ZiskClean, ZiskExecute, ZiskProve, ZiskProveClient,
         ZiskRomSetup, ZiskRun, ZiskSdk, ZiskServer, ZiskStats, ZiskVerify, ZiskVerifyConstraints,
->>>>>>> ed192329
     },
     ZISK_VERSION_MESSAGE,
 };
@@ -26,10 +21,7 @@
     Build(ZiskBuild),
     CheckSetup(ZiskCheckSetup),
     Clean(ZiskClean),
-<<<<<<< HEAD
-=======
     Execute(ZiskExecute),
->>>>>>> ed192329
     ProveClient(ZiskProveClient),
     Prove(ZiskProve),
     RomSetup(ZiskRomSetup),
