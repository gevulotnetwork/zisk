--- conflicted
+++ resolved
@@ -199,13 +199,7 @@
             gpu_params.with_max_witness_stored(self.max_witness_stored.unwrap());
         }
 
-<<<<<<< HEAD
-        gpu_params.with_single_instance((0, VIRTUAL_TABLE_0_AIR_IDS[0]));
-
         let server_params = ZiskServerParams::new(
-=======
-        let config = ServerConfig::new(
->>>>>>> b135535d
             self.port,
             self.elf.clone(),
             get_witness_computation_lib(self.witness_lib.as_ref()),
