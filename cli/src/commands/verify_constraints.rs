--- conflicted
+++ resolved
@@ -50,13 +50,10 @@
 
     #[clap(short = 'd', long)]
     pub debug: Option<Option<String>>,
-<<<<<<< HEAD
-=======
 
     // PRECOMPILES OPTIONS
     /// Keccak script path
     pub keccak_script: Option<PathBuf>,
->>>>>>> 30b88651
 }
 
 impl ZiskVerifyConstraints {
@@ -142,19 +139,6 @@
         custom_commits_map.insert("rom".to_string(), rom_bin_path);
 
         match self.field {
-<<<<<<< HEAD
-            Field::Goldilocks => ProofMan::<Goldilocks>::verify_proof_constraints(
-                self.get_witness_computation_lib(),
-                Some(self.elf.clone()),
-                self.public_inputs.clone(),
-                self.input.clone(),
-                self.get_proving_key(),
-                PathBuf::new(),
-                custom_commits_map,
-                ProofOptions::new(true, self.verbose.into(), false, false, false, debug_info),
-            )
-            .map_err(|e| anyhow::anyhow!("Error generating proof: {}", e))?,
-=======
             Field::Goldilocks => {
                 let library = unsafe { Library::new(self.get_witness_computation_lib())? };
                 let witness_lib_constructor: Symbol<ZiskLibInitFn<Goldilocks>> =
@@ -177,7 +161,6 @@
                 )
                 .map_err(|e| anyhow::anyhow!("Error generating proof: {}", e))?;
             }
->>>>>>> 30b88651
         };
 
         Ok(())
