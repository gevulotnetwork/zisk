use anyhow::Result;
use clap::Parser;
use colored::Colorize;
use p3_goldilocks::Goldilocks;
use proofman::ProofMan;
use proofman_common::{initialize_logger, json_to_debug_instances_map, DebugInfo, ProofOptions};
use rom_merkle::{gen_elf_hash, get_elf_bin_file_path, get_rom_blowup_factor, DEFAULT_CACHE_PATH};
use std::{collections::HashMap, fs, path::PathBuf};

use crate::{commands::Field, ZISK_VERSION_MESSAGE};

use super::{get_default_proving_key, get_default_witness_computation_lib};

#[derive(Parser)]
#[command(author, about, long_about = None, version = ZISK_VERSION_MESSAGE)]
#[command(propagate_version = true)]
pub struct ZiskVerifyConstraints {
    /// Witness computation dynamic library path
    #[clap(short = 'w', long)]
    pub witness_lib: Option<PathBuf>,

    /// ROM file path
    /// This is the path to the ROM file that the witness computation dynamic library will use
    /// to generate the witness.
    #[clap(short = 'e', long)]
    pub elf: PathBuf,

    /// Input path
    #[clap(short = 'i', long)]
    pub input: Option<PathBuf>,

    /// Public inputs path
    #[clap(short = 'u', long)]
    pub public_inputs: Option<PathBuf>,

    /// Setup folder path
    #[clap(short = 'k', long)]
    pub proving_key: Option<PathBuf>,

    #[clap(long, default_value_t = Field::Goldilocks)]
    pub field: Field,

    /// Verbosity (-v, -vv)
    #[arg(short = 'v', long, action = clap::ArgAction::Count, help = "Increase verbosity level")]
    pub verbose: u8, // Using u8 to hold the number of `-v`

    #[clap(short = 'd', long)]
    pub debug: Option<Option<String>>,

    #[clap(short = 'c', long)]
    pub default_cache: Option<PathBuf>,
}

impl ZiskVerifyConstraints {
    pub fn run(&self) -> Result<()> {
        println!("{} VerifyConstraints", format!("{: >12}", "Command").bright_green().bold());
        println!();

        initialize_logger(self.verbose.into());

        let debug_info = match &self.debug {
            None => DebugInfo::default(),
            Some(None) => DebugInfo::new_debug(),
            Some(Some(debug_value)) => {
                json_to_debug_instances_map(self.get_proving_key(), debug_value.clone())
            }
        };

        let default_cache_path =
            self.default_cache.clone().unwrap_or_else(|| PathBuf::from(DEFAULT_CACHE_PATH));

        if !default_cache_path.exists() {
            if let Err(e) = fs::create_dir_all(default_cache_path.clone()) {
                if e.kind() != std::io::ErrorKind::AlreadyExists {
                    // prevent collision in distributed mode
                    panic!("Failed to create the proofs directory: {:?}", e);
                }
            }
        }

        let blowup_factor = get_rom_blowup_factor(&self.get_proving_key());

        let rom_bin_path =
            get_elf_bin_file_path(&self.elf.to_path_buf(), &default_cache_path, blowup_factor)?;

        if !rom_bin_path.exists() {
            let _ = gen_elf_hash(
                &self.elf.clone(),
                rom_bin_path.clone().to_str().unwrap(),
                blowup_factor,
                false,
            )
            .map_err(|e| anyhow::anyhow!("Error generating elf hash: {}", e));
        }

        let mut custom_commits_map: HashMap<String, PathBuf> = HashMap::new();
        custom_commits_map.insert("rom".to_string(), rom_bin_path);

        match self.field {
<<<<<<< HEAD
            Field::Goldilocks => ProofMan::<Goldilocks>::verify_proof_constraints(
                self.witness_lib.clone(),
                Some(self.elf.clone()),
                self.public_inputs.clone(),
                self.input.clone(),
                self.proving_key.clone(),
                PathBuf::new(),
                custom_commits_map,
                ProofOptions::new(true, self.verbose.into(), false, false, false, debug_info),
            )
            .map_err(|e| anyhow::anyhow!("Error generating proof: {}", e))?,
        };
=======
            Field::Goldilocks => {
                ProofMan::<Goldilocks>::generate_proof(
                    self.get_witness_computation_lib(),
                    Some(self.elf.clone()),
                    self.public_inputs.clone(),
                    self.input.clone(),
                    self.get_proving_key(),
                    PathBuf::new(),
                    custom_commits_map,
                    ProofOptions::new(true, self.verbose.into(), false, false, false, debug_info),
                )
                .map_err(|e| anyhow::anyhow!("Error generating proof: {}", e))?;
            }
        }
>>>>>>> 4f047003

        Ok(())
    }

    /// Gets the witness computation library file location.
    /// Uses the default one if not specified by user.
    pub fn get_witness_computation_lib(&self) -> PathBuf {
        if self.witness_lib.is_none() {
            get_default_witness_computation_lib()
        } else {
            self.witness_lib.clone().unwrap()
        }
    }

    /// Gets the proving key file location.
    /// Uses the default one if not specified by user.
    pub fn get_proving_key(&self) -> PathBuf {
        if self.proving_key.is_none() {
            get_default_proving_key()
        } else {
            self.proving_key.clone().unwrap()
        }
    }
}<|MERGE_RESOLUTION|>--- conflicted
+++ resolved
@@ -97,35 +97,18 @@
         custom_commits_map.insert("rom".to_string(), rom_bin_path);
 
         match self.field {
-<<<<<<< HEAD
             Field::Goldilocks => ProofMan::<Goldilocks>::verify_proof_constraints(
-                self.witness_lib.clone(),
+                self.get_witness_computation_lib(),
                 Some(self.elf.clone()),
                 self.public_inputs.clone(),
                 self.input.clone(),
-                self.proving_key.clone(),
+                self.get_proving_key(),
                 PathBuf::new(),
                 custom_commits_map,
                 ProofOptions::new(true, self.verbose.into(), false, false, false, debug_info),
             )
             .map_err(|e| anyhow::anyhow!("Error generating proof: {}", e))?,
         };
-=======
-            Field::Goldilocks => {
-                ProofMan::<Goldilocks>::generate_proof(
-                    self.get_witness_computation_lib(),
-                    Some(self.elf.clone()),
-                    self.public_inputs.clone(),
-                    self.input.clone(),
-                    self.get_proving_key(),
-                    PathBuf::new(),
-                    custom_commits_map,
-                    ProofOptions::new(true, self.verbose.into(), false, false, false, debug_info),
-                )
-                .map_err(|e| anyhow::anyhow!("Error generating proof: {}", e))?;
-            }
-        }
->>>>>>> 4f047003
 
         Ok(())
     }
