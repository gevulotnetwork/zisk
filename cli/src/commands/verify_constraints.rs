#[cfg(feature = "stats")]
use crate::commands::ZiskStats;
use crate::{
    commands::{
        cli_fail_if_gpu_mode, cli_fail_if_macos, get_proving_key, get_witness_computation_lib,
        initialize_mpi, Field,
    },
    ux::print_banner,
    ZISK_VERSION_MESSAGE,
};
use anyhow::Result;
use asm_runner::{AsmRunnerOptions, AsmServices};
use clap::Parser;
use colored::Colorize;
use executor::{Stats, ZiskExecutionResult};
use fields::Goldilocks;
use libloading::{Library, Symbol};
use proofman::ProofMan;
use proofman_common::{json_to_debug_instances_map, DebugInfo, ParamsGPU};
use rom_setup::{
    gen_elf_hash, get_elf_bin_file_path, get_elf_data_hash, get_rom_blowup_factor,
    DEFAULT_CACHE_PATH,
};
<<<<<<< HEAD
use std::{collections::HashMap, fs, path::PathBuf};
=======
#[cfg(feature = "stats")]
use std::time::Instant;
use std::{
    collections::HashMap,
    env, fs,
    path::{Path, PathBuf},
};
>>>>>>> 6757408a
use zisk_common::ZiskLibInitFn;

#[derive(Parser)]
#[command(author, about, long_about = None, version = ZISK_VERSION_MESSAGE)]
#[command(propagate_version = true)]
#[command(group(
    clap::ArgGroup::new("input_mode")
        .args(["asm", "emulator"])
        .multiple(false)
        .required(false)
))]
pub struct ZiskVerifyConstraints {
    /// Witness computation dynamic library path
    #[clap(short = 'w', long)]
    pub witness_lib: Option<PathBuf>,

    /// ROM file path
    /// This is the path to the ROM file that the witness computation dynamic library will use
    /// to generate the witness.
    #[clap(short = 'e', long)]
    pub elf: PathBuf,

    /// ASM file path
    /// Optional, mutually exclusive with `--emulator`
    #[clap(short = 's', long)]
    pub asm: Option<PathBuf>,

    /// Use prebuilt emulator (mutually exclusive with `--asm`)
    #[clap(short = 'l', long, action = clap::ArgAction::SetTrue)]
    pub emulator: bool,

    /// Input path
    #[clap(short = 'i', long)]
    pub input: Option<PathBuf>,

    /// Setup folder path
    #[clap(short = 'k', long)]
    pub proving_key: Option<PathBuf>,

    #[clap(long, default_value_t = Field::Goldilocks)]
    pub field: Field,

    /// Base port for Assembly microservices (default: 23115).
    /// A single execution will use 3 consecutive ports, from this port to port + 2.
    /// If you are running multiple instances of ZisK using mpi on the same machine,
    /// it will use from this base port to base port + 2 * number_of_instances.
    /// For example, if you run 2 mpi instances of ZisK, it will use ports from 23115 to 23117
    /// for the first instance, and from 23118 to 23120 for the second instance.
    #[clap(short = 'p', long, conflicts_with = "emulator")]
    pub port: Option<u16>,

    /// Map unlocked flag
    /// This is used to unlock the memory map for the ROM file.
    /// If you are running ZisK on a machine with limited memory, you may want to enable this option.
    /// This option is mutually exclusive with `--emulator`.
    #[clap(short = 'u', long, conflicts_with = "emulator")]
    pub unlock_mapped_memory: bool,

    /// Verbosity (-v, -vv)
    #[arg(short = 'v', long, action = clap::ArgAction::Count, help = "Increase verbosity level")]
    pub verbose: u8, // Using u8 to hold the number of `-v`

    #[clap(short = 'd', long)]
    pub debug: Option<Option<String>>,
    // PRECOMPILES OPTIONS
}

impl ZiskVerifyConstraints {
    pub fn run(&mut self) -> Result<()> {
        cli_fail_if_macos()?;
        cli_fail_if_gpu_mode()?;

        print_banner();

        #[cfg(feature = "stats")]
        let start_time = Instant::now();

        let mpi_context = initialize_mpi()?;

        proofman_common::initialize_logger(self.verbose.into(), Some(mpi_context.world_rank));

        let proving_key = get_proving_key(self.proving_key.as_ref());

        let debug_info = match &self.debug {
            None => DebugInfo::default(),
            Some(None) => DebugInfo::new_debug(),
            Some(Some(debug_value)) => {
                json_to_debug_instances_map(proving_key.clone(), debug_value.clone())
            }
        };

<<<<<<< HEAD
=======
        let sha256f_script = if let Some(sha256f_path) = &self.sha256f_script {
            sha256f_path.clone()
        } else {
            let home_dir = env::var("HOME").expect("Failed to get HOME environment variable");
            let script_path = PathBuf::from(format!("{home_dir}/.zisk/bin/sha256f_script.json"));
            if !script_path.exists() {
                panic!("Sha256f script file not found at {script_path:?}");
            }
            script_path
        };

>>>>>>> 6757408a
        let default_cache_path =
            std::env::var("HOME").ok().map(PathBuf::from).unwrap().join(DEFAULT_CACHE_PATH);

        if !default_cache_path.exists() {
            if let Err(e) = fs::create_dir_all(default_cache_path.clone()) {
                if e.kind() != std::io::ErrorKind::AlreadyExists {
                    // prevent collision in distributed mode
                    panic!("Failed to create the cache directory: {e:?}");
                }
            }
        }

        let emulator = if cfg!(target_os = "macos") { true } else { self.emulator };

        let mut asm_rom = None;
        if emulator {
            self.asm = None;
        } else if self.asm.is_none() {
            let stem = self.elf.file_stem().unwrap().to_str().unwrap();
            let hash = get_elf_data_hash(&self.elf)
                .map_err(|e| anyhow::anyhow!("Error computing ELF hash: {}", e))?;
            let new_filename = format!("{stem}-{hash}-mt.bin");
            let asm_rom_filename = format!("{stem}-{hash}-rh.bin");
            asm_rom = Some(default_cache_path.join(asm_rom_filename));
            self.asm = Some(default_cache_path.join(new_filename));
        }

        if let Some(asm_path) = &self.asm {
            if !asm_path.exists() {
                return Err(anyhow::anyhow!("ASM file not found at {:?}", asm_path.display()));
            }
        }

        if let Some(asm_rom) = &asm_rom {
            if !asm_rom.exists() {
                return Err(anyhow::anyhow!("ASM file not found at {:?}", asm_rom.display()));
            }
        }

        if let Some(input) = &self.input {
            if !input.exists() {
                return Err(anyhow::anyhow!("Input file not found at {:?}", input.display()));
            }
        }

        let blowup_factor = get_rom_blowup_factor(&proving_key);

        let rom_bin_path =
            get_elf_bin_file_path(&self.elf.to_path_buf(), &default_cache_path, blowup_factor)?;

        if !rom_bin_path.exists() {
            let _ = gen_elf_hash(&self.elf.clone(), rom_bin_path.as_path(), blowup_factor, false)
                .map_err(|e| anyhow::anyhow!("Error generating elf hash: {}", e));
        }

        self.print_command_info();

        let mut custom_commits_map: HashMap<String, PathBuf> = HashMap::new();
        custom_commits_map.insert("rom".to_string(), rom_bin_path);

        let proofman;
        #[cfg(distributed)]
        {
            proofman = ProofMan::<Goldilocks>::new(
                proving_key,
                custom_commits_map,
                true,
                false,
                false,
                ParamsGPU::default(),
                self.verbose.into(),
                Some(mpi_context.universe),
            )
            .expect("Failed to initialize proofman");
        }
        #[cfg(not(distributed))]
        {
            proofman = ProofMan::<Goldilocks>::new(
                proving_key,
                custom_commits_map,
                true,
                false,
                false,
                ParamsGPU::default(),
                self.verbose.into(),
            )
            .expect("Failed to initialize proofman");
        }
        let mut witness_lib;

        let asm_services =
            AsmServices::new(mpi_context.world_rank, mpi_context.local_rank, self.port);
        let asm_runner_options = AsmRunnerOptions::new()
            .with_verbose(self.verbose > 0)
            .with_base_port(self.port)
            .with_world_rank(mpi_context.world_rank)
            .with_local_rank(mpi_context.local_rank)
            .with_unlock_mapped_memory(self.unlock_mapped_memory);

        let start = std::time::Instant::now();

        match self.field {
            Field::Goldilocks => {
                let library = unsafe {
                    Library::new(get_witness_computation_lib(self.witness_lib.as_ref()))?
                };
                let witness_lib_constructor: Symbol<ZiskLibInitFn<Goldilocks>> =
                    unsafe { library.get(b"init_library")? };
                witness_lib = witness_lib_constructor(
                    self.verbose.into(),
                    self.elf.clone(),
                    self.asm.clone(),
                    asm_rom,
<<<<<<< HEAD
=======
                    sha256f_script,
                    None,
>>>>>>> 6757408a
                    Some(mpi_context.world_rank),
                    Some(mpi_context.local_rank),
                    self.port,
                    self.unlock_mapped_memory,
                )
                .expect("Failed to initialize witness library");

                proofman.register_witness(&mut *witness_lib, library);

                if self.asm.is_some() {
                    // Start ASM microservices
                    tracing::info!(">>> [{}] Starting ASM microservices.", mpi_context.world_rank,);

                    asm_services
                        .start_asm_services(self.asm.as_ref().unwrap(), asm_runner_options)?;
                }

                proofman
                    .verify_proof_constraints_from_lib(self.input.clone(), &debug_info)
                    .map_err(|e| anyhow::anyhow!("Error generating proof: {}", e))?;
            }
        };

        let elapsed = start.elapsed();

        let (result, _stats): (ZiskExecutionResult, Vec<(usize, usize, Stats)>) = *witness_lib
            .get_execution_result()
            .ok_or_else(|| anyhow::anyhow!("No execution result found"))?
            .downcast::<(ZiskExecutionResult, Vec<(usize, usize, Stats)>)>()
            .map_err(|_| anyhow::anyhow!("Failed to downcast execution result"))?;

        tracing::info!("");
        tracing::info!(
            "{}",
            "--- VERIFY CONSTRAINTS SUMMARY ------------------------".bright_green().bold()
        );
        tracing::info!("    ► Statistics");
        tracing::info!(
            "      time: {} seconds, steps: {}",
            elapsed.as_secs_f32(),
            result.executed_steps
        );

        if self.asm.is_some() {
            // Shut down ASM microservices
            tracing::info!("<<< [{}] Shutting down ASM microservices.", mpi_context.world_rank);
            asm_services.stop_asm_services()?;
        }

        // Store the stats in stats.json
        #[cfg(feature = "stats")]
        {
            ZiskStats::store_stats(start_time, &_stats);
        }

        Ok(())
    }

    fn print_command_info(&self) {
        // Print Verify Constraints command info
        println!("{} VerifyConstraints", format!("{: >12}", "Command").bright_green().bold());
        println!(
            "{: >12} {}",
            "Witness Lib".bright_green().bold(),
            get_witness_computation_lib(self.witness_lib.as_ref()).display()
        );

        println!("{: >12} {}", "Elf".bright_green().bold(), self.elf.display());

        if self.asm.is_some() {
            let asm_path = self.asm.as_ref().unwrap().display();
            println!("{: >12} {}", "ASM runner".bright_green().bold(), asm_path);
        } else {
            println!(
                "{: >12} {}",
                "Emulator".bright_green().bold(),
                "Running in emulator mode".bright_yellow()
            );
        }

        if self.input.is_some() {
            let inputs_path = self.input.as_ref().unwrap().display();
            println!("{: >12} {}", "Inputs".bright_green().bold(), inputs_path);
        }

        println!(
            "{: >12} {}",
            "Proving key".bright_green().bold(),
            get_proving_key(self.proving_key.as_ref()).display()
        );

        let std_mode = if self.debug.is_some() { "Debug mode" } else { "Standard mode" };
        println!("{: >12} {}", "STD".bright_green().bold(), std_mode);
        // println!("{}", format!("{: >12} {}", "Distributed".bright_green().bold(), "ON (nodes: 4, threads: 32)"));

        println!();
    }
}<|MERGE_RESOLUTION|>--- conflicted
+++ resolved
@@ -21,9 +21,6 @@
     gen_elf_hash, get_elf_bin_file_path, get_elf_data_hash, get_rom_blowup_factor,
     DEFAULT_CACHE_PATH,
 };
-<<<<<<< HEAD
-use std::{collections::HashMap, fs, path::PathBuf};
-=======
 #[cfg(feature = "stats")]
 use std::time::Instant;
 use std::{
@@ -31,7 +28,6 @@
     env, fs,
     path::{Path, PathBuf},
 };
->>>>>>> 6757408a
 use zisk_common::ZiskLibInitFn;
 
 #[derive(Parser)]
@@ -123,20 +119,6 @@
             }
         };
 
-<<<<<<< HEAD
-=======
-        let sha256f_script = if let Some(sha256f_path) = &self.sha256f_script {
-            sha256f_path.clone()
-        } else {
-            let home_dir = env::var("HOME").expect("Failed to get HOME environment variable");
-            let script_path = PathBuf::from(format!("{home_dir}/.zisk/bin/sha256f_script.json"));
-            if !script_path.exists() {
-                panic!("Sha256f script file not found at {script_path:?}");
-            }
-            script_path
-        };
-
->>>>>>> 6757408a
         let default_cache_path =
             std::env::var("HOME").ok().map(PathBuf::from).unwrap().join(DEFAULT_CACHE_PATH);
 
@@ -250,11 +232,7 @@
                     self.elf.clone(),
                     self.asm.clone(),
                     asm_rom,
-<<<<<<< HEAD
-=======
-                    sha256f_script,
                     None,
->>>>>>> 6757408a
                     Some(mpi_context.world_rank),
                     Some(mpi_context.local_rank),
                     self.port,
