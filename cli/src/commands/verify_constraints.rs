--- conflicted
+++ resolved
@@ -224,15 +224,10 @@
                         "Note: This wait can be avoided by running ZisK in server mode.".dimmed()
                     );
 
-<<<<<<< HEAD
-                    asm_services
-                    .start_asm_services(self.asm.as_ref().unwrap(), AsmRunnerOptions::default())?;
-=======
                     asm_services.start_asm_services(
                         self.asm.as_ref().unwrap(),
                         AsmRunnerOptions::default(),
                     )?;
->>>>>>> 25b3f02e
                 }
 
                 proofman
