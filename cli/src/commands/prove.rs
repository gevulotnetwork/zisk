use crate::{
    commands::{
        cli_fail_if_macos, get_proving_key, get_witness_computation_lib, initialize_mpi, Field,
    },
    proof_log,
    ux::print_banner,
    ZISK_VERSION_MESSAGE,
};
use anyhow::Result;
use asm_runner::{AsmRunnerOptions, AsmServices};
use colored::Colorize;
use executor::Stats;
use executor::ZiskExecutionResult;
use fields::Goldilocks;
use libloading::{Library, Symbol};
use proofman::ProofMan;
use proofman_common::{json_to_debug_instances_map, DebugInfo, ModeName, ParamsGPU, ProofOptions};
use rom_setup::{
    gen_elf_hash, get_elf_bin_file_path, get_elf_data_hash, get_rom_blowup_factor,
    DEFAULT_CACHE_PATH,
};
use std::{
    collections::HashMap,
    env, fs,
    path::{Path, PathBuf},
};
use zisk_common::ZiskLibInitFn;

// Structure representing the 'prove' subcommand of cargo.
#[derive(clap::Args)]
#[command(author, about, long_about = None, version = ZISK_VERSION_MESSAGE)]
#[command(propagate_version = true)]
#[command(group(
    clap::ArgGroup::new("input_mode")
        .args(["asm", "emulator"])
        .multiple(false)
        .required(false)
))]
pub struct ZiskProve {
    /// Witness computation dynamic library path
    #[clap(short = 'w', long)]
    pub witness_lib: Option<PathBuf>,

    /// ELF file path
    /// This is the path to the ROM file that the witness computation dynamic library will use
    /// to generate the witness.
    #[clap(short = 'e', long)]
    pub elf: PathBuf,

    /// ASM file path
    /// Optional, mutually exclusive with `--emulator`
    #[clap(short = 's', long)]
    pub asm: Option<PathBuf>,

    /// Use prebuilt emulator (mutually exclusive with `--asm`)
    #[clap(short = 'l', long, action = clap::ArgAction::SetTrue)]
    pub emulator: bool,

    /// Input path
    #[clap(short = 'i', long)]
    pub input: Option<PathBuf>,

    /// Setup folder path
    #[clap(short = 'k', long)]
    pub proving_key: Option<PathBuf>,

    /// Output dir path
    #[clap(short = 'o', long, default_value = "tmp")]
    pub output_dir: PathBuf,

    #[clap(long, default_value_t = Field::Goldilocks)]
    pub field: Field,

    #[clap(short = 'a', long, default_value_t = false)]
    pub aggregation: bool,

    #[clap(short = 'f', long, default_value_t = false)]
    pub final_snark: bool,

    #[clap(short = 'y', long, default_value_t = false)]
    pub verify_proofs: bool,

    #[clap(short = 'r', long, default_value_t = false)]
    pub preallocate: bool,

    /// Base port for Assembly microservices (default: 23115).
    /// A single execution will use 3 consecutive ports, from this port to port + 2.
    /// If you are running multiple instances of ZisK using mpi on the same machine,
    /// it will use from this base port to base port + 2 * number_of_instances.
    /// For example, if you run 2 mpi instances of ZisK, it will use ports from 23115 to 23117
    /// for the first instance, and from 23118 to 23120 for the second instance.
    #[clap(short = 'p', long)]
    pub port: Option<u16>,

    /// Verbosity (-v, -vv)
    #[arg(short ='v', long, action = clap::ArgAction::Count, help = "Increase verbosity level")]
    pub verbose: u8, // Using u8 to hold the number of `-v`

    #[clap(short = 'd', long)]
    pub debug: Option<Option<String>>,

    #[clap(short = 't', long)]
    pub max_streams: Option<usize>,

    #[clap(short = 'n', long)]
    pub number_threads_witness: Option<usize>,

    #[clap(short = 'x', long)]
    pub max_witness_stored: Option<usize>,

    #[clap(short = 'b', long, default_value_t = false)]
    pub save_proofs: bool,

    #[clap(short = 'c', long)]
    pub chunk_size: Option<u64>,

    // PRECOMPILES OPTIONS
    /// Sha256f script path
    pub sha256f_script: Option<PathBuf>,
}

impl ZiskProve {
    pub fn run(&mut self) -> Result<()> {
        cli_fail_if_macos()?;

        print_banner();

        let (universe, world_rank, local_rank) = initialize_mpi()?;

        let proving_key = get_proving_key(self.proving_key.as_ref());

        let debug_info = match &self.debug {
            None => DebugInfo::default(),
            Some(None) => DebugInfo::new_debug(),
            Some(Some(debug_value)) => {
                json_to_debug_instances_map(proving_key.clone(), debug_value.clone())
            }
        };

        let sha256f_script = if let Some(sha256f_path) = &self.sha256f_script {
            sha256f_path.clone()
        } else {
            let home_dir = env::var("HOME").expect("Failed to get HOME environment variable");
            let script_path = PathBuf::from(format!("{}/.zisk/bin/sha256f_script.json", home_dir));
            if !script_path.exists() {
                panic!("Sha256f script file not found at {:?}", script_path);
            }
            script_path
        };

        if self.output_dir.join("proofs").exists() {
            // In distributed mode two different processes may enter here at the same time and try to remove the same directory
            if let Err(e) = fs::remove_dir_all(self.output_dir.join("proofs")) {
                if e.kind() != std::io::ErrorKind::NotFound {
                    panic!("Failed to remove the proofs directory: {:?}", e);
                }
            }
        }

        if let Err(e) = fs::create_dir_all(self.output_dir.join("proofs")) {
            if e.kind() != std::io::ErrorKind::AlreadyExists {
                // prevent collision in distributed mode
                panic!("Failed to create the proofs directory: {:?}", e);
            }
        }

        let default_cache_path =
            std::env::var("HOME").ok().map(PathBuf::from).unwrap().join(DEFAULT_CACHE_PATH);

        if !default_cache_path.exists() {
            if let Err(e) = fs::create_dir_all(default_cache_path.clone()) {
                if e.kind() != std::io::ErrorKind::AlreadyExists {
                    // prevent collision in distributed mode
                    panic!("Failed to create the cache directory: {:?}", e);
                }
            }
        }

        let emulator = if cfg!(target_os = "macos") { true } else { self.emulator };

        let mut asm_rom = None;
        if emulator {
            self.asm = None;
        } else if self.asm.is_none() {
            let stem = self.elf.file_stem().unwrap().to_str().unwrap();
            let hash = get_elf_data_hash(&self.elf)
                .map_err(|e| anyhow::anyhow!("Error computing ELF hash: {}", e))?;
            let new_filename = format!("{stem}-{hash}-mt.bin");
            let asm_rom_filename = format!("{stem}-{hash}-rh.bin");
            asm_rom = Some(default_cache_path.join(asm_rom_filename));
            self.asm = Some(default_cache_path.join(new_filename));
        }

        if let Some(asm_path) = &self.asm {
            if !asm_path.exists() {
                return Err(anyhow::anyhow!("ASM file not found at {:?}", asm_path.display()));
            }
        }

        if let Some(asm_rom) = &asm_rom {
            if !asm_rom.exists() {
                return Err(anyhow::anyhow!("ASM file not found at {:?}", asm_rom.display()));
            }
        }

        if let Some(input) = &self.input {
            if !input.exists() {
                return Err(anyhow::anyhow!("Input file not found at {:?}", input.display()));
            }
        }

        let blowup_factor = get_rom_blowup_factor(&proving_key);

        let rom_bin_path =
            get_elf_bin_file_path(&self.elf.to_path_buf(), &default_cache_path, blowup_factor)?;

        if !rom_bin_path.exists() {
            let _ = gen_elf_hash(&self.elf.clone(), rom_bin_path.as_path(), blowup_factor, false)
                .map_err(|e| anyhow::anyhow!("Error generating elf hash: {}", e));
        }

        self.print_command_info(&sha256f_script);

        let mut custom_commits_map: HashMap<String, PathBuf> = HashMap::new();
        custom_commits_map.insert("rom".to_string(), rom_bin_path);

        let verify_constraints = debug_info.std_mode.name == ModeName::Debug;

        let mut gpu_params = ParamsGPU::new(self.preallocate);

        if self.max_streams.is_some() {
            gpu_params.with_max_number_streams(self.max_streams.unwrap());
        }
        if self.number_threads_witness.is_some() {
            gpu_params.with_number_threads_pools_witness(self.number_threads_witness.unwrap());
        }
        if self.max_witness_stored.is_some() {
            gpu_params.with_max_witness_stored(self.max_witness_stored.unwrap());
        }

        let proofman = ProofMan::<Goldilocks>::new(
            proving_key,
            custom_commits_map,
            verify_constraints,
            self.aggregation,
            self.final_snark,
            gpu_params,
            self.verbose.into(),
            Some(universe),
        )
        .expect("Failed to initialize proofman");

        let asm_services = AsmServices::new(world_rank, local_rank, self.port);

        if self.asm.is_some() {
            // Start ASM microservices
            tracing::info!(
                ">>> [{}] Starting ASM microservices. {}",
                world_rank,
                "Note: This wait can be avoided by running ZisK in server mode.".dimmed()
            );

            asm_services
                .start_asm_services(self.asm.as_ref().unwrap(), AsmRunnerOptions::default())?;
        }

        let library =
            unsafe { Library::new(get_witness_computation_lib(self.witness_lib.as_ref()))? };
        let witness_lib_constructor: Symbol<ZiskLibInitFn<Goldilocks>> =
            unsafe { library.get(b"init_library")? };
        let mut witness_lib = witness_lib_constructor(
            self.verbose.into(),
            self.elf.clone(),
            self.asm.clone(),
            asm_rom,
            sha256f_script,
<<<<<<< HEAD
            proofman.get_rank(),
            self.chunk_size,
=======
            Some(world_rank),
            Some(local_rank),
            self.port,
>>>>>>> 6eb35fb1
        )
        .expect("Failed to initialize witness library");

        proofman.register_witness(&mut *witness_lib, library);

        let start = std::time::Instant::now();

        let proof_id;
        if debug_info.std_mode.name == ModeName::Debug {
            match self.field {
                Field::Goldilocks => {
                    return proofman
                        .verify_proof_constraints_from_lib(self.input.clone(), &debug_info)
                        .map_err(|e| anyhow::anyhow!("Error generating proof: {}", e));
                }
            };
        } else {
            match self.field {
                Field::Goldilocks => {
                    proof_id = proofman
                        .generate_proof_from_lib(
                            self.input.clone(),
                            ProofOptions::new(
                                false,
                                self.aggregation,
                                self.final_snark,
                                self.verify_proofs,
                                self.save_proofs,
                                self.output_dir.clone(),
                            ),
                        )
                        .map_err(|e| anyhow::anyhow!("Error generating proof: {}", e))?;
                }
            };
        }

        if proofman.get_rank() == Some(0) || proofman.get_rank().is_none() {
            let elapsed = start.elapsed();

            let (result, _): (ZiskExecutionResult, Vec<(usize, usize, Stats)>) = *witness_lib
                .get_execution_result()
                .ok_or_else(|| anyhow::anyhow!("No execution result found"))?
                .downcast::<(ZiskExecutionResult, Vec<(usize, usize, Stats)>)>()
                .map_err(|_| anyhow::anyhow!("Failed to downcast execution result"))?;

            let elapsed = elapsed.as_secs_f64();
            tracing::info!("");
            tracing::info!(
                "{}",
                "--- PROVE SUMMARY ------------------------".bright_green().bold()
            );
            if let Some(proof_id) = &proof_id {
                tracing::info!("      Proof ID: {}", proof_id);
            }
            tracing::info!("    ► Statistics");
            tracing::info!("      time: {} seconds, steps: {}", elapsed, result.executed_steps);

            if let Some(proof_id) = proof_id {
                let logs = proof_log::ProofLog::new(result.executed_steps, proof_id, elapsed);
                let log_path = self.output_dir.join("result.json");
                proof_log::ProofLog::write_json_log(&log_path, &logs)
                    .map_err(|e| anyhow::anyhow!("Error generating log: {}", e))?;
            }
        }

        if self.asm.is_some() {
            // Shut down ASM microservices
            tracing::info!("<<< [{}] Shutting down ASM microservices.", world_rank);
            asm_services.stop_asm_services()?;
        }

        Ok(())
    }

    fn print_command_info(&self, sha256f_script: &Path) {
        println!("{} Prove", format!("{: >12}", "Command").bright_green().bold());
        println!(
            "{: >12} {}",
            "Witness Lib".bright_green().bold(),
            get_witness_computation_lib(self.witness_lib.as_ref()).display()
        );

        println!("{: >12} {}", "Elf".bright_green().bold(), self.elf.display());

        if self.asm.is_some() {
            let asm_path = self.asm.as_ref().unwrap().display();
            println!("{: >12} {}", "ASM runner".bright_green().bold(), asm_path);
        } else {
            println!(
                "{: >12} {}",
                "Emulator".bright_green().bold(),
                "Running in emulator mode".bright_yellow()
            );
        }

        if self.input.is_some() {
            let inputs_path = self.input.as_ref().unwrap().display();
            println!("{: >12} {}", "Inputs".bright_green().bold(), inputs_path);
        }

        println!(
            "{: >12} {}",
            "Proving key".bright_green().bold(),
            get_proving_key(self.proving_key.as_ref()).display()
        );

        let std_mode = if self.debug.is_some() { "Debug mode" } else { "Standard mode" };
        println!("{: >12} {}", "STD".bright_green().bold(), std_mode);
        println!("{: >12} {}", "Sha256f".bright_green().bold(), sha256f_script.display());
        // println!("{}", format!("{: >12} {}", "Distributed".bright_green().bold(), "ON (nodes: 4, threads: 32)"));

        println!();
    }
}<|MERGE_RESOLUTION|>--- conflicted
+++ resolved
@@ -112,7 +112,7 @@
     pub save_proofs: bool,
 
     #[clap(short = 'c', long)]
-    pub chunk_size: Option<u64>,
+    pub chunk_size_bits: Option<u64>,
 
     // PRECOMPILES OPTIONS
     /// Sha256f script path
@@ -274,14 +274,10 @@
             self.asm.clone(),
             asm_rom,
             sha256f_script,
-<<<<<<< HEAD
-            proofman.get_rank(),
-            self.chunk_size,
-=======
+            self.chunk_size_bits,
             Some(world_rank),
             Some(local_rank),
             self.port,
->>>>>>> 6eb35fb1
         )
         .expect("Failed to initialize witness library");
 
