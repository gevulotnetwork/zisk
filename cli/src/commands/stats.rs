--- conflicted
+++ resolved
@@ -90,7 +90,7 @@
     pub max_witness_stored: Option<usize>,
 
     #[clap(short = 'c', long)]
-    pub chunk_size: Option<u64>,
+    pub chunk_size_bits: Option<u64>,
 
     #[clap(short = 'd', long)]
     pub debug: Option<Option<String>>,
@@ -244,14 +244,10 @@
                     self.asm.clone(),
                     asm_rom,
                     sha256f_script,
-<<<<<<< HEAD
-                    proofman.get_rank(),
-                    self.chunk_size,
-=======
+                    self.chunk_size_bits,
                     Some(world_rank),
                     Some(local_rank),
                     self.port,
->>>>>>> 6eb35fb1
                 )
                 .expect("Failed to initialize witness library");
 
