[package]
name = "cargo-zisk"
version = { workspace = true }
edition = { workspace = true }
license = { workspace = true }
keywords = { workspace = true }
repository = { workspace = true }
categories = { workspace = true }

[[bin]]
name = "cargo-zisk"
path = "src/bin/cargo-zisk.rs"

[build-dependencies]
vergen = { version = "8", default-features = false, features = [
    "build",
    "git",
    "git2",
] }

[dependencies]
zisk-common = { path = "../common" }
colored = { workspace = true }
fields = { workspace = true }
proofman = { workspace = true }
proofman-common = { workspace = true }
sysinfo = { workspace = true }
tracing = { workspace = true }
serde = { workspace = true }
serde_json = { workspace = true }
anyhow = { workspace = true }
libloading = { workspace = true }

executor = { path = "../executor" }
rom-setup = { path = "../rom-setup" }
zisk-core = { path = "../core" }
zisk-pil = { path = "../pil" }
asm-runner = { path = "../emulator-asm/asm-runner" }
<<<<<<< HEAD

server = { path = "../server" }
=======
server = { path = "../server" }

>>>>>>> ed192329
clap = { version = "4.5.7", features = ["derive", "env"] }
dirs = "6"
rand = "0.9"
target-lexicon = "0.13"
reqwest = { version = "0.12.4", features = [
  "stream",
  "json",
  "rustls-tls",
], default-features = false }
tokio = { version = "1", features = ["full"] }
indicatif = "0.17.8"
futures = "0.3.30"
yansi = "1.0.1"
mpi = "0.8.0"

[features]
default = []
disable-distributed = ["proofman-common/disable-distributed"]
gpu = []<|MERGE_RESOLUTION|>--- conflicted
+++ resolved
@@ -36,13 +36,8 @@
 zisk-core = { path = "../core" }
 zisk-pil = { path = "../pil" }
 asm-runner = { path = "../emulator-asm/asm-runner" }
-<<<<<<< HEAD
-
-server = { path = "../server" }
-=======
 server = { path = "../server" }
 
->>>>>>> ed192329
 clap = { version = "4.5.7", features = ["derive", "env"] }
 dirs = "6"
 rand = "0.9"
