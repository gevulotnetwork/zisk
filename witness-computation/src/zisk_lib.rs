<<<<<<< HEAD
use pil_std_lib::{RCAirData, RangeCheckAir, Std};
use sm_binary::{
    BinaryBasicSM, BinaryBasicTableSM, BinaryExtensionSM, BinaryExtensionTableSM, BinarySM,
};
use sm_quick_ops::QuickOpsSM;
=======
use pil_std_lib::Std;
use sm_binary::BinarySM;
>>>>>>> 26725931
use std::{error::Error, path::PathBuf, sync::Arc};
use zisk_pil::*;

use p3_field::PrimeField;
use p3_goldilocks::Goldilocks;
use proofman::{WitnessLibrary, WitnessManager};
use proofman_common::{initialize_logger, ExecutionCtx, ProofCtx, SetupCtx, WitnessPilout};
use proofman_util::{timer_start, timer_stop_and_log};
use sm_arith::ArithSM;
use sm_main::MainSM;
use sm_mem::MemSM;

pub struct ZiskWitness<F: PrimeField> {
    pub public_inputs_path: PathBuf,
    pub rom_path: PathBuf,

    // Witness computation manager
    pub wcm: Option<Arc<WitnessManager<F>>>,

    // State machines
    pub main_sm: Option<Arc<MainSM<F>>>,
}

impl<F: PrimeField + Copy + Send + Sync + 'static> ZiskWitness<F> {
    pub fn new(rom_path: PathBuf, public_inputs_path: PathBuf) -> Result<Self, Box<dyn Error>> {
        // Check rom_path path exists
        if !rom_path.exists() {
            return Err(format!("ROM file not found at path: {:?}", rom_path).into());
        }

        // Check public_inputs_path is a folder
        if !public_inputs_path.exists() {
            return Err(
                format!("Public inputs file not found at path: {:?}", public_inputs_path).into()
            );
        }

        Ok(ZiskWitness { public_inputs_path, rom_path, wcm: None, main_sm: None })
    }

    fn initialize(&mut self, pctx: Arc<ProofCtx<F>>, ectx: Arc<ExecutionCtx>, sctx: Arc<SetupCtx>) {
        let wcm = WitnessManager::new(pctx, ectx, sctx);
        let wcm = Arc::new(wcm);

<<<<<<< HEAD
        // TODO REMOVE THIS WHEN READY IN ZISK_PIL
        pub const MEM_AIRGROUP_ID: usize = 100;
        pub const MEM_ALIGN_AIR_IDS: &[usize] = &[1];
        pub const MEM_UNALIGNED_AIR_IDS: &[usize] = &[2, 3];
        pub const ARITH_AIRGROUP_ID: usize = 101;
        pub const ARITH32_AIR_IDS: &[usize] = &[4, 5];
        pub const ARITH64_AIR_IDS: &[usize] = &[6];
        pub const ARITH3264_AIR_IDS: &[usize] = &[7];
        pub const QUICKOPS_AIRGROUP_ID: usize = 102;
        pub const QUICKOPS_AIR_IDS: &[usize] = &[10];

        // Create STD instance
        let rc_air_data = vec![RCAirData {
            air_name: RangeCheckAir::SpecifiedRanges,
            airgroup_id: SPECIFIED_RANGES_AIRGROUP_ID,
            air_id: SPECIFIED_RANGES_AIR_IDS[0],
        }];

        let std = Std::new(wcm.clone(), Some(rc_air_data));

        let mem_aligned_sm = MemAlignedSM::new(wcm.clone(), MEM_AIRGROUP_ID, MEM_ALIGN_AIR_IDS);
        let mem_unaligned_sm =
            MemUnalignedSM::new(wcm.clone(), MEM_AIRGROUP_ID, MEM_UNALIGNED_AIR_IDS);
        let mem_sm = MemSM::new(wcm.clone(), mem_aligned_sm.clone(), mem_unaligned_sm.clone());

        let binary_basic_table_sm =
            BinaryBasicTableSM::new(wcm.clone(), BINARY_TABLE_AIRGROUP_ID, BINARY_TABLE_AIR_IDS);
        let binary_basic_sm = BinaryBasicSM::new(
            wcm.clone(),
            binary_basic_table_sm,
            BINARY_AIRGROUP_ID,
            BINARY_AIR_IDS,
        );

        let binary_extension_table_sm = BinaryExtensionTableSM::new(
            wcm.clone(),
            BINARY_EXTENSION_TABLE_AIRGROUP_ID,
            BINARY_EXTENSION_TABLE_AIR_IDS,
        );
        let binary_extension_sm = BinaryExtensionSM::new(
            wcm.clone(),
            std.clone(),
            binary_extension_table_sm,
            BINARY_EXTENSION_AIRGROUP_ID,
            BINARY_EXTENSION_AIR_IDS,
        );
        let binary_sm =
            BinarySM::new(wcm.clone(), binary_basic_sm.clone(), binary_extension_sm.clone());

        let arith_32_sm = Arith32SM::new(wcm.clone(), ARITH_AIRGROUP_ID, ARITH32_AIR_IDS);
        let arith_64_sm = Arith64SM::new(wcm.clone(), ARITH_AIRGROUP_ID, ARITH64_AIR_IDS);
        let arith_3264_sm = Arith3264SM::new(wcm.clone(), ARITH_AIRGROUP_ID, ARITH3264_AIR_IDS);
        let arith_sm = ArithSM::new(
            wcm.clone(),
            arith_32_sm.clone(),
            arith_64_sm.clone(),
            arith_3264_sm.clone(),
        );

        let quickops_sm = QuickOpsSM::new(wcm.clone(), QUICKOPS_AIRGROUP_ID, QUICKOPS_AIR_IDS);

        let main_sm = MainSM::new(
            &self.rom_path,
            &wcm,
            mem_sm.clone(),
            binary_sm.clone(),
            arith_sm.clone(),
            MAIN_AIRGROUP_ID,
            MAIN_AIR_IDS,
        );
=======
        let mem_sm = MemSM::new(wcm.clone());
        let binary_sm = BinarySM::new(wcm.clone());
        let arith_sm = ArithSM::new(wcm.clone());

        let main_sm = MainSM::new(self.rom_path.clone(), wcm.clone(), mem_sm, binary_sm, arith_sm);

        Std::new(wcm.clone(), None);
>>>>>>> 26725931

        self.wcm = Some(wcm);
        self.main_sm = Some(main_sm);
    }
}

impl<F: PrimeField + Copy + Send + Sync + 'static> WitnessLibrary<F> for ZiskWitness<F> {
    fn start_proof(
        &mut self,
        pctx: Arc<ProofCtx<F>>,
        ectx: Arc<ExecutionCtx>,
        sctx: Arc<SetupCtx>,
    ) {
        self.initialize(pctx.clone(), ectx.clone(), sctx.clone());

        self.wcm.as_ref().unwrap().start_proof(pctx, ectx, sctx);
    }

    fn end_proof(&mut self) {
        self.wcm.as_ref().unwrap().end_proof();
    }
    fn execute(&self, pctx: Arc<ProofCtx<F>>, ectx: Arc<ExecutionCtx>, sctx: Arc<SetupCtx>) {
        timer_start!(EXECUTE);
        self.main_sm.as_ref().unwrap().execute(&self.public_inputs_path, pctx, ectx, sctx);
        timer_stop_and_log!(EXECUTE);
    }

    fn calculate_witness(
        &mut self,
        stage: u32,
        pctx: Arc<ProofCtx<F>>,
        ectx: Arc<ExecutionCtx>,
        sctx: Arc<SetupCtx>,
    ) {
        self.wcm.as_ref().unwrap().calculate_witness(stage, pctx, ectx, sctx);
    }

    fn pilout(&self) -> WitnessPilout {
        Pilout::pilout()
    }
}

#[no_mangle]
pub extern "Rust" fn init_library(
    ectx: Arc<ExecutionCtx>,
    public_inputs_path: Option<PathBuf>,
) -> Result<Box<dyn WitnessLibrary<Goldilocks>>, Box<dyn Error>> {
    let rom_path = ectx.rom_path.clone().ok_or("ROM path is required")?;
    let public_inputs = public_inputs_path.ok_or("Public inputs path is required")?;

<<<<<<< HEAD
    let rom_path = ectx.rom_path.clone().ok_or("ROM path is required")?;
    let public_inputs = public_inputs_path.ok_or("Public inputs path is required")?;
=======
    initialize_logger(ectx.verbose_mode);
>>>>>>> 26725931

    let zisk_witness = ZiskWitness::new(rom_path, public_inputs)?;
    Ok(Box::new(zisk_witness))
}<|MERGE_RESOLUTION|>--- conflicted
+++ resolved
@@ -1,13 +1,5 @@
-<<<<<<< HEAD
 use pil_std_lib::{RCAirData, RangeCheckAir, Std};
-use sm_binary::{
-    BinaryBasicSM, BinaryBasicTableSM, BinaryExtensionSM, BinaryExtensionTableSM, BinarySM,
-};
-use sm_quick_ops::QuickOpsSM;
-=======
-use pil_std_lib::Std;
 use sm_binary::BinarySM;
->>>>>>> 26725931
 use std::{error::Error, path::PathBuf, sync::Arc};
 use zisk_pil::*;
 
@@ -52,18 +44,6 @@
         let wcm = WitnessManager::new(pctx, ectx, sctx);
         let wcm = Arc::new(wcm);
 
-<<<<<<< HEAD
-        // TODO REMOVE THIS WHEN READY IN ZISK_PIL
-        pub const MEM_AIRGROUP_ID: usize = 100;
-        pub const MEM_ALIGN_AIR_IDS: &[usize] = &[1];
-        pub const MEM_UNALIGNED_AIR_IDS: &[usize] = &[2, 3];
-        pub const ARITH_AIRGROUP_ID: usize = 101;
-        pub const ARITH32_AIR_IDS: &[usize] = &[4, 5];
-        pub const ARITH64_AIR_IDS: &[usize] = &[6];
-        pub const ARITH3264_AIR_IDS: &[usize] = &[7];
-        pub const QUICKOPS_AIRGROUP_ID: usize = 102;
-        pub const QUICKOPS_AIR_IDS: &[usize] = &[10];
-
         // Create STD instance
         let rc_air_data = vec![RCAirData {
             air_name: RangeCheckAir::SpecifiedRanges,
@@ -73,65 +53,13 @@
 
         let std = Std::new(wcm.clone(), Some(rc_air_data));
 
-        let mem_aligned_sm = MemAlignedSM::new(wcm.clone(), MEM_AIRGROUP_ID, MEM_ALIGN_AIR_IDS);
-        let mem_unaligned_sm =
-            MemUnalignedSM::new(wcm.clone(), MEM_AIRGROUP_ID, MEM_UNALIGNED_AIR_IDS);
-        let mem_sm = MemSM::new(wcm.clone(), mem_aligned_sm.clone(), mem_unaligned_sm.clone());
-
-        let binary_basic_table_sm =
-            BinaryBasicTableSM::new(wcm.clone(), BINARY_TABLE_AIRGROUP_ID, BINARY_TABLE_AIR_IDS);
-        let binary_basic_sm = BinaryBasicSM::new(
-            wcm.clone(),
-            binary_basic_table_sm,
-            BINARY_AIRGROUP_ID,
-            BINARY_AIR_IDS,
-        );
-
-        let binary_extension_table_sm = BinaryExtensionTableSM::new(
-            wcm.clone(),
-            BINARY_EXTENSION_TABLE_AIRGROUP_ID,
-            BINARY_EXTENSION_TABLE_AIR_IDS,
-        );
-        let binary_extension_sm = BinaryExtensionSM::new(
-            wcm.clone(),
-            std.clone(),
-            binary_extension_table_sm,
-            BINARY_EXTENSION_AIRGROUP_ID,
-            BINARY_EXTENSION_AIR_IDS,
-        );
-        let binary_sm =
-            BinarySM::new(wcm.clone(), binary_basic_sm.clone(), binary_extension_sm.clone());
-
-        let arith_32_sm = Arith32SM::new(wcm.clone(), ARITH_AIRGROUP_ID, ARITH32_AIR_IDS);
-        let arith_64_sm = Arith64SM::new(wcm.clone(), ARITH_AIRGROUP_ID, ARITH64_AIR_IDS);
-        let arith_3264_sm = Arith3264SM::new(wcm.clone(), ARITH_AIRGROUP_ID, ARITH3264_AIR_IDS);
-        let arith_sm = ArithSM::new(
-            wcm.clone(),
-            arith_32_sm.clone(),
-            arith_64_sm.clone(),
-            arith_3264_sm.clone(),
-        );
-
-        let quickops_sm = QuickOpsSM::new(wcm.clone(), QUICKOPS_AIRGROUP_ID, QUICKOPS_AIR_IDS);
-
-        let main_sm = MainSM::new(
-            &self.rom_path,
-            &wcm,
-            mem_sm.clone(),
-            binary_sm.clone(),
-            arith_sm.clone(),
-            MAIN_AIRGROUP_ID,
-            MAIN_AIR_IDS,
-        );
-=======
         let mem_sm = MemSM::new(wcm.clone());
-        let binary_sm = BinarySM::new(wcm.clone());
+        let binary_sm = BinarySM::new(wcm.clone(), std.clone());
         let arith_sm = ArithSM::new(wcm.clone());
 
         let main_sm = MainSM::new(self.rom_path.clone(), wcm.clone(), mem_sm, binary_sm, arith_sm);
 
         Std::new(wcm.clone(), None);
->>>>>>> 26725931
 
         self.wcm = Some(wcm);
         self.main_sm = Some(main_sm);
@@ -182,12 +110,7 @@
     let rom_path = ectx.rom_path.clone().ok_or("ROM path is required")?;
     let public_inputs = public_inputs_path.ok_or("Public inputs path is required")?;
 
-<<<<<<< HEAD
-    let rom_path = ectx.rom_path.clone().ok_or("ROM path is required")?;
-    let public_inputs = public_inputs_path.ok_or("Public inputs path is required")?;
-=======
     initialize_logger(ectx.verbose_mode);
->>>>>>> 26725931
 
     let zisk_witness = ZiskWitness::new(rom_path, public_inputs)?;
     Ok(Box::new(zisk_witness))
