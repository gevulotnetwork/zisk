--- conflicted
+++ resolved
@@ -57,17 +57,12 @@
         let arith_sm = ArithSM::new();
         let mem_sm = Mem::new(std.clone());
 
-<<<<<<< HEAD
         // Step 4: Initialize the precompiles state machines
         let keccakf_sm = KeccakfManager::new::<F>();
 
         // Step 5: Create the executor and register the secondary state machines
-        let mut executor = ZiskExecutor::new(wcm.get_input_data_path().unwrap(), zisk_rom);
-=======
-        // Step 4: Create the executor and register the secondary state machines
         let mut executor =
             ZiskExecutor::new(wcm.get_input_data_path(), wcm.get_rom_path(), zisk_rom);
->>>>>>> c4625cf8
         executor.register_sm(std_sm);
         executor.register_sm(mem_sm);
         executor.register_sm(rom_sm);
