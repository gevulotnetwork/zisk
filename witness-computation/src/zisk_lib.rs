//! The `WitnessLib` library defines the core witness computation framework,
//! integrating the ZisK execution environment with state machines and witness components.
//!
//! This module leverages `WitnessLibrary` to orchestrate the setup of state machines,
//! program conversion, and execution pipelines to generate required witnesses.

use crate::StaticSMBundle;
use executor::{/*DynSMBundle,*/ ZiskExecutor};
use fields::{Goldilocks, PrimeField64};
use pil_std_lib::Std;
use precomp_arith_eq::ArithEqManager;
use precomp_keccakf::KeccakfManager;
use precomp_sha256f::Sha256fManager;
use proofman::register_std;
use sm_arith::ArithSM;
use sm_binary::BinarySM;
use sm_mem::Mem;
use sm_rom::RomSM;
use std::{any::Any, path::PathBuf, sync::Arc};
use witness::{WitnessLibrary, WitnessManager};
use zisk_core::Riscv2zisk;

const DEFAULT_CHUNK_SIZE_BITS: u64 = 18;

pub struct WitnessLib<F: PrimeField64> {
    elf_path: PathBuf,
    asm_path: Option<PathBuf>,
    asm_rom_path: Option<PathBuf>,
    executor: Option<Arc<ZiskExecutor<F, StaticSMBundle<F>>>>,
    chunk_size: u64,
    world_rank: i32,
    local_rank: i32,
    base_port: Option<u16>,
    unlock_mapped_memory: bool,
}

#[no_mangle]
#[allow(clippy::too_many_arguments)]
fn init_library(
    verbose_mode: proofman_common::VerboseMode,
    elf_path: PathBuf,
    asm_path: Option<PathBuf>,
    asm_rom_path: Option<PathBuf>,
    chunk_size_bits: Option<u64>,
    world_rank: Option<i32>,
    local_rank: Option<i32>,
    base_port: Option<u16>,
    unlock_mapped_memory: bool,
) -> Result<Box<dyn witness::WitnessLibrary<Goldilocks>>, Box<dyn std::error::Error>> {
    proofman_common::initialize_logger(verbose_mode, world_rank);
    let chunk_size = 1 << chunk_size_bits.unwrap_or(DEFAULT_CHUNK_SIZE_BITS);

    let result = Box::new(WitnessLib {
        elf_path,
        asm_path,
        asm_rom_path,
        executor: None,
        chunk_size,
        world_rank: world_rank.unwrap_or(0),
        local_rank: local_rank.unwrap_or(0),
        base_port,
        unlock_mapped_memory,
    });

    Ok(result)
}

impl<F: PrimeField64> WitnessLibrary<F> for WitnessLib<F> {
    /// Registers the witness components and initializes the execution pipeline.
    ///
    /// # Arguments
    /// * `wcm` - An `Arc`-wrapped `WitnessManager` instance that orchestrates witness generation.
    ///
    /// This method performs the following steps:
    /// 1. Converts a RISC-V program to the ZisK ROM format using `Riscv2zisk`.
    /// 2. Initializes core and secondary state machines for witness generation.
    /// 3. Registers the state machines with the `ZiskExecutor`.
    /// 4. Registers the `ZiskExecutor` as a component in the `WitnessManager`.
    ///
    /// # Panics
    /// Panics if the `Riscv2zisk` conversion fails or if required paths cannot be resolved.
    fn register_witness(&mut self, wcm: &WitnessManager<F>) {
        // Step 1: Create an instance of the RISCV -> ZisK program converter
        let rv2zk = Riscv2zisk::new(self.elf_path.display().to_string());

        // Step 2: Convert program to ROM
        let zisk_rom = rv2zk.run().unwrap_or_else(|e| panic!("Application error: {e}"));
        let zisk_rom = Arc::new(zisk_rom);

        // Step 3: Initialize the secondary state machines
        let std = Std::new(wcm.get_pctx(), wcm.get_sctx());
        register_std(wcm, &std);

        let rom_sm = RomSM::new(zisk_rom.clone(), self.asm_rom_path.clone());
        let binary_sm = BinarySM::new(std.clone());
        let arith_sm = ArithSM::new(std.clone());
        let mem_sm = Mem::new(std.clone());

        // Step 4: Initialize the precompiles state machines
<<<<<<< HEAD
        let keccakf_sm = KeccakfManager::new(wcm.get_sctx());
=======
        let keccakf_sm = KeccakfManager::new(wcm.get_sctx(), std.clone());
>>>>>>> 55c15473
        let sha256f_sm = Sha256fManager::new(std.clone());
        let arith_eq_sm = ArithEqManager::new(std.clone());

        // let sm_bundle = DynSMBundle::new(vec![
        //     mem_sm.clone(),
        //     rom_sm.clone(),
        //     binary_sm.clone(),
        //     arith_sm.clone(),
        //     keccakf_sm.clone(),
        //     sha256f_sm.clone(),
        //     arith_eq_sm.clone(),
        // ]);

        let sm_bundle = StaticSMBundle::new(
            self.asm_path.is_some(),
            mem_sm.clone(),
            rom_sm.clone(),
            binary_sm.clone(),
            arith_sm.clone(),
            // The precompiles state machines
            keccakf_sm.clone(),
            sha256f_sm.clone(),
            arith_eq_sm.clone(),
        );

        // Step 5: Create the executor and register the secondary state machines
        let executor: ZiskExecutor<F, StaticSMBundle<F>> = ZiskExecutor::new(
            self.elf_path.clone(),
            self.asm_path.clone(),
            self.asm_rom_path.clone(),
            zisk_rom,
            std,
            sm_bundle,
            Some(rom_sm.clone()),
            self.chunk_size,
            self.world_rank,
            self.local_rank,
            self.base_port,
            self.unlock_mapped_memory,
        );

        let executor = Arc::new(executor);

        // Step 7: Register the executor as a component in the Witness Manager
        wcm.register_component(executor.clone());

        self.executor = Some(executor);
    }

    /// Returns the execution result of the witness computation.
    ///
    /// # Returns
    /// * `u16` - The execution result code.
    fn get_execution_result(&self) -> Option<Box<dyn std::any::Any>> {
        match &self.executor {
            None => Some(Box::new(0u64) as Box<dyn Any>),
            Some(executor) => Some(Box::new(executor.get_execution_result()) as Box<dyn Any>),
        }
    }
}<|MERGE_RESOLUTION|>--- conflicted
+++ resolved
@@ -97,11 +97,7 @@
         let mem_sm = Mem::new(std.clone());
 
         // Step 4: Initialize the precompiles state machines
-<<<<<<< HEAD
-        let keccakf_sm = KeccakfManager::new(wcm.get_sctx());
-=======
         let keccakf_sm = KeccakfManager::new(wcm.get_sctx(), std.clone());
->>>>>>> 55c15473
         let sha256f_sm = Sha256fManager::new(std.clone());
         let arith_eq_sm = ArithEqManager::new(std.clone());
 
