use pil_std_lib::{RCAirData, RangeCheckAir, Std};
use std::{error::Error, path::PathBuf, sync::Arc};
use zisk_pil::*;

use p3_field::PrimeField;
use p3_goldilocks::Goldilocks;
use proofman::{WitnessLibrary, WitnessManager};
<<<<<<< HEAD
use proofman_common::{ExecutionCtx, ProofCtx, SetupCtx, WitnessPilout};
use proofman_util::{timer_start, timer_stop_and_log};
use sm_arith::ArithSM;
=======
use proofman_common::{initialize_logger, ExecutionCtx, ProofCtx, SetupCtx, WitnessPilout};
use proofman_util::{timer_start_info, timer_stop_and_log_info};
use sm_arith::ArithSM;
use sm_binary::BinarySM;
>>>>>>> e7022336
use sm_main::MainSM;
use sm_mem::MemSM;

pub struct ZiskWitness<F: PrimeField> {
    pub public_inputs_path: PathBuf,
    pub rom_path: PathBuf,

    // Witness computation manager
    pub wcm: Option<Arc<WitnessManager<F>>>,

    // State machines
<<<<<<< HEAD
    pub arith_sm: Option<Arc<ArithSM<F>>>,
    pub binary_sm: Option<Arc<BinarySM<F>>>,
    pub binary_basic_sm: Option<Arc<BinaryBasicSM<F>>>,
    pub binary_extension_sm: Option<Arc<BinaryExtensionSM<F>>>,
=======
>>>>>>> e7022336
    pub main_sm: Option<Arc<MainSM<F>>>,
}

impl<F: PrimeField> ZiskWitness<F> {
    pub fn new(rom_path: PathBuf, public_inputs_path: PathBuf) -> Result<Self, Box<dyn Error>> {
        // Check rom_path path exists
        if !rom_path.exists() {
            return Err(format!("ROM file not found at path: {:?}", rom_path).into());
        }

        // Check public_inputs_path is a folder
        if !public_inputs_path.exists() {
            return Err(
                format!("Public inputs file not found at path: {:?}", public_inputs_path).into()
            );
        }

<<<<<<< HEAD
        Ok(ZiskWitness {
            public_inputs_path,
            rom_path,
            wcm: None,
            arith_sm: None,
            binary_sm: None,
            binary_basic_sm: None,
            binary_extension_sm: None,
            main_sm: None,
            mem_sm: None,
            mem_aligned_sm: None,
            mem_unaligned_sm: None,
            quickops_sm: None,
        })
=======
        Ok(ZiskWitness { public_inputs_path, rom_path, wcm: None, main_sm: None })
>>>>>>> e7022336
    }

    fn initialize(&mut self, pctx: Arc<ProofCtx<F>>, ectx: Arc<ExecutionCtx>, sctx: Arc<SetupCtx>) {
        let wcm = WitnessManager::new(pctx, ectx, sctx);
        let wcm = Arc::new(wcm);

<<<<<<< HEAD
        // TODO REMOVE THIS WHEN READY IN ZISK_PIL
        pub const MEM_AIRGROUP_ID: usize = 100;
        pub const MEM_ALIGN_AIR_IDS: &[usize] = &[1];
        pub const MEM_UNALIGNED_AIR_IDS: &[usize] = &[2, 3];
        // pub const ARITH_AIRGROUP_ID: usize = 101;

        // pub const ARITH_32_AIR_IDS: &[usize] = &[4, 5];
        // pub const ARITH_MUL_64_AIR_IDS: &[usize] = &[6];
        // pub const ARITH_MUL_32_AIR_IDS: &[usize] = &[7];
        // pub const ARITH_FULL_AIR_IDS: &[usize] = &[8];
        // pub const ARITH_TABLE_AIR_IDS: &[usize] = &[9];
        // pub const ARITH_RANGE_TABLE_AIR_IDS: &[usize] = &[11];

        pub const QUICKOPS_AIRGROUP_ID: usize = 102;
        pub const QUICKOPS_AIR_IDS: &[usize] = &[10];

        let mem_aligned_sm = MemAlignedSM::new(wcm.clone(), MEM_AIRGROUP_ID, MEM_ALIGN_AIR_IDS);
        let mem_unaligned_sm =
            MemUnalignedSM::new(wcm.clone(), MEM_AIRGROUP_ID, MEM_UNALIGNED_AIR_IDS);
        let mem_sm = MemSM::new(wcm.clone(), mem_aligned_sm.clone(), mem_unaligned_sm.clone());

        let binary_basic_table_sm =
            BinaryBasicTableSM::new(wcm.clone(), BINARY_TABLE_AIRGROUP_ID, BINARY_TABLE_AIR_IDS);
        let binary_basic_sm = BinaryBasicSM::new(
            wcm.clone(),
            binary_basic_table_sm,
            BINARY_AIRGROUP_ID,
            BINARY_AIR_IDS,
        );

        let binary_extension_table_sm = BinaryExtensionTableSM::new(
            wcm.clone(),
            BINARY_EXTENSION_TABLE_AIRGROUP_ID,
            BINARY_EXTENSION_TABLE_AIR_IDS,
        );
        let binary_extension_sm = BinaryExtensionSM::new(
            wcm.clone(),
            binary_extension_table_sm,
            BINARY_EXTENSION_AIRGROUP_ID,
            BINARY_EXTENSION_AIR_IDS,
        );
        let binary_sm =
            BinarySM::new(wcm.clone(), binary_basic_sm.clone(), binary_extension_sm.clone());

        let arith_sm = ArithSM::new(wcm.clone());

        let quickops_sm = QuickOpsSM::new(wcm.clone(), QUICKOPS_AIRGROUP_ID, QUICKOPS_AIR_IDS);

        let main_sm = MainSM::new(
            &self.rom_path,
            &wcm,
            mem_sm.clone(),
            binary_sm.clone(),
            arith_sm.clone(),
            MAIN_AIRGROUP_ID,
            MAIN_AIR_IDS,
        );

        _ = Std::new(wcm.clone(), None);

        self.wcm = Some(wcm);
        self.arith_sm = Some(arith_sm);
        self.binary_sm = Some(binary_sm);
        self.binary_basic_sm = Some(binary_basic_sm);
        self.binary_extension_sm = Some(binary_extension_sm);
=======
        // Create STD instance
        let rc_air_data = vec![RCAirData {
            air_name: RangeCheckAir::SpecifiedRanges,
            airgroup_id: SPECIFIED_RANGES_AIRGROUP_ID,
            air_id: SPECIFIED_RANGES_AIR_IDS[0],
        }];

        let std = Std::new(wcm.clone(), Some(rc_air_data));

        let mem_sm = MemSM::new(wcm.clone());
        let binary_sm = BinarySM::new(wcm.clone(), std.clone());
        let arith_sm = ArithSM::new(wcm.clone());

        let main_sm = MainSM::new(self.rom_path.clone(), wcm.clone(), mem_sm, binary_sm, arith_sm);

        self.wcm = Some(wcm);
>>>>>>> e7022336
        self.main_sm = Some(main_sm);
    }
}

impl<F: PrimeField> WitnessLibrary<F> for ZiskWitness<F> {
    fn start_proof(
        &mut self,
        pctx: Arc<ProofCtx<F>>,
        ectx: Arc<ExecutionCtx>,
        sctx: Arc<SetupCtx>,
    ) {
        self.initialize(pctx.clone(), ectx.clone(), sctx.clone());

        self.wcm.as_ref().unwrap().start_proof(pctx, ectx, sctx);
    }

    fn end_proof(&mut self) {
        self.wcm.as_ref().unwrap().end_proof();
    }
    fn execute(&self, pctx: Arc<ProofCtx<F>>, ectx: Arc<ExecutionCtx>, sctx: Arc<SetupCtx>) {
        timer_start_info!(EXECUTE);
        self.main_sm.as_ref().unwrap().execute(&self.public_inputs_path, pctx, ectx, sctx);
        timer_stop_and_log_info!(EXECUTE);
    }

    fn calculate_witness(
        &mut self,
        stage: u32,
        pctx: Arc<ProofCtx<F>>,
        ectx: Arc<ExecutionCtx>,
        sctx: Arc<SetupCtx>,
    ) {
        self.wcm.as_ref().unwrap().calculate_witness(stage, pctx, ectx, sctx);
    }

    fn pilout(&self) -> WitnessPilout {
        Pilout::pilout()
    }
}

#[no_mangle]
pub extern "Rust" fn init_library(
    ectx: Arc<ExecutionCtx>,
    public_inputs_path: Option<PathBuf>,
) -> Result<Box<dyn WitnessLibrary<Goldilocks>>, Box<dyn Error>> {
    let rom_path = ectx.rom_path.clone().ok_or("ROM path is required")?;
    let public_inputs = public_inputs_path.ok_or("Public inputs path is required")?;

    initialize_logger(ectx.verbose_mode);

    let zisk_witness = ZiskWitness::new(rom_path, public_inputs)?;
    Ok(Box::new(zisk_witness))
}<|MERGE_RESOLUTION|>--- conflicted
+++ resolved
@@ -5,16 +5,10 @@
 use p3_field::PrimeField;
 use p3_goldilocks::Goldilocks;
 use proofman::{WitnessLibrary, WitnessManager};
-<<<<<<< HEAD
-use proofman_common::{ExecutionCtx, ProofCtx, SetupCtx, WitnessPilout};
-use proofman_util::{timer_start, timer_stop_and_log};
-use sm_arith::ArithSM;
-=======
 use proofman_common::{initialize_logger, ExecutionCtx, ProofCtx, SetupCtx, WitnessPilout};
 use proofman_util::{timer_start_info, timer_stop_and_log_info};
 use sm_arith::ArithSM;
 use sm_binary::BinarySM;
->>>>>>> e7022336
 use sm_main::MainSM;
 use sm_mem::MemSM;
 
@@ -26,13 +20,6 @@
     pub wcm: Option<Arc<WitnessManager<F>>>,
 
     // State machines
-<<<<<<< HEAD
-    pub arith_sm: Option<Arc<ArithSM<F>>>,
-    pub binary_sm: Option<Arc<BinarySM<F>>>,
-    pub binary_basic_sm: Option<Arc<BinaryBasicSM<F>>>,
-    pub binary_extension_sm: Option<Arc<BinaryExtensionSM<F>>>,
-=======
->>>>>>> e7022336
     pub main_sm: Option<Arc<MainSM<F>>>,
 }
 
@@ -50,97 +37,13 @@
             );
         }
 
-<<<<<<< HEAD
-        Ok(ZiskWitness {
-            public_inputs_path,
-            rom_path,
-            wcm: None,
-            arith_sm: None,
-            binary_sm: None,
-            binary_basic_sm: None,
-            binary_extension_sm: None,
-            main_sm: None,
-            mem_sm: None,
-            mem_aligned_sm: None,
-            mem_unaligned_sm: None,
-            quickops_sm: None,
-        })
-=======
         Ok(ZiskWitness { public_inputs_path, rom_path, wcm: None, main_sm: None })
->>>>>>> e7022336
     }
 
     fn initialize(&mut self, pctx: Arc<ProofCtx<F>>, ectx: Arc<ExecutionCtx>, sctx: Arc<SetupCtx>) {
         let wcm = WitnessManager::new(pctx, ectx, sctx);
         let wcm = Arc::new(wcm);
 
-<<<<<<< HEAD
-        // TODO REMOVE THIS WHEN READY IN ZISK_PIL
-        pub const MEM_AIRGROUP_ID: usize = 100;
-        pub const MEM_ALIGN_AIR_IDS: &[usize] = &[1];
-        pub const MEM_UNALIGNED_AIR_IDS: &[usize] = &[2, 3];
-        // pub const ARITH_AIRGROUP_ID: usize = 101;
-
-        // pub const ARITH_32_AIR_IDS: &[usize] = &[4, 5];
-        // pub const ARITH_MUL_64_AIR_IDS: &[usize] = &[6];
-        // pub const ARITH_MUL_32_AIR_IDS: &[usize] = &[7];
-        // pub const ARITH_FULL_AIR_IDS: &[usize] = &[8];
-        // pub const ARITH_TABLE_AIR_IDS: &[usize] = &[9];
-        // pub const ARITH_RANGE_TABLE_AIR_IDS: &[usize] = &[11];
-
-        pub const QUICKOPS_AIRGROUP_ID: usize = 102;
-        pub const QUICKOPS_AIR_IDS: &[usize] = &[10];
-
-        let mem_aligned_sm = MemAlignedSM::new(wcm.clone(), MEM_AIRGROUP_ID, MEM_ALIGN_AIR_IDS);
-        let mem_unaligned_sm =
-            MemUnalignedSM::new(wcm.clone(), MEM_AIRGROUP_ID, MEM_UNALIGNED_AIR_IDS);
-        let mem_sm = MemSM::new(wcm.clone(), mem_aligned_sm.clone(), mem_unaligned_sm.clone());
-
-        let binary_basic_table_sm =
-            BinaryBasicTableSM::new(wcm.clone(), BINARY_TABLE_AIRGROUP_ID, BINARY_TABLE_AIR_IDS);
-        let binary_basic_sm = BinaryBasicSM::new(
-            wcm.clone(),
-            binary_basic_table_sm,
-            BINARY_AIRGROUP_ID,
-            BINARY_AIR_IDS,
-        );
-
-        let binary_extension_table_sm = BinaryExtensionTableSM::new(
-            wcm.clone(),
-            BINARY_EXTENSION_TABLE_AIRGROUP_ID,
-            BINARY_EXTENSION_TABLE_AIR_IDS,
-        );
-        let binary_extension_sm = BinaryExtensionSM::new(
-            wcm.clone(),
-            binary_extension_table_sm,
-            BINARY_EXTENSION_AIRGROUP_ID,
-            BINARY_EXTENSION_AIR_IDS,
-        );
-        let binary_sm =
-            BinarySM::new(wcm.clone(), binary_basic_sm.clone(), binary_extension_sm.clone());
-
-        let arith_sm = ArithSM::new(wcm.clone());
-
-        let quickops_sm = QuickOpsSM::new(wcm.clone(), QUICKOPS_AIRGROUP_ID, QUICKOPS_AIR_IDS);
-
-        let main_sm = MainSM::new(
-            &self.rom_path,
-            &wcm,
-            mem_sm.clone(),
-            binary_sm.clone(),
-            arith_sm.clone(),
-            MAIN_AIRGROUP_ID,
-            MAIN_AIR_IDS,
-        );
-
-        _ = Std::new(wcm.clone(), None);
-
-        self.wcm = Some(wcm);
-        self.arith_sm = Some(arith_sm);
-        self.binary_sm = Some(binary_sm);
-        self.binary_basic_sm = Some(binary_basic_sm);
-        self.binary_extension_sm = Some(binary_extension_sm);
-=======
         // Create STD instance
         let rc_air_data = vec![RCAirData {
             air_name: RangeCheckAir::SpecifiedRanges,
@@ -157,7 +60,6 @@
         let main_sm = MainSM::new(self.rom_path.clone(), wcm.clone(), mem_sm, binary_sm, arith_sm);
 
         self.wcm = Some(wcm);
->>>>>>> e7022336
         self.main_sm = Some(main_sm);
     }
 }
