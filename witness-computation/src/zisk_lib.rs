//! The `WitnessLib` library defines the core witness computation framework,
//! integrating the ZisK execution environment with state machines and witness components.
//!
//! This module leverages `WitnessLibrary` to orchestrate the setup of state machines,
//! program conversion, and execution pipelines to generate required witnesses.

use executor::ZiskExecutor;
use pil_std_lib::Std;
use sm_arith::ArithSM;
use sm_binary::BinarySM;
use sm_mem::Mem;
use sm_rom::RomSM;
use sm_std::StdSM;
use std::sync::Arc;
use zisk_core::Riscv2zisk;

use p3_field::PrimeField;
use p3_goldilocks::Goldilocks;
<<<<<<< HEAD
use proofman::{WitnessLibrary, WitnessManager};
use proofman_common::{
    initialize_logger, ExecutionCtx, ProofCtx, SetupCtx, VerboseMode, WitnessPilout,
};

use crate::ZiskExecutor;

pub struct ZiskWitness<F: PrimeField> {
    /// Public inputs path
    pub public_inputs_path: PathBuf,

    /// ROM path
    pub rom_path: PathBuf,

    /// Witness computation manager
    pub wcm: OnceCell<Arc<WitnessManager<F>>>,

    /// Executor
    pub executor: OnceCell<ZiskExecutor<F>>,
}

impl<F: PrimeField> ZiskWitness<F> {
    pub fn new(rom_path: PathBuf, public_inputs_path: PathBuf) -> Result<Self, Box<dyn Error>> {
        // Check rom_path path exists
        if !rom_path.exists() {
            return Err(format!("ROM file not found at path: {:?}", rom_path).into());
        }

        // Check public_inputs_path is a folder
        if !public_inputs_path.exists() {
            return Err(
                format!("Public inputs file not found at path: {:?}", public_inputs_path).into()
            );
        }

        Ok(ZiskWitness {
            public_inputs_path,
            rom_path,
            wcm: OnceCell::new(),
            executor: OnceCell::new(),
        })
    }

    fn initialize(&mut self, pctx: Arc<ProofCtx<F>>, ectx: Arc<ExecutionCtx>, sctx: Arc<SetupCtx>) {
        let wcm = WitnessManager::new(pctx, ectx, sctx);
        let wcm = Arc::new(wcm);

        self.wcm.set(wcm.clone()).ok();
        self.executor.set(ZiskExecutor::new(wcm, self.rom_path.clone())).ok();
    }
}

impl<F: PrimeField> WitnessLibrary<F> for ZiskWitness<F> {
    fn start_proof(
        &mut self,
        pctx: Arc<ProofCtx<F>>,
        ectx: Arc<ExecutionCtx>,
        sctx: Arc<SetupCtx>,
    ) {
        self.initialize(pctx.clone(), ectx.clone(), sctx.clone());

        self.wcm.get().unwrap().start_proof(pctx, ectx, sctx);
    }

    fn end_proof(&mut self) {
        self.wcm.get().unwrap().end_proof();
    }
    fn execute(&self, pctx: Arc<ProofCtx<F>>, ectx: Arc<ExecutionCtx>, sctx: Arc<SetupCtx>) {
        timer_start_info!(EXECUTE);
        self.executor.get().unwrap().execute(
            &self.rom_path,
            &self.public_inputs_path,
            pctx,
            ectx,
            sctx,
=======
use witness::{witness_library, WitnessLibrary, WitnessManager};

// Macro invocation to generate the core `WitnessLibrary` implementation for the ZisK system.
witness_library!(WitnessLib, Goldilocks);

impl<F: PrimeField> WitnessLibrary<F> for WitnessLib {
    /// Registers the witness components and initializes the execution pipeline.
    ///
    /// # Arguments
    /// * `wcm` - An `Arc`-wrapped `WitnessManager` instance that orchestrates witness generation.
    ///
    /// This method performs the following steps:
    /// 1. Converts a RISC-V program to the ZisK ROM format using `Riscv2zisk`.
    /// 2. Initializes core and secondary state machines for witness generation.
    /// 3. Registers the state machines with the `ZiskExecutor`.
    /// 4. Registers the `ZiskExecutor` as a component in the `WitnessManager`.
    ///
    /// # Panics
    /// Panics if the `Riscv2zisk` conversion fails or if required paths cannot be resolved.
    fn register_witness(&mut self, wcm: Arc<WitnessManager<F>>) {
        // Step 1: Create an instance of the RISCV -> ZisK program converter
        let rv2zk = Riscv2zisk::new(
            wcm.get_rom_path().unwrap().display().to_string(),
            String::new(),
            String::new(),
            String::new(),
>>>>>>> f0dcfeda
        );

<<<<<<< HEAD
    fn calculate_witness(
        &mut self,
        stage: u32,
        pctx: Arc<ProofCtx<F>>,
        ectx: Arc<ExecutionCtx>,
        sctx: Arc<SetupCtx>,
    ) {
        self.wcm.get().unwrap().calculate_witness(stage, pctx, ectx, sctx);
=======
        // Step 2: Convert program to ROM
        let zisk_rom = rv2zk.run().unwrap_or_else(|e| panic!("Application error: {}", e));
        let zisk_rom = Arc::new(zisk_rom);

        // Step 3: Initialize the secondary state machines
        let std = Std::new(wcm.clone());
        let std_sm = StdSM::new(std.clone());
        let rom_sm = RomSM::new(zisk_rom.clone());
        let binary_sm = BinarySM::new(std.clone());
        let arith_sm = ArithSM::new();
        let mem_sm = Mem::new(std.clone());

        // Step 4: Create the executor and register the secondary state machines
        let mut executor = ZiskExecutor::new(wcm.get_public_inputs_path().unwrap(), zisk_rom);
        executor.register_sm(std_sm);
        executor.register_sm(rom_sm);
        executor.register_sm(binary_sm);
        executor.register_sm(arith_sm);
        executor.register_sm(mem_sm);

        // Step 5: Register the executor as a component in the Witness Manager
        wcm.register_component(Arc::new(executor));
>>>>>>> f0dcfeda
    }
}<|MERGE_RESOLUTION|>--- conflicted
+++ resolved
@@ -16,83 +16,6 @@
 
 use p3_field::PrimeField;
 use p3_goldilocks::Goldilocks;
-<<<<<<< HEAD
-use proofman::{WitnessLibrary, WitnessManager};
-use proofman_common::{
-    initialize_logger, ExecutionCtx, ProofCtx, SetupCtx, VerboseMode, WitnessPilout,
-};
-
-use crate::ZiskExecutor;
-
-pub struct ZiskWitness<F: PrimeField> {
-    /// Public inputs path
-    pub public_inputs_path: PathBuf,
-
-    /// ROM path
-    pub rom_path: PathBuf,
-
-    /// Witness computation manager
-    pub wcm: OnceCell<Arc<WitnessManager<F>>>,
-
-    /// Executor
-    pub executor: OnceCell<ZiskExecutor<F>>,
-}
-
-impl<F: PrimeField> ZiskWitness<F> {
-    pub fn new(rom_path: PathBuf, public_inputs_path: PathBuf) -> Result<Self, Box<dyn Error>> {
-        // Check rom_path path exists
-        if !rom_path.exists() {
-            return Err(format!("ROM file not found at path: {:?}", rom_path).into());
-        }
-
-        // Check public_inputs_path is a folder
-        if !public_inputs_path.exists() {
-            return Err(
-                format!("Public inputs file not found at path: {:?}", public_inputs_path).into()
-            );
-        }
-
-        Ok(ZiskWitness {
-            public_inputs_path,
-            rom_path,
-            wcm: OnceCell::new(),
-            executor: OnceCell::new(),
-        })
-    }
-
-    fn initialize(&mut self, pctx: Arc<ProofCtx<F>>, ectx: Arc<ExecutionCtx>, sctx: Arc<SetupCtx>) {
-        let wcm = WitnessManager::new(pctx, ectx, sctx);
-        let wcm = Arc::new(wcm);
-
-        self.wcm.set(wcm.clone()).ok();
-        self.executor.set(ZiskExecutor::new(wcm, self.rom_path.clone())).ok();
-    }
-}
-
-impl<F: PrimeField> WitnessLibrary<F> for ZiskWitness<F> {
-    fn start_proof(
-        &mut self,
-        pctx: Arc<ProofCtx<F>>,
-        ectx: Arc<ExecutionCtx>,
-        sctx: Arc<SetupCtx>,
-    ) {
-        self.initialize(pctx.clone(), ectx.clone(), sctx.clone());
-
-        self.wcm.get().unwrap().start_proof(pctx, ectx, sctx);
-    }
-
-    fn end_proof(&mut self) {
-        self.wcm.get().unwrap().end_proof();
-    }
-    fn execute(&self, pctx: Arc<ProofCtx<F>>, ectx: Arc<ExecutionCtx>, sctx: Arc<SetupCtx>) {
-        timer_start_info!(EXECUTE);
-        self.executor.get().unwrap().execute(
-            &self.rom_path,
-            &self.public_inputs_path,
-            pctx,
-            ectx,
-            sctx,
-=======
 use witness::{witness_library, WitnessLibrary, WitnessManager};
 
 // Macro invocation to generate the core `WitnessLibrary` implementation for the ZisK system.
@@ -119,19 +42,8 @@
             String::new(),
             String::new(),
             String::new(),
->>>>>>> f0dcfeda
         );
 
-<<<<<<< HEAD
-    fn calculate_witness(
-        &mut self,
-        stage: u32,
-        pctx: Arc<ProofCtx<F>>,
-        ectx: Arc<ExecutionCtx>,
-        sctx: Arc<SetupCtx>,
-    ) {
-        self.wcm.get().unwrap().calculate_witness(stage, pctx, ectx, sctx);
-=======
         // Step 2: Convert program to ROM
         let zisk_rom = rv2zk.run().unwrap_or_else(|e| panic!("Application error: {}", e));
         let zisk_rom = Arc::new(zisk_rom);
@@ -154,6 +66,5 @@
 
         // Step 5: Register the executor as a component in the Witness Manager
         wcm.register_component(Arc::new(executor));
->>>>>>> f0dcfeda
     }
 }