use pil_std_lib::Std;
use proofman_util::{timer_start_info, timer_stop_and_log_info};
use sm_rom::RomSM;
use std::{error::Error, path::PathBuf, sync::Arc};
use zisk_pil::*;

use p3_field::PrimeField;
use p3_goldilocks::Goldilocks;
use proofman::{WitnessLibrary, WitnessManager};
use proofman_common::{initialize_logger, ExecutionCtx, ProofCtx, SetupCtx, WitnessPilout};
use sm_arith::ArithSM;
use sm_binary::BinarySM;
use sm_main::MainSM;
use sm_mem::MemSM;

pub struct ZiskWitness<F: PrimeField> {
    pub public_inputs_path: PathBuf,
    pub rom_path: PathBuf,

    // Witness computation manager
    pub wcm: Option<Arc<WitnessManager<F>>>,

    // State machines
    pub main_sm: Option<Arc<MainSM<F>>>,
}

impl<F: PrimeField> ZiskWitness<F> {
    pub fn new(rom_path: PathBuf, public_inputs_path: PathBuf) -> Result<Self, Box<dyn Error>> {
        // Check rom_path path exists
        if !rom_path.exists() {
            return Err(format!("ROM file not found at path: {:?}", rom_path).into());
        }

        // Check public_inputs_path is a folder
        if !public_inputs_path.exists() {
            return Err(
                format!("Public inputs file not found at path: {:?}", public_inputs_path).into()
            );
        }

        Ok(ZiskWitness { public_inputs_path, rom_path, wcm: None, main_sm: None })
    }

    fn initialize(&mut self, pctx: Arc<ProofCtx<F>>, ectx: Arc<ExecutionCtx>, sctx: Arc<SetupCtx>) {
        let wcm = WitnessManager::new(pctx, ectx, sctx.clone());
        let wcm = Arc::new(wcm);

        let std = Std::new(wcm.clone());

<<<<<<< HEAD
        let rom_sm = RomSM::new(wcm.clone(), sctx.clone());
        let mem_sm = MemSM::new(wcm.clone(), sctx.clone());
        let binary_sm = BinarySM::new(wcm.clone(), std.clone(), sctx.clone());
        let arith_sm = ArithSM::new(wcm.clone(), sctx.clone());
=======
        let mem_sm = MemSM::new(wcm.clone());
        let binary_sm = BinarySM::new(wcm.clone(), std.clone());
        let arith_sm = ArithSM::new(wcm.clone());
>>>>>>> 0cec4a56

        let main_sm = MainSM::new(
            self.rom_path.clone(),
            wcm.clone(),
            sctx,
            rom_sm,
            mem_sm,
            binary_sm,
            arith_sm,
        );

        self.wcm = Some(wcm);
        self.main_sm = Some(main_sm);
    }
}

impl<F: PrimeField> WitnessLibrary<F> for ZiskWitness<F> {
    fn start_proof(
        &mut self,
        pctx: Arc<ProofCtx<F>>,
        ectx: Arc<ExecutionCtx>,
        sctx: Arc<SetupCtx>,
    ) {
        self.initialize(pctx.clone(), ectx.clone(), sctx.clone());

        self.wcm.as_ref().unwrap().start_proof(pctx, ectx, sctx);
    }

    fn end_proof(&mut self) {
        self.wcm.as_ref().unwrap().end_proof();
    }
    fn execute(&self, pctx: Arc<ProofCtx<F>>, ectx: Arc<ExecutionCtx>, sctx: Arc<SetupCtx>) {
        timer_start_info!(EXECUTE);
        self.main_sm.as_ref().unwrap().execute(&self.public_inputs_path, pctx, ectx, sctx);
        timer_stop_and_log_info!(EXECUTE);
    }

    fn calculate_witness(
        &mut self,
        stage: u32,
        pctx: Arc<ProofCtx<F>>,
        ectx: Arc<ExecutionCtx>,
        sctx: Arc<SetupCtx>,
    ) {
        self.wcm.as_ref().unwrap().calculate_witness(stage, pctx, ectx, sctx);
    }

    fn pilout(&self) -> WitnessPilout {
        Pilout::pilout()
    }
}

#[no_mangle]
pub extern "Rust" fn init_library(
    ectx: Arc<ExecutionCtx>,
    public_inputs_path: Option<PathBuf>,
) -> Result<Box<dyn WitnessLibrary<Goldilocks>>, Box<dyn Error>> {
    let rom_path = ectx.rom_path.clone().ok_or("ROM path is required")?;
    let public_inputs = public_inputs_path.ok_or("Public inputs path is required")?;

    initialize_logger(ectx.verbose_mode);

    let zisk_witness = ZiskWitness::new(rom_path, public_inputs)?;
    Ok(Box::new(zisk_witness))
}<|MERGE_RESOLUTION|>--- conflicted
+++ resolved
@@ -47,16 +47,10 @@
 
         let std = Std::new(wcm.clone());
 
-<<<<<<< HEAD
-        let rom_sm = RomSM::new(wcm.clone(), sctx.clone());
-        let mem_sm = MemSM::new(wcm.clone(), sctx.clone());
-        let binary_sm = BinarySM::new(wcm.clone(), std.clone(), sctx.clone());
-        let arith_sm = ArithSM::new(wcm.clone(), sctx.clone());
-=======
+        let rom_sm = RomSM::new(wcm.clone());
         let mem_sm = MemSM::new(wcm.clone());
         let binary_sm = BinarySM::new(wcm.clone(), std.clone());
         let arith_sm = ArithSM::new(wcm.clone());
->>>>>>> 0cec4a56
 
         let main_sm = MainSM::new(
             self.rom_path.clone(),
