--- conflicted
+++ resolved
@@ -44,7 +44,6 @@
 opt-level = 3
 
 [workspace.dependencies]
-<<<<<<< HEAD
 # Internal crates
 cargo-zisk = { path = "cli" }
 zisk-common = { path = "common" }
@@ -76,13 +75,13 @@
 circuit = { path = "tools/circuit" }
 
 # Proofman
-proofman = { git = "https://github.com/0xPolygonHermez/pil2-proofman.git", branch = "feature/opt-vt-one-table-process" }
-proofman-common = { git = "https://github.com/0xPolygonHermez/pil2-proofman.git", branch = "feature/opt-vt-one-table-process" }
-proofman-macros = { git = "https://github.com/0xPolygonHermez/pil2-proofman.git", branch = "feature/opt-vt-one-table-process" }
-proofman-util = { git = "https://github.com/0xPolygonHermez/pil2-proofman.git", branch = "feature/opt-vt-one-table-process" }
-pil-std-lib = { git = "https://github.com/0xPolygonHermez/pil2-proofman.git", branch = "feature/opt-vt-one-table-process" }
-witness = { git = "https://github.com/0xPolygonHermez/pil2-proofman.git", branch = "feature/opt-vt-one-table-process" }
-fields = { git = "https://github.com/0xPolygonHermez/pil2-proofman.git", branch = "feature/opt-vt-one-table-process" }
+proofman = { git = "https://github.com/0xPolygonHermez/pil2-proofman.git", branch = "feature/opt-vt-one-table-process-witness" }
+proofman-common = { git = "https://github.com/0xPolygonHermez/pil2-proofman.git", branch = "feature/opt-vt-one-table-process-witness" }
+proofman-macros = { git = "https://github.com/0xPolygonHermez/pil2-proofman.git", branch = "feature/opt-vt-one-table-process-witness" }
+proofman-util = { git = "https://github.com/0xPolygonHermez/pil2-proofman.git", branch = "feature/opt-vt-one-table-process-witness" }
+pil-std-lib = { git = "https://github.com/0xPolygonHermez/pil2-proofman.git", branch = "feature/opt-vt-one-table-process-witness" }
+witness = { git = "https://github.com/0xPolygonHermez/pil2-proofman.git", branch = "feature/opt-vt-one-table-process-witness" }
+fields = { git = "https://github.com/0xPolygonHermez/pil2-proofman.git", branch = "feature/opt-vt-one-table-process-witness" }
 # Proofman Local development
 # proofman = { path = "../pil2-proofman/proofman" }
 # proofman-common = { path = "../pil2-proofman/common" }
@@ -91,23 +90,6 @@
 # pil-std-lib = { path = "../pil2-proofman/pil2-components/lib/std/rs" }
 # witness = { path = "../pil2-proofman/witness" }
 # fields = { path = "../pil2-proofman/fields" }
-=======
-# proofman = { git = "https://github.com/0xPolygonHermez/pil2-proofman.git", branch = "feature/new_witness" }
-# proofman-common = { git = "https://github.com/0xPolygonHermez/pil2-proofman.git", branch = "feature/new_witness" }
-# proofman-macros = { git = "https://github.com/0xPolygonHermez/pil2-proofman.git", branch = "feature/new_witness" }
-# proofman-util = { git = "https://github.com/0xPolygonHermez/pil2-proofman.git", branch = "feature/new_witness" }
-# pil-std-lib = { git = "https://github.com/0xPolygonHermez/pil2-proofman.git", branch = "feature/new_witness" }
-# witness = { git = "https://github.com/0xPolygonHermez/pil2-proofman.git", branch = "feature/new_witness" }
-# fields = { git = "https://github.com/0xPolygonHermez/pil2-proofman.git", branch = "feature/new_witness" }
-# Local development
-proofman = { path = "../pil2-proofman/proofman" }
-proofman-common = { path = "../pil2-proofman/common" }
-proofman-macros = { path = "../pil2-proofman/macros" }
-proofman-util = { path = "../pil2-proofman/util" }
-pil-std-lib = { path = "../pil2-proofman/pil2-components/lib/std/rs" }
-witness = { path = "../pil2-proofman/witness" }
-fields = { path = "../pil2-proofman/fields" }
->>>>>>> b6ca535a
 
 # External dependencies
 rayon = "1.10"
