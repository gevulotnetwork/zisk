--- conflicted
+++ resolved
@@ -43,15 +43,6 @@
 opt-level = 3
 
 [workspace.dependencies]
-<<<<<<< HEAD
-# proofman = { git = "https://github.com/0xPolygonHermez/pil2-proofman.git", branch = "pre-develop-0.9.0-witness"}
-# proofman-common = { git = "https://github.com/0xPolygonHermez/pil2-proofman.git", branch = "pre-develop-0.9.0-witness"}
-# proofman-macros = { git = "https://github.com/0xPolygonHermez/pil2-proofman.git", branch = "pre-develop-0.9.0-witness"}
-# proofman-util = { git = "https://github.com/0xPolygonHermez/pil2-proofman.git", branch = "pre-develop-0.9.0-witness"}
-# pil-std-lib = { git = "https://github.com/0xPolygonHermez/pil2-proofman.git", branch = "pre-develop-0.9.0-witness"}
-# witness = { git = "https://github.com/0xPolygonHermez/pil2-proofman.git", branch = "pre-develop-0.9.0-witness"}
-# fields = { git = "https://github.com/0xPolygonHermez/pil2-proofman.git", branch = "pre-develop-0.9.0-witness"}
-=======
 proofman = { git = "https://github.com/0xPolygonHermez/pil2-proofman.git", branch = "pre-develop-0.9.0"}
 proofman-common = { git = "https://github.com/0xPolygonHermez/pil2-proofman.git", branch = "pre-develop-0.9.0"}
 proofman-macros = { git = "https://github.com/0xPolygonHermez/pil2-proofman.git", branch = "pre-develop-0.9.0"}
@@ -59,15 +50,14 @@
 pil-std-lib = { git = "https://github.com/0xPolygonHermez/pil2-proofman.git", branch = "pre-develop-0.9.0"}
 witness = { git = "https://github.com/0xPolygonHermez/pil2-proofman.git", branch = "pre-develop-0.9.0"}
 fields = { git = "https://github.com/0xPolygonHermez/pil2-proofman.git", branch = "pre-develop-0.9.0"}
->>>>>>> b8a58289
 # Local development
-proofman = { path = "../pil2-proofman/proofman" }
-proofman-common = { path = "../pil2-proofman/common" }
-proofman-macros = { path = "../pil2-proofman/macros" }
-proofman-util = { path = "../pil2-proofman/util" }
-pil-std-lib = { path = "../pil2-proofman/pil2-components/lib/std/rs" }
-witness = { path = "../pil2-proofman/witness" }
-fields = { path = "../pil2-proofman/fields" }
+# proofman = { path = "../pil2-proofman/proofman" }
+# proofman-common = { path = "../pil2-proofman/common" }
+# proofman-macros = { path = "../pil2-proofman/macros" }
+# proofman-util = { path = "../pil2-proofman/util" }
+# pil-std-lib = { path = "../pil2-proofman/pil2-components/lib/std/rs" }
+# witness = { path = "../pil2-proofman/witness" }
+# fields = { path = "../pil2-proofman/fields" }
 
 tracing = "0.1"
 rayon = "1.10"
