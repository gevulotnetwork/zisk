<<<<<<< HEAD
use std::{collections::HashMap, fmt};
=======
//! Data required to prove the different Zisk operations

use std::collections::HashMap;
>>>>>>> 492330b7

/// Required data to make an operation.  
///
/// Stores the minimum information to reproduce an operation execution:
/// * The opcode and the a and b registers values (regardless of their sources)
/// * The step is also stored to keep track of the program execution point
///
/// This data is generated during the first emulation execution.  
/// This data is required by the main state machine executor to generate the witness computation.
#[derive(Clone)]
pub struct ZiskRequiredOperation {
    pub step: u64,
    pub opcode: u8,
    pub a: u64,
    pub b: u64,
}

/// Stores the minimum information to generate the memory state machine witness computation.
#[derive(Clone)]
pub enum ZiskRequiredMemory {
    Basic { step: u64, value: u64, address: u32, is_write: bool, width: u8, step_offset: u8 },
    Extended { values: [u64; 2], address: u32 },
}

impl fmt::Debug for ZiskRequiredMemory {
    fn fmt(&self, f: &mut fmt::Formatter<'_>) -> fmt::Result {
        match self {
            ZiskRequiredMemory::Basic { step, value, address, is_write, width, step_offset: _ } => {
                let label = if *is_write { "WR" } else { "RD" };
                write!(
                    f,
                    "{0} addr:{1:#08X}({1}) offset:{5} width:{2} value:{3:#016X}({3}) step:{4}",
                    label,
                    address,
                    width,
                    value,
                    step,
                    address & 0x07
                )
            }
            ZiskRequiredMemory::Extended { values, address } => {
                write!(
                    f,
                    "addr:{1:#08X}({0}) value[1]:{1} value[2]:{2}",
                    address, values[0], values[1],
                )
            }
        }
    }
}

impl ZiskRequiredMemory {
    pub fn get_address(&self) -> u32 {
        match self {
            ZiskRequiredMemory::Basic {
                step: _,
                value: _,
                address,
                is_write: _,
                width: _,
                step_offset: _,
            } => *address,
            ZiskRequiredMemory::Extended { values: _, address } => *address,
        }
    }
}

/// Data required to get some operations proven by the secondary state machine
#[derive(Clone, Default)]
pub struct ZiskRequired {
    pub arith: Vec<ZiskRequiredOperation>,
    pub binary: Vec<ZiskRequiredOperation>,
    pub binary_extension: Vec<ZiskRequiredOperation>,
    pub memory: Vec<ZiskRequiredMemory>,
}

/// Histogram of the program counter values used during the program execution.  
///
/// Each pc value has a u64 counter, associated to it via a hash map.  
/// The counter is increased every time the corresponding instruction is executed.
#[derive(Clone, Default)]
pub struct ZiskPcHistogram {
    pub map: HashMap<u64, u64>,
    pub end_pc: u64,
    pub steps: u64,
}<|MERGE_RESOLUTION|>--- conflicted
+++ resolved
@@ -1,18 +1,14 @@
-<<<<<<< HEAD
-use std::{collections::HashMap, fmt};
-=======
 //! Data required to prove the different Zisk operations
 
-use std::collections::HashMap;
->>>>>>> 492330b7
+use std::{collections::HashMap, fmt};
 
-/// Required data to make an operation.  
+/// Required data to make an operation.
 ///
 /// Stores the minimum information to reproduce an operation execution:
 /// * The opcode and the a and b registers values (regardless of their sources)
 /// * The step is also stored to keep track of the program execution point
 ///
-/// This data is generated during the first emulation execution.  
+/// This data is generated during the first emulation execution.
 /// This data is required by the main state machine executor to generate the witness computation.
 #[derive(Clone)]
 pub struct ZiskRequiredOperation {
@@ -81,9 +77,9 @@
     pub memory: Vec<ZiskRequiredMemory>,
 }
 
-/// Histogram of the program counter values used during the program execution.  
+/// Histogram of the program counter values used during the program execution.
 ///
-/// Each pc value has a u64 counter, associated to it via a hash map.  
+/// Each pc value has a u64 counter, associated to it via a hash map.
 /// The counter is increased every time the corresponding instruction is executed.
 #[derive(Clone, Default)]
 pub struct ZiskPcHistogram {
