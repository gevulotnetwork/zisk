--- conflicted
+++ resolved
@@ -267,13 +267,8 @@
 const BINARY_E_COST: u64 = 54;
 const ARITHA32_COST: u64 = 95;
 const ARITHAM32_COST: u64 = 95;
-<<<<<<< HEAD
 const KECCAK_COST: u64 = 167000;
-const SHA256_COST: u64 = 0; // TODO: To be decide
-=======
-const KECCAK_COST: u64 = 145000;
 const SHA256_COST: u64 = 9000;
->>>>>>> 91d48753
 const ARITH_EQ_COST: u64 = 1200;
 const FCALL_COST: u64 = INTERNAL_COST;
 
