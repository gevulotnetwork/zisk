--- conflicted
+++ resolved
@@ -347,29 +347,6 @@
     (Bn254ComplexAdd, "bn254_complex_add", ArithEq, ARITH_EQ_COST, 0xfc, 144, opc_bn254_complex_add, op_bn254_complex_add),
     (Bn254ComplexSub, "bn254_complex_sub", ArithEq, ARITH_EQ_COST, 0xfd, 144, opc_bn254_complex_sub, op_bn254_complex_sub),
     (Bn254ComplexMul, "bn254_complex_mul", ArithEq, ARITH_EQ_COST, 0xfe, 144, opc_bn254_complex_mul, op_bn254_complex_mul),
-<<<<<<< HEAD
-    (FAddD, "fadd.d", Internal, INTERNAL_COST, 0xe0, 0, opc_fadd_d, op_fadd_d),
-    (FSubD, "fsub.d", Internal, INTERNAL_COST, 0xe1, 0, opc_fsub_d, op_fsub_d),
-    (FMulD, "fmul.d", Internal, INTERNAL_COST, 0xe2, 0, opc_fmul_d, op_fmul_d),
-    (FDivD, "fdiv.d", Internal, INTERNAL_COST, 0xe3, 0, opc_fdiv_d, op_fdiv_d),
-    (FSqrtD, "fsqrt.d", Internal, INTERNAL_COST, 0xe4, 0, opc_fsqrt_d, op_fsqrt_d),
-    (FMaxD, "fmax.d", Internal, INTERNAL_COST, 0xe5, 0, opc_fmax_d, op_fmax_d),
-    (FMinD, "fmin.d", Internal, INTERNAL_COST, 0xe6, 0, opc_fmin_d, op_fmin_d),
-    (FEqD, "feq.d", Internal, INTERNAL_COST, 0xe7, 0, opc_feq_d, op_feq_d),
-    (FLeD, "fle.d", Internal, INTERNAL_COST, 0xe8, 0, opc_fle_d, op_fle_d),
-    (FLtD, "flt.d", Internal, INTERNAL_COST, 0xe9, 0, opc_flt_d, op_flt_d),
-    (FClassD, "fclass.d", Internal, INTERNAL_COST, 0xea, 0, opc_fclass_d, op_fclass_d),
-    (FctvDS, "fcvt.d.s", Internal, INTERNAL_COST, 0xeb, 0, opc_fctv_d_s, op_fctv_d_s),
-    (FctvDW, "fcvt.d.w", Internal, INTERNAL_COST, 0xec, 0, opc_fctv_d_w, op_fctv_d_w),
-    (FctvDWU, "fcvt.d.wu", Internal, INTERNAL_COST, 0xed, 0, opc_fctv_d_wu, op_fctv_d_wu),
-    (FctvSD, "fcvt.s.d", Internal, INTERNAL_COST, 0xee, 0, opc_fctv_s_d, op_fctv_s_d),
-    (FctvWD, "fcvt.w.d", Internal, INTERNAL_COST, 0xef, 0, opc_fctv_w_d, op_fctv_w_d),
-    (FctvWUD, "fcvt.wu.d", Internal, INTERNAL_COST, 0xd0, 0, opc_fctv_wu_d, op_fctv_wu_d),
-    (FsgnjD, "fsgnj.d", Internal, INTERNAL_COST, 0xd1, 0, opc_fsgnj_d, op_fsgnj_d),
-    (FsgnjnD, "fsgnjn.d", Internal, INTERNAL_COST, 0xd2, 0, opc_fsgnjn_d, op_fsgnjn_d),
-    (FsgnjxD, "fsgnjx.d", Internal, INTERNAL_COST, 0xd3, 0, opc_fsgnjx_d, op_fsgnjx_d),
-
-=======
     (Halt, "halt", Internal, INTERNAL_COST, 0xff, 144, opc_halt, op_halt),
     (Arith384Mod, "arith384_mod", ArithEq384, ARITH_EQ_384_COST, 0xe2, 232, opc_arith384_mod, op_arith384_mod),
     (Bls12_381CurveAdd, "bls12_381_curve_add", ArithEq384, ARITH_EQ_384_COST, 0xe3, 208, opc_bls12_381_curve_add, op_bls12_381_curve_add),
@@ -377,7 +354,6 @@
     (Bls12_381ComplexAdd, "bls12_381_complex_add", ArithEq384, ARITH_EQ_384_COST, 0xe5, 208, opc_bls12_381_complex_add, op_bls12_381_complex_add),
     (Bls12_381ComplexSub, "bls12_381_complex_sub", ArithEq384, ARITH_EQ_384_COST, 0xe6, 208, opc_bls12_381_complex_sub, op_bls12_381_complex_sub),
     (Bls12_381ComplexMul, "bls12_381_complex_mul", ArithEq384, ARITH_EQ_384_COST, 0xe7, 208, opc_bls12_381_complex_mul, op_bls12_381_complex_mul),
->>>>>>> c5205f11
 }
 
 /* INTERNAL operations */
@@ -2011,367 +1987,6 @@
     ctx.flag = false;
 }
 
-<<<<<<< HEAD
-/// Implements fadd_d
-#[inline(always)]
-pub fn op_fadd_d(a: u64, b: u64) -> (u64, bool) {
-    unimplemented!("op_fadd_d() is not implemented");
-}
-
-/// InstContext-based wrapper over op_fadd_dt()
-#[inline(always)]
-pub fn opc_fadd_d(ctx: &mut InstContext) {
-    // ctx.c = fadd_d(ctx.a, ctx.b);
-
-    // println!("INT fadd_d({},{}) = {}", ctx.a, ctx.b, ctx.c);
-    let af: f64 = f64::from_bits(ctx.a);
-    let bf: f64 = f64::from_bits(ctx.b);
-    let cf: f64 = af + bf;
-    ctx.c = cf.to_bits();
-
-    // let a_sign: u64 = ctx.a >> 63;
-    // let a_exponent: u64 = (ctx.a >> 52) & 0x7FF;
-    // let a_mantissa: u64 = ctx.a & 0xFFFFFFFFFFFFF;
-    // let b_sign: u64 = ctx.b >> 63;
-    // let b_exponent: u64 = (ctx.b >> 52) & 0x7FF;
-    // let b_mantissa: u64 = ctx.b & 0xFFFFFFFFFFFFF;
-    // let c_sign: u64 = ctx.c >> 63;
-    // let c_exponent: u64 = (ctx.c >> 52) & 0x7FF;
-    // let c_mantissa: u64 = ctx.c & 0xFFFFFFFFFFFFF;
-
-    // println!(">>>>>> opc_fadd_d()\na: u64={:x} sign={}, exponent={}, mantissa=1.{}\nb: u64={:x} sign={}, exponent={}, mantissa=1.{}\nc: u64={:x} sign={}, exponent={}, mantissa=1.{}",
-    //     ctx.a, a_sign, a_exponent, a_mantissa,
-    //     ctx.b, b_sign, b_exponent, b_mantissa,
-    //     ctx.c, c_sign, c_exponent, c_mantissa
-    // );
-
-    ctx.flag = false;
-}
-
-/// Implements fsub_d
-#[inline(always)]
-pub fn op_fsub_d(a: u64, b: u64) -> (u64, bool) {
-    unimplemented!("op_fsub_d() is not implemented");
-}
-
-/// InstContext-based wrapper over op_sub_d()
-#[inline(always)]
-pub fn opc_fsub_d(ctx: &mut InstContext) {
-    let af: f64 = f64::from_bits(ctx.a);
-    let bf: f64 = f64::from_bits(ctx.b);
-    let cf: f64 = af - bf;
-    ctx.c = cf.to_bits();
-    ctx.flag = false;
-}
-
-/// Implements fmul_d
-#[inline(always)]
-pub fn op_fmul_d(a: u64, b: u64) -> (u64, bool) {
-    unimplemented!("op_fmul_d() is not implemented");
-}
-
-/// InstContext-based wrapper over op_fmul_d()
-#[inline(always)]
-pub fn opc_fmul_d(ctx: &mut InstContext) {
-    let af: f64 = f64::from_bits(ctx.a);
-    let bf: f64 = f64::from_bits(ctx.b);
-    let cf: f64 = af * bf;
-    ctx.c = cf.to_bits();
-    ctx.flag = false;
-}
-
-/// Implements fdiv_d
-#[inline(always)]
-pub fn op_fdiv_d(a: u64, b: u64) -> (u64, bool) {
-    unimplemented!("op_fdiv_d() is not implemented");
-}
-
-/// InstContext-based wrapper over op_fdiv_d()
-#[inline(always)]
-pub fn opc_fdiv_d(ctx: &mut InstContext) {
-    let af: f64 = f64::from_bits(ctx.a);
-    let bf: f64 = f64::from_bits(ctx.b);
-    let cf: f64 = af - bf;
-    ctx.c = cf.to_bits();
-    ctx.flag = false;
-}
-
-/// Implements fsqrt_d
-#[inline(always)]
-pub fn op_fsqrt_d(a: u64, b: u64) -> (u64, bool) {
-    unimplemented!("op_fsqrt_d() is not implemented");
-}
-
-/// InstContext-based wrapper over op_fsqrt_d()
-#[inline(always)]
-pub fn opc_fsqrt_d(ctx: &mut InstContext) {
-    let bf: f64 = f64::from_bits(ctx.b);
-    let cf: f64 = bf.sqrt();
-    ctx.c = cf.to_bits();
-    ctx.flag = false;
-}
-
-/// Implements fmax_d
-#[inline(always)]
-pub fn op_fmax_d(a: u64, b: u64) -> (u64, bool) {
-    unimplemented!("op_fmax_d() is not implemented");
-}
-
-/// InstContext-based wrapper over op_fmax_d()
-#[inline(always)]
-pub fn opc_fmax_d(ctx: &mut InstContext) {
-    let af: f64 = f64::from_bits(ctx.a);
-    let bf: f64 = f64::from_bits(ctx.b);
-    let cf: f64 = if af > bf { af } else { bf };
-    ctx.c = cf.to_bits();
-    ctx.flag = false;
-}
-
-/// Implements fmin_d
-#[inline(always)]
-pub fn op_fmin_d(a: u64, b: u64) -> (u64, bool) {
-    unimplemented!("op_fmin_d() is not implemented");
-}
-
-/// InstContext-based wrapper over op_fmin_d()
-#[inline(always)]
-pub fn opc_fmin_d(ctx: &mut InstContext) {
-    let af: f64 = f64::from_bits(ctx.a);
-    let bf: f64 = f64::from_bits(ctx.b);
-    let cf: f64 = if af < bf { af } else { bf };
-    ctx.c = cf.to_bits();
-    ctx.flag = false;
-}
-
-/// Implements feq_d
-#[inline(always)]
-pub fn op_feq_d(a: u64, b: u64) -> (u64, bool) {
-    unimplemented!("op_feq_d() is not implemented");
-}
-
-/// InstContext-based wrapper over op_feq_d()
-#[inline(always)]
-pub fn opc_feq_d(ctx: &mut InstContext) {
-    let af: f64 = f64::from_bits(ctx.a);
-    let bf: f64 = f64::from_bits(ctx.b);
-    if af == bf {
-        ctx.c = 1;
-        ctx.flag = true;
-    } else {
-        ctx.c = 0;
-        ctx.flag = false;
-    }
-}
-
-/// Implements fle_d
-#[inline(always)]
-pub fn op_fle_d(a: u64, b: u64) -> (u64, bool) {
-    unimplemented!("op_fle_d() is not implemented");
-}
-
-/// InstContext-based wrapper over op_fle_d()
-#[inline(always)]
-pub fn opc_fle_d(ctx: &mut InstContext) {
-    let af: f64 = f64::from_bits(ctx.a);
-    let bf: f64 = f64::from_bits(ctx.b);
-    if af <= bf {
-        ctx.c = 1;
-        ctx.flag = true;
-    } else {
-        ctx.c = 0;
-        ctx.flag = false;
-    }
-}
-
-/// Implements flt_d
-#[inline(always)]
-pub fn op_flt_d(a: u64, b: u64) -> (u64, bool) {
-    unimplemented!("op_flt_d() is not implemented");
-}
-
-/// InstContext-based wrapper over op_flt_d()
-#[inline(always)]
-pub fn opc_flt_d(ctx: &mut InstContext) {
-    let af: f64 = f64::from_bits(ctx.a);
-    let bf: f64 = f64::from_bits(ctx.b);
-    if af < bf {
-        ctx.c = 1;
-        ctx.flag = true;
-    } else {
-        ctx.c = 0;
-        ctx.flag = false;
-    }
-}
-
-/// Implements fcall_get, fcall result
-#[inline(always)]
-pub fn op_fclass_d(a: u64, b: u64) -> (u64, bool) {
-    unimplemented!("op_fclass_d() is not implemented");
-}
-
-/// InstContext-based wrapper over op_fcall_get()
-#[inline(always)]
-pub fn opc_fclass_d(ctx: &mut InstContext) {
-    // rd bit Meaning
-    // 0: rs1 is - infinite
-    // 1: rs1 is a negative normal number.
-    // 2: rs1 is a negative subnormal number.
-    // .
-    // 3: rs1 is - 0
-    // 4: rs1 is + 0.
-    // 5: rs1 is a positive subnormal number.
-    // 6: rs1 is a positive normal number.
-    // 7: rs1 is + infinite
-    // 8: rs1 is a signaling NaN.
-    // 9: rs1 is a quiet NaN.
-
-    ctx.c = 0;
-    ctx.flag = false;
-}
-
-/// Implements fctv_d_s
-#[inline(always)]
-pub fn op_fctv_d_s(a: u64, b: u64) -> (u64, bool) {
-    unimplemented!("op_fctv_d_s() is not implemented");
-}
-
-/// InstContext-based wrapper over op_fctv_d_s()
-#[inline(always)]
-pub fn opc_fctv_d_s(ctx: &mut InstContext) {
-    let af: f64 = f64::from_bits(ctx.a);
-    let bf: f64 = f64::from_bits(ctx.b);
-    let cf: f64 = af;
-    ctx.c = cf.to_bits();
-    ctx.flag = false;
-}
-
-/// Implements fctv_d_w
-#[inline(always)]
-pub fn op_fctv_d_w(a: u64, b: u64) -> (u64, bool) {
-    unimplemented!("op_fctv_d_w() is not implemented");
-}
-
-/// InstContext-based wrapper over op_fctv_d_w()
-#[inline(always)]
-pub fn opc_fctv_d_w(ctx: &mut InstContext) {
-    let af: f64 = f64::from_bits(ctx.a);
-    let bf: f64 = f64::from_bits(ctx.b);
-    let cf: f64 = af;
-    ctx.c = cf.to_bits();
-    ctx.flag = false;
-}
-
-/// Implements fctv_d_wu
-#[inline(always)]
-pub fn op_fctv_d_wu(a: u64, b: u64) -> (u64, bool) {
-    unimplemented!("op_fctv_d_wu() is not implemented");
-}
-
-/// InstContext-based wrapper over op_fctv_d_wu()
-#[inline(always)]
-pub fn opc_fctv_d_wu(ctx: &mut InstContext) {
-    let af: f64 = f64::from_bits(ctx.a);
-    let bf: f64 = f64::from_bits(ctx.b);
-    let cf: f64 = af;
-    ctx.c = cf.to_bits();
-    ctx.flag = false;
-}
-
-/// Implements fctv_s_d
-#[inline(always)]
-pub fn op_fctv_s_d(a: u64, b: u64) -> (u64, bool) {
-    unimplemented!("op_fctv_s_d() is not implemented");
-}
-
-/// InstContext-based wrapper over op_fctv_s_d()
-#[inline(always)]
-pub fn opc_fctv_s_d(ctx: &mut InstContext) {
-    let af: f64 = f64::from_bits(ctx.a);
-    let bf: f64 = f64::from_bits(ctx.b);
-    let cf: f64 = af;
-    ctx.c = cf.to_bits();
-    ctx.flag = false;
-}
-
-/// Implements fctv_w_d
-#[inline(always)]
-pub fn op_fctv_w_d(a: u64, b: u64) -> (u64, bool) {
-    unimplemented!("op_fctv_w_d() is not implemented");
-}
-
-/// InstContext-based wrapper over op_fctv_w_d()
-#[inline(always)]
-pub fn opc_fctv_w_d(ctx: &mut InstContext) {
-    let af: f64 = f64::from_bits(ctx.a);
-    let bf: f64 = f64::from_bits(ctx.b);
-    let cf: f64 = af;
-    ctx.c = cf.to_bits();
-    ctx.flag = false;
-}
-
-/// Implements fctv_wu_d
-#[inline(always)]
-pub fn op_fctv_wu_d(a: u64, b: u64) -> (u64, bool) {
-    unimplemented!("op_fctv_wu_d() is not implemented");
-}
-
-/// InstContext-based wrapper over op_fctv_wu_d()
-#[inline(always)]
-pub fn opc_fctv_wu_d(ctx: &mut InstContext) {
-    let af: f64 = f64::from_bits(ctx.a);
-    let bf: f64 = f64::from_bits(ctx.b);
-    let cf: f64 = af;
-    ctx.c = cf.to_bits();
-    ctx.flag = false;
-}
-
-/// Implements fsgnj_d
-#[inline(always)]
-pub fn op_fsgnj_d(a: u64, b: u64) -> (u64, bool) {
-    unimplemented!("op_fsgnj_d() is not implemented");
-}
-
-/// InstContext-based wrapper over op_fsgnj_d()
-#[inline(always)]
-pub fn opc_fsgnj_d(ctx: &mut InstContext) {
-    let af: f64 = f64::from_bits(ctx.a);
-    let bf: f64 = f64::from_bits(ctx.b);
-    let cf: f64 = af;
-    ctx.c = cf.to_bits();
-    ctx.flag = false;
-}
-
-/// Implements fsgnjn_d
-#[inline(always)]
-pub fn op_fsgnjn_d(a: u64, b: u64) -> (u64, bool) {
-    unimplemented!("op_fsgnjn_d() is not implemented");
-}
-
-/// InstContext-based wrapper over op_fsgnj_d()
-#[inline(always)]
-pub fn opc_fsgnjn_d(ctx: &mut InstContext) {
-    let af: f64 = f64::from_bits(ctx.a);
-    let bf: f64 = f64::from_bits(ctx.b);
-    let cf: f64 = af;
-    ctx.c = cf.to_bits();
-    ctx.flag = false;
-}
-
-/// Implements fsgnjx_d
-#[inline(always)]
-pub fn op_fsgnjx_d(a: u64, b: u64) -> (u64, bool) {
-    unimplemented!("op_fsgnjx_d() is not implemented");
-}
-
-/// InstContext-based wrapper over op_fsgnjx_d()
-#[inline(always)]
-pub fn opc_fsgnjx_d(ctx: &mut InstContext) {
-    let af: f64 = f64::from_bits(ctx.a);
-    let bf: f64 = f64::from_bits(ctx.b);
-    let cf: f64 = af;
-    ctx.c = cf.to_bits();
-    ctx.flag = false;
-=======
 /// Implements halt
 #[inline(always)]
 pub fn op_halt(a: u64, b: u64) -> (u64, bool) {
@@ -2384,5 +1999,4 @@
     ctx.error = true;
     ctx.c = 0;
     ctx.flag = false;
->>>>>>> c5205f11
 }