--- conflicted
+++ resolved
@@ -2,39 +2,19 @@
 
 use crate::{
     add_end_and_lib,
-    elf_extraction::{collect_elf_payload, collect_elf_payload_from_bytes, merge_adjacent_ro_sections, ElfPayload},
+    elf_extraction::{
+        collect_elf_payload, collect_elf_payload_from_bytes, merge_adjacent_ro_sections, ElfPayload,
+    },
     riscv2zisk_context::{add_entry_exit_jmp, add_zisk_code, add_zisk_init_data},
     AsmGenerationMethod, RoData, ZiskInst, ZiskRom, ZiskRom2Asm, ROM_ADDR, ROM_ADDR_MAX, ROM_ENTRY,
 };
 use rayon::prelude::*;
-use std::{
-    error::Error,
-    path::Path,
-};
+use std::{error::Error, path::Path};
 
 /// Executes the ROM transpilation process: from ELF to Zisk
 pub fn elf2rom(elf_file: &Path) -> Result<ZiskRom, Box<dyn Error>> {
-<<<<<<< HEAD
     // Load the embedded float library
     const FLOAT_LIB_DATA: &[u8] = include_bytes!("../../lib-float/c/lib/ziskfloat.elf");
-=======
-    // Get the path to float library
-    let default_float_library_path = std::env::var("HOME")
-        .ok()
-        .map(PathBuf::from)
-        .unwrap()
-        .join(".zisk/zisk/lib-float/c/lib/ziskfloat.elf");
-
-    let local_float_library_path = PathBuf::from("./lib-float/c/lib/ziskfloat.elf");
-
-    let float_library_path = if default_float_library_path.exists() {
-        default_float_library_path
-    } else if local_float_library_path.exists() {
-        local_float_library_path
-    } else {
-        panic!("elf2rom() could not find the float library.  Please run from the zisk root directory, or set the HOME environment variable to point to a directory containing .zisk/zisk/lib-float/c/lib/ziskfloat.elf");
-    };
->>>>>>> a16ee3c9
 
     // Extract all relevant sections from the ELF file
     let payloads: Vec<ElfPayload> =
