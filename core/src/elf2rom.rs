//! Reads RISC-V data from and ELF file and converts it to a ZiskRom

use crate::{
    riscv2zisk_context::{add_entry_exit_jmp, add_zisk_code, add_zisk_init_data},
    RoData, ZiskInst, ZiskRom, RAM_ADDR, RAM_SIZE, ROM_ADDR, ROM_ADDR_MAX, ROM_ENTRY,
};
use elf::{
    abi::{SHF_EXECINSTR, SHF_WRITE, SHT_PROGBITS},
    endian::AnyEndian,
    ElfBytes,
};
use std::error::Error;

/// Executes the ROM transpilation process: from ELF to Zisk
pub fn elf2rom(elf_file: String) -> Result<ZiskRom, Box<dyn Error>> {
    // Get all data from the ELF file copied to a memory buffer
    let elf_file_path = std::path::PathBuf::from(elf_file.clone());
    let file_data = std::fs::read(elf_file_path)?;

    // Parse the ELF data
    let elf_bytes = ElfBytes::<AnyEndian>::minimal_parse(file_data.as_slice())?;

    // Create an empty ZiskRom instance
    let mut rom: ZiskRom = ZiskRom { next_init_inst_addr: ROM_ENTRY, ..Default::default() };

    // Iterate on the available section headers of the ELF parsed data
    if let Some(section_headers) = elf_bytes.section_headers() {
        for section_header in section_headers {
            // Consider only the section headers that contain program data
            if section_header.sh_type == SHT_PROGBITS {
<<<<<<< HEAD
                // Get the section header address
                let addr = section_header.sh_addr;

                // Ignore sections with address = 0, as per ELF spec
                if addr == 0 {
                    continue;
                }

                // Get the section data
=======
                // Get the program section data as a vector of bytes
>>>>>>> 492330b7
                let (data_u8, _) = elf_bytes.section_data(&section_header)?;
                let mut data = data_u8.to_vec();

                // Remove extra bytes if length is not 4-bytes aligned
                while data.len() % 4 != 0 {
                    data.pop();
                }

<<<<<<< HEAD
                // If this is a code section, add it to program
=======
                // Get the section data address
                let addr = section_header.sh_addr;

                // If the data contains instructions, parse them as RISC-V instructions and add them
                // to the ROM instructions, at the specified program address
>>>>>>> 492330b7
                if (section_header.sh_flags & SHF_EXECINSTR as u64) != 0 {
                    add_zisk_code(&mut rom, addr, &data);
                }

<<<<<<< HEAD
                // Add init data as a read/write memory section, initialized by code
=======
                // If the data is a writable memory section, add it to the ROM memory using Zisk
                // copy instructions
>>>>>>> 492330b7
                if (section_header.sh_flags & SHF_WRITE as u64) != 0 &&
                    addr >= RAM_ADDR &&
                    addr + data.len() as u64 <= RAM_ADDR + RAM_SIZE
                {
<<<<<<< HEAD
                    //println! {"elf2rom() new RW from={:x} length={:x}={}", addr, data.len(),
                    //data.len()};
                    add_zisk_init_data(&mut rom, addr, &data, true);
                }
                // Add read-only data memory section
                else {
                    // Search for an existing RO section previous to this one
                    let mut found = false;
                    for rd in rom.ro_data.iter_mut() {
                        // Section data should be previous to this one
                        if (rd.from + rd.length as u64) == addr {
                            rd.length += data.len();
                            rd.data.extend(data.clone());
                            found = true;
                            //println! {"elf2rom() adding RO from={:x} length={:x}={}", rd.from,
                            // rd.length, rd.length};
                            break;
                        }
                    }

                    // If not found, create a new RO section
                    if !found {
                        //println! {"elf2rom() new RO from={:x} length={:x}={}", addr, data.len(),
                        // data.len()};
                        rom.ro_data.push(RoData::new(addr, data.len(), data));
                    }
                }
            }
        }
    }

    // Add RO data initialization code insctructions
    let ro_data_len = rom.ro_data.len();
    for i in 0..ro_data_len {
        let addr = rom.ro_data[i].from;
        let mut data = Vec::new();
        data.extend(rom.ro_data[i].data.as_slice());
        add_zisk_init_data(&mut rom, addr, &data, true);
    }

=======
                    add_zisk_init_data(&mut rom, addr, &data);
                // Otherwise, add it to the ROM as RO data
                } else {
                    rom.ro_data.push(RoData::new(addr, data.len(), data));
                }
            }
        }
    }

    // Add the program setup, system call and program wrapup instructions
>>>>>>> 492330b7
    add_entry_exit_jmp(&mut rom, elf_bytes.ehdr.e_entry);

    // Preprocess the ROM (experimental)
    // Split the ROM instructions based on their address in order to get a better performance when
    // searching for the corresponding intruction to the pc program address
    let mut max_rom_entry = 0;
    let mut max_rom_instructions = 0;
    let mut min_rom_na_unstructions = u64::MAX;
    let mut max_rom_na_unstructions = 0;
    for instruction in &rom.insts {
        let addr = *instruction.0;

        if addr < ROM_ENTRY {
            return Err(format!("Address out of range: {}", addr).into());
        } else if addr < ROM_ADDR {
            if addr % 4 != 0 {
                // When an address is not 4 bytes aligned, it is considered a
                // na_rom_instructions We are supposed to have only one non
                // aligned instructions in > ROM_ADDRESS
                min_rom_na_unstructions = std::cmp::min(min_rom_na_unstructions, addr);
                max_rom_na_unstructions = std::cmp::max(max_rom_na_unstructions, addr);
            } else {
                max_rom_entry = std::cmp::max(max_rom_entry, addr);
            }
        } else if addr < ROM_ADDR_MAX {
            if addr % 4 != 0 {
                // When an address is not 4 bytes aligned, it is considered a
                // na_rom_instructions We are supposed to have only one non
                // aligned instructions in > ROM_ADDRESS
                min_rom_na_unstructions = std::cmp::min(min_rom_na_unstructions, addr);
                max_rom_na_unstructions = std::cmp::max(max_rom_na_unstructions, addr);
            } else {
                max_rom_instructions = max_rom_instructions.max(addr);
            }
        } else {
            return Err(format!("Address out of range: {}", addr).into());
        }
    }

    let num_rom_entry = (max_rom_entry - ROM_ENTRY) / 4 + 1;
    let num_rom_instructions = (max_rom_instructions - ROM_ADDR) / 4 + 1;
    let num_rom_na_instructions = if u64::MAX == min_rom_na_unstructions {
        0
    } else {
        max_rom_na_unstructions - min_rom_na_unstructions + 1
    };

    rom.rom_entry_instructions = vec![ZiskInst::default(); num_rom_entry as usize];
    rom.rom_instructions = vec![ZiskInst::default(); num_rom_instructions as usize];
    rom.rom_na_instructions = vec![ZiskInst::default(); num_rom_na_instructions as usize];
    rom.offset_rom_na_unstructions = min_rom_na_unstructions;

    for instruction in &rom.insts {
        let addr = *instruction.0;

        if addr % 4 != 0 {
            rom.rom_na_instructions[(addr - min_rom_na_unstructions) as usize] =
                instruction.1.i.clone();
        } else if addr < ROM_ADDR {
            rom.rom_entry_instructions[((addr - ROM_ENTRY) >> 2) as usize] =
                instruction.1.i.clone();
        } else {
            rom.rom_instructions[((addr - ROM_ADDR) >> 2) as usize] = instruction.1.i.clone();
        }
    }

    //println! {"elf2rom() got rom.insts.len={}", rom.insts.len()};

    Ok(rom)
}

/// Executes the ELF file data transpilation process into a Zisk ROM, and saves the result into a
/// file.  The file format can be JSON, PIL-based or binary.
pub fn elf2romfile(
    elf_file: String,
    rom_file: String,
    pil_file: String,
    bin_file: String,
) -> Result<(), Box<dyn Error>> {
    let rom = elf2rom(elf_file)?;
    rom.save_to_json_file(&rom_file);
    if !pil_file.is_empty() {
        rom.save_to_pil_file(&pil_file);
    }
    if !bin_file.is_empty() {
        rom.save_to_bin_file(&bin_file);
    }
    Ok(())
}<|MERGE_RESOLUTION|>--- conflicted
+++ resolved
@@ -28,7 +28,6 @@
         for section_header in section_headers {
             // Consider only the section headers that contain program data
             if section_header.sh_type == SHT_PROGBITS {
-<<<<<<< HEAD
                 // Get the section header address
                 let addr = section_header.sh_addr;
 
@@ -38,9 +37,6 @@
                 }
 
                 // Get the section data
-=======
-                // Get the program section data as a vector of bytes
->>>>>>> 492330b7
                 let (data_u8, _) = elf_bytes.section_data(&section_header)?;
                 let mut data = data_u8.to_vec();
 
@@ -49,30 +45,18 @@
                     data.pop();
                 }
 
-<<<<<<< HEAD
                 // If this is a code section, add it to program
-=======
-                // Get the section data address
-                let addr = section_header.sh_addr;
-
-                // If the data contains instructions, parse them as RISC-V instructions and add them
-                // to the ROM instructions, at the specified program address
->>>>>>> 492330b7
                 if (section_header.sh_flags & SHF_EXECINSTR as u64) != 0 {
                     add_zisk_code(&mut rom, addr, &data);
                 }
 
-<<<<<<< HEAD
                 // Add init data as a read/write memory section, initialized by code
-=======
                 // If the data is a writable memory section, add it to the ROM memory using Zisk
                 // copy instructions
->>>>>>> 492330b7
                 if (section_header.sh_flags & SHF_WRITE as u64) != 0 &&
                     addr >= RAM_ADDR &&
                     addr + data.len() as u64 <= RAM_ADDR + RAM_SIZE
                 {
-<<<<<<< HEAD
                     //println! {"elf2rom() new RW from={:x} length={:x}={}", addr, data.len(),
                     //data.len()};
                     add_zisk_init_data(&mut rom, addr, &data, true);
@@ -113,18 +97,6 @@
         add_zisk_init_data(&mut rom, addr, &data, true);
     }
 
-=======
-                    add_zisk_init_data(&mut rom, addr, &data);
-                // Otherwise, add it to the ROM as RO data
-                } else {
-                    rom.ro_data.push(RoData::new(addr, data.len(), data));
-                }
-            }
-        }
-    }
-
-    // Add the program setup, system call and program wrapup instructions
->>>>>>> 492330b7
     add_entry_exit_jmp(&mut rom, elf_bytes.ehdr.e_entry);
 
     // Preprocess the ROM (experimental)
