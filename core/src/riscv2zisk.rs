--- conflicted
+++ resolved
@@ -23,20 +23,8 @@
     }
 
     /// Executes the file conversion process by calling elf2romfile()
-<<<<<<< HEAD
-    pub fn runfile(&self, verbose: bool) -> Result<(), Box<dyn Error>> {
-        elf2romfile(
-            self.elf_file.clone(),
-            self.zisk_file.clone(),
-            self.pil_file.clone(),
-            self.bin_file.clone(),
-            self.asm_file.clone(),
-            verbose,
-        )
-=======
     pub fn runfile(&self) -> Result<(), Box<dyn Error>> {
         elf2romfile(self.elf_file.clone(), self.asm_file.clone(), self.generation_method.clone())
->>>>>>> 21a2eb98
     }
 
     /// Executes the file conversion process by calling elf2rom()
