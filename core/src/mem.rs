--- conflicted
+++ resolved
@@ -78,13 +78,8 @@
 //! * The third RW memory region going from `AVAILABLE_MEM_ADDR` onwards can be used during the
 //!   program execution a general purpose memory.
 
-<<<<<<< HEAD
 use crate::{M16, M3, M32, M8, REG_FIRST, REG_LAST};
-=======
 use core::fmt;
-
-use crate::{REG_FIRST, REG_LAST};
->>>>>>> 1edfba54
 
 /// Fist input data memory address
 pub const INPUT_ADDR: u64 = 0x90000000;
@@ -444,11 +439,7 @@
         }) {
             &self.read_sections[section]
         } else {
-<<<<<<< HEAD
-            //println!("sections: {:?}", self.read_sections);
-=======
             println!("sections: {:?}", self.read_sections);
->>>>>>> 1edfba54
             panic!("Mem::read() section not found for addr: {} with width: {}", addr, width);
         };
 
@@ -683,110 +674,6 @@
         additional_data
     }
 
-    /// Write a u64 value to the memory write section, based on the provided address and width
-    #[inline(always)]
-    pub fn write_silent_required(&mut self, addr: u64, val: u64, width: u64) -> Vec<u64> {
-        //println!("Mem::write() addr={:x}={} width={} value={:x}={}", addr, addr, width, val,
-        // val);
-
-        // Search for the section that contains the address using binary search (dicothomic search)
-        let section = if let Ok(section) = self.read_sections.binary_search_by(|section| {
-            if addr < section.start {
-                std::cmp::Ordering::Greater
-            } else if addr > (section.end - width) {
-                std::cmp::Ordering::Less
-            } else {
-                std::cmp::Ordering::Equal
-            }
-        }) {
-            &mut self.read_sections[section]
-        } else {
-            /*panic!(
-                "Mem::write_silent() section not found for addr={:x}={} with width: {}",
-                addr, addr, width
-            );*/
-            &mut self.write_section
-        };
-
-        // Check that the address and width fall into this section address range
-        if (addr < section.start) || ((addr + width) > section.end) {
-            panic!(
-                "Mem::write_silent() invalid addr={}={:x} write section start={:x} end={:x}",
-                addr, addr, section.start, section.end
-            );
-        }
-
-        // Calculate how aligned this operation is
-        let addr_req_1 = addr & 0xFFFF_FFFF_FFFF_FFF8; // Aligned address of the first 8-bytes chunk
-        let addr_req_2 = (addr + width - 1) & 0xFFFF_FFFF_FFFF_FFF8; // Aligned address of the second 8-bytes chunk, if needed
-        let is_full_aligned = ((addr & 0x03) == 0) && (width == 8);
-        let is_single_not_aligned = !is_full_aligned && (addr_req_1 == addr_req_2);
-        let is_double_not_aligned = !is_full_aligned && !is_single_not_aligned;
-
-        // Declare an empty vector
-        let mut additional_data: Vec<u64> = Vec::new();
-
-        // If is a single not aligned operation, return the aligned address value
-        if is_single_not_aligned {
-            assert!(
-                addr_req_1 >= section.start,
-                "addr_req_1: 0x{:X} 0x{:X}]",
-                addr_req_1,
-                section.start
-            );
-            let read_position_req: usize = (addr_req_1 - section.start) as usize;
-            let value_req = u64::from_le_bytes(
-                section.buffer[read_position_req..read_position_req + 8].try_into().unwrap(),
-            );
-            additional_data.push(value_req);
-        }
-
-        // If is a double not aligned operation, return the aligned address value and the next
-        // one
-        if is_double_not_aligned {
-            assert!(
-                addr_req_1 >= section.start,
-                "addr_req_1(d): 0x{:X} 0x{:X}]",
-                addr_req_1,
-                section.start
-            );
-            let read_position_req_1: usize = (addr_req_1 - section.start) as usize;
-            let value_req_1 = u64::from_le_bytes(
-                section.buffer[read_position_req_1..read_position_req_1 + 8].try_into().unwrap(),
-            );
-            additional_data.push(value_req_1);
-
-            assert!(
-                addr_req_2 >= section.start,
-                "addr_req_2(d): 0x{:X} 0x{:X}]",
-                addr_req_2,
-                section.start
-            );
-            let read_position_req_2: usize = (addr_req_2 - section.start) as usize;
-            let value_req_2 = u64::from_le_bytes(
-                section.buffer[read_position_req_2..read_position_req_2 + 8].try_into().unwrap(),
-            );
-            additional_data.push(value_req_2);
-        }
-
-        // Calculate the write position
-        let write_position: usize = (addr - section.start) as usize;
-
-        // Write the value based on the provided width
-        match width {
-            1 => section.buffer[write_position] = val as u8,
-            2 => section.buffer[write_position..write_position + 2]
-                .copy_from_slice(&(val as u16).to_le_bytes()),
-            4 => section.buffer[write_position..write_position + 4]
-                .copy_from_slice(&(val as u32).to_le_bytes()),
-            8 => section.buffer[write_position..write_position + 8]
-                .copy_from_slice(&val.to_le_bytes()),
-            _ => panic!("Mem::write_silent() invalid width={}", width),
-        }
-
-        additional_data
-    }
-
     #[inline(always)]
     pub fn address_is_register(address: u64) -> bool {
         ((address & 0x7) == 0) && (REG_FIRST..=REG_LAST).contains(&address)
