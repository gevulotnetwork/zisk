#define _GNU_SOURCE
#include <stdio.h>
#include <sys/mman.h>
#include <bits/mman-linux.h>
#include <stdbool.h>
#include <string.h>
#include <stdint.h>
#include <sys/time.h>
#include <bits/mman-shared.h>
#include <stdlib.h>
#include <errno.h>
#include <fcntl.h>
#include <unistd.h>
#include <assert.h>
#include "../../lib-c/c/src/ec/ec.hpp"
#include "../../lib-c/c/src/fcall/fcall.hpp"
#include "../../lib-c/c/src/arith256/arith256.hpp"

// Assembly-provided functions
void emulator_start(void);
uint64_t get_max_bios_pc(void);
uint64_t get_max_program_pc(void);
uint64_t get_gen_method(void);

#define RAM_ADDR (uint64_t)0xa0000000
#define RAM_SIZE (uint64_t)0x08000000 // 128MB
#define SYS_ADDR RAM_ADDR
#define SYS_SIZE (uint64_t)0x10000
#define OUTPUT_ADDR (SYS_ADDR + SYS_SIZE)

#define ROM_ADDR (uint64_t)0x80000000
#define ROM_SIZE (uint64_t)0x08000000 // 128MB

#define INPUT_ADDR (uint64_t)0x90000000
#define MAX_INPUT_SIZE (uint64_t)0x08000000 // 128MB

#define TRACE_ADDR         (uint64_t)0xb0000000
#define INITIAL_TRACE_SIZE (uint64_t)0x100000000 // 4GB

#define REG_ADDR (uint64_t)0x70000000
#define REG_SIZE (uint64_t)0x1000 // 4kB

struct timeval start_time;

extern uint64_t MEM_STEP;
extern uint64_t MEM_END;
extern uint64_t MEM_TRACE_ADDRESS;
extern uint64_t MEM_CHUNK_ADDRESS;
extern uint64_t MEM_CHUNK_START_STEP;

struct timeval keccak_start, keccak_stop;
uint64_t keccak_counter = 0;
uint64_t keccak_duration = 0;

struct timeval arith256_start, arith256_stop;
uint64_t arith256_counter = 0;
uint64_t arith256_duration = 0;

struct timeval arith256_mod_start, arith256_mod_stop;
uint64_t arith256_mod_counter = 0;
uint64_t arith256_mod_duration = 0;

struct timeval secp256k1_add_start, secp256k1_add_stop;
uint64_t secp256k1_add_counter = 0;
uint64_t secp256k1_add_duration = 0;

struct timeval secp256k1_dbl_start, secp256k1_dbl_stop;
uint64_t secp256k1_dbl_counter = 0;
uint64_t secp256k1_dbl_duration = 0;

uint64_t realloc_counter = 0;

uint64_t printed_chars_counter = 0;

extern void keccakf1600_generic(uint64_t state[25]);

extern void zisk_keccakf(uint64_t state[25]);

#define CHUNK_SIZE 1024*1024
uint64_t chunk_size = CHUNK_SIZE;
uint64_t chunk_size_mask = CHUNK_SIZE - 1;
uint64_t max_steps = 0xffffffffffffffff;

uint64_t initial_trace_size = INITIAL_TRACE_SIZE;
uint64_t trace_address = TRACE_ADDR;
uint64_t trace_size = INITIAL_TRACE_SIZE;

// Worst case: every chunk instruction is a keccak operation, with an input data of 200 bytes
#define MAX_CHUNK_TRACE_SIZE (CHUNK_SIZE * 200) + (44 * 8) + 32
uint64_t trace_address_threshold = TRACE_ADDR + INITIAL_TRACE_SIZE - MAX_CHUNK_TRACE_SIZE;

void parse_arguments(int argc, char *argv[]);
uint64_t TimeDiff(const struct timeval startTime, const struct timeval endTime);
#ifdef DEBUG
void log_trace(void);
void log_histogram(void);
#endif

// Configuration
bool output = true;
bool metrics = false;
#ifdef DEBUG
bool verbose = false;
bool trace = false;
bool trace_trace = false;
bool keccak_metrics = false;
bool arith256_metrics = false;
bool arith256_mod_metrics = false;
bool secp256k1_add_metrics = false;
bool secp256k1_dbl_metrics = false;
#endif
char * input_parameter = NULL;
bool is_file = false;
bool generate_minimal_trace = false;

// ROM histogram
bool generate_rom_histogram = false;
uint64_t histogram_size = 0;
uint64_t bios_size = 0;
uint64_t program_size = 0;

// Input shared memory
char * shmem_input_sufix = "_input";
char shmem_input_name[128];
int shmem_input_fd = -1;
uint64_t shmem_input_size = 0;
void * shmem_input_address = NULL;

// Output shared memory
char * shmem_output_sufix = "_output";
char shmem_output_name[128];
int shmem_output_fd = -1;

int process_id = 0;

uint64_t input_size = 0;

int main(int argc, char *argv[])
{
    // Result, to be used in calls to functions returning int
    int result;

    // Get current process id
    process_id = getpid();

    // Parse arguments
    parse_arguments(argc, argv);

    // Check if the input parameter is a shared memory ID or a file name
    if (strncmp(input_parameter, "SHM", 3) == 0)
    {
        // Mark this is a shared memory, i.e. it is not a file
        is_file = false;

        // Check the length of the input parameter, which is a prefix to be used to build
        // shared memory region names
        uint64_t input_parameter_length = strlen(input_parameter);
        if (input_parameter_length > 16)
        {
            printf("Input parameter is too long: %s, size = %ld\n", input_parameter, input_parameter_length);
            return -1;
        }

        // Build shared memory region names
        char shmem_prefix[128];
        strcpy(shmem_prefix, "/");
        strcat(shmem_prefix, input_parameter);
        strcpy(shmem_input_name, shmem_prefix);
        strcat(shmem_input_name, shmem_input_sufix);
        strcpy(shmem_output_name, shmem_prefix);
        strcat(shmem_output_name, shmem_output_sufix);
#ifdef DEBUG
        if (verbose) printf("Emulator C start; input shared memory ID = %s\n", input_parameter);
#endif        
    }
    else
    {
        // Mark this is an input file
        is_file = true;
        sprintf(shmem_output_name, "SHM_%d_output", process_id);
#ifdef DEBUG
        if (verbose) printf("Emulator C start; input file = %s shmem=%s\n", input_parameter, shmem_output_name);
#endif
    }

    /*********/
    /* INPUT */
    /*********/
    // Allocate input memory region and initialize it with the data coming from the file
    // of from the input shared memory region
    if (is_file)
    {
        // Open input file
        FILE * input_fp = fopen(input_parameter, "r");
        if (input_fp == NULL)
        {
            printf("Failed calling fopen(%s) errno=%d=%s; does it exist?\n", input_parameter, errno, strerror(errno));
            return -1;
        }

        // Get input file size
        if (fseek(input_fp, 0, SEEK_END) == -1)
        {
            printf("Failed calling fseek(%s) errno=%d=%s\n", input_parameter, errno, strerror(errno));
            return -1;
        }
        long input_data_size = ftell(input_fp);
        if (input_data_size == -1)
        {
            printf("Failed calling ftell(%s) errno=%d=%s\n", input_parameter, errno, strerror(errno));
            return -1;
        }

        // Go back to the first byte
        if (fseek(input_fp, 0, SEEK_SET) == -1)
        {
            printf("Failed calling fseek(%s, 0) errno=%d=%s\n", input_parameter, errno, strerror(errno));
            return -1;
        }

        // Check the input data size is inside the proper range
        if (input_data_size > (MAX_INPUT_SIZE - 8))
        {
            printf("Size of input file (%s) is too long (%ld)\n", input_parameter, input_data_size);
            return -1;
        }

        // Calculate input size = input file data size + 8B for size header + round up to higher 8B
        // boundary
        input_size = ((input_data_size + 16 + 7) >> 3) << 3;

        // Map input address space
        void * pInput = mmap((void *)INPUT_ADDR, input_size, PROT_READ|PROT_WRITE, MAP_PRIVATE|MAP_ANONYMOUS, -1, 0);
        if (pInput == NULL)
        {
            printf("Failed calling mmap(input) errno=%d=%s\n", errno, strerror(errno));
            return -1;
        }
        if ((uint64_t)pInput != INPUT_ADDR)
        {
            printf("Called mmap(pInput) but returned address = 0x%p != 0x%lx\n", pInput, INPUT_ADDR);
            return -1;
        }
    #ifdef DEBUG
        if (verbose) printf("mmap(input) returned 0x%p\n", pInput);
    #endif

        // Write the input size in the first 64 bits
        *(uint64_t *)INPUT_ADDR = (uint64_t)0; // free input
        *(uint64_t *)(INPUT_ADDR + 8) = (uint64_t)input_data_size;

        // Copy input data into input memory
        size_t input_read = fread((void *)(INPUT_ADDR + 16), 1, input_data_size, input_fp);
        if (input_read != input_data_size)
        {
            printf("Input read (%ld) != input file size (%ld)\n", input_read, input_data_size);
            return -1;
        }

        // Close the file pointer
        fclose(input_fp);
    }
    else
    {
        // Open input shared memory
        shmem_input_fd = shm_open(shmem_input_name, /*O_RDWR*/ O_RDONLY, 0666);
        if (shmem_input_fd < 0)
        {
            printf("Failed calling shm_open(%s) errno=%d=%s\n", shmem_input_name, errno, strerror(errno));
            return -1;
        }

        // Map the shared memory object into the process address space, but just the 32B header
        shmem_input_address = mmap(NULL, 32, PROT_READ, MAP_SHARED, shmem_input_fd, 0);
        if (shmem_input_address == MAP_FAILED)
        {
            printf("Failed calling mmap(%s) errno=%d=%s\n", shmem_input_name, errno, strerror(errno));
            return -1;
        }

        // Read input header data
        uint64_t * control = (uint64_t *)shmem_input_address;
        chunk_size = control[0];
        assert(chunk_size > 0);
        chunk_size_mask = chunk_size - 1;
        max_steps = control[1];
        assert(max_steps > 0);
        initial_trace_size = control[2]; // Initial trace size
        assert(initial_trace_size > 0);
        trace_size = initial_trace_size;
        trace_address_threshold = TRACE_ADDR + initial_trace_size - MAX_CHUNK_TRACE_SIZE;
        shmem_input_size = control[3];

        // Unmap input header
        result = munmap(shmem_input_address, 32);
        if (result == -1)
        {
            printf("Failed calling munmap(%s) errno=%d=%s\n", shmem_input_name, errno, strerror(errno));
            exit(-1);
        }
        
        // Map the shared memory object into the process address space
        shmem_input_address = mmap(NULL, shmem_input_size + 32, PROT_READ /*| PROT_WRITE*/, MAP_SHARED, shmem_input_fd, 0);
        if (shmem_input_address == MAP_FAILED)
        {
            printf("Failed calling mmap(%s) errno=%d=%s\n", shmem_input_name, errno, strerror(errno));
            return -1;
        }

        // Calculate input size
        input_size = ((shmem_input_size + 16 + 7) >> 3) << 3;

        // Map input address space
        void * pInput = mmap((void *)INPUT_ADDR, input_size, PROT_READ|PROT_WRITE, MAP_PRIVATE|MAP_ANONYMOUS, -1, 0);
        if (pInput == NULL)
        {
            printf("Failed calling mmap(input) errno=%d=%s\n", errno, strerror(errno));
            return -1;
        }
        if ((uint64_t)pInput != INPUT_ADDR)
        {
            printf("Called mmap(pInput) but returned address = 0x%p != 0x%lx\n", pInput, INPUT_ADDR);
            return -1;
        }
#ifdef DEBUG
        if (verbose) printf("mmap(input) returned 0x%p\n", pInput);
#endif

        // Write the input size in the first 64 bits
        *(uint64_t *)INPUT_ADDR = (uint64_t)0; // free input
        *(uint64_t *)(INPUT_ADDR + 8)= (uint64_t)shmem_input_size;

        // Copy the input data
        memcpy((void *)(INPUT_ADDR + 16), shmem_input_address + 32, shmem_input_size);

        // Unmap input
        result = munmap(shmem_input_address, shmem_input_size + 32);
        if (result == -1)
        {
            printf("Failed calling munmap(%s) errno=%d=%s\n", shmem_input_name, errno, strerror(errno));
            exit(-1);
        }
        
        // Unlink input
        result = shm_unlink(shmem_input_name);
        if (result == -1)
        {
            printf("Failed calling shm_unlink(%s) size=%ld errno=%d=%s\n", shmem_input_name, trace_size, errno, strerror(errno));
            exit(-1);
        }
    }

    /*********/
    /* TRACE */
    /*********/

    if (generate_rom_histogram)
    {
        // Get max PC values for low and high addresses
        uint64_t max_bios_pc = get_max_bios_pc(); 
        uint64_t max_program_pc = get_max_program_pc();
        assert(max_bios_pc >= 0x1000);
        assert((max_bios_pc & 0x3) == 0);
        assert(max_program_pc >= 0x80000000);

        // Calculate sizes
        bios_size = (max_bios_pc - 0x1000) >> 2;
        program_size = max_program_pc - 0x80000000;
        histogram_size = (4 + 1 + bios_size + 1 + program_size)*8;
#define TRACE_SIZE_GRANULARITY (1014*1014)
        initial_trace_size = ((histogram_size/TRACE_SIZE_GRANULARITY) + 1) * TRACE_SIZE_GRANULARITY;
        trace_size = initial_trace_size;
    }

    if (generate_minimal_trace || generate_rom_histogram)
    {
        // Make sure the output shared memory is deleted
        shm_unlink(shmem_output_name);
        
        // Create the output shared memory
        shmem_output_fd = shm_open(shmem_output_name, O_RDWR | O_CREAT, 0644);
        if (shmem_output_fd < 0)
        {
            printf("Failed calling shm_open(%s) errno=%d=%s\n", shmem_output_name, errno, strerror(errno));
            return -1;
        }

        // Size it
        result = ftruncate(shmem_output_fd, trace_size);
        if (result != 0)
        {
            printf("Failed calling ftruncate(%s) errno=%d=%s\n", shmem_output_name, errno, strerror(errno));
            return -1;
        }

        // Map it to the trace address
        void * pTrace = mmap((void *)TRACE_ADDR, trace_size, PROT_READ | PROT_WRITE, MAP_SHARED, shmem_output_fd, 0);
        if (pTrace == NULL)
        {
            printf("Failed calling mmap(pTrace) errno=%d=%s\n", errno, strerror(errno));
            return -1;
        }
        if ((uint64_t)pTrace != TRACE_ADDR)
        {
            printf("Called mmap(trace) but returned address = 0x%p != 0x%lx\n", pTrace, TRACE_ADDR);
            return -1;
        }
    #ifdef DEBUG
        if (verbose) printf("mmap(trace) returned 0x%p\n", pTrace);
    #endif

        // Init output header data
        uint64_t * pOutput = (uint64_t *)TRACE_ADDR;
        pOutput[0] = 0x000100; // Version, e.g. v1.0.0 [8]
        pOutput[1] = 1; // Exit code: 0=successfully completed, 1=not completed (written at the beginning of the emulation), etc. [8]
        // MT allocated size [8] -> to be updated after completion
        // MT used size [8] -> to be updated after completion
    }
    
    /*******/
    /* RAM */
    /*******/
    void * pRam = mmap((void *)RAM_ADDR, RAM_SIZE, PROT_READ|PROT_WRITE, MAP_PRIVATE|MAP_ANONYMOUS, -1, 0);
    if (pRam == NULL)
    {
        printf("Failed calling mmap(ram) errno=%d=%s\n", errno, strerror(errno));
        return -1;
    }
    if ((uint64_t)pRam != RAM_ADDR)
    {
        printf("Called mmap(ram) but returned address = 0x%p != 0x%08lx\n", pRam, RAM_ADDR);
        return -1;
    }
#ifdef DEBUG
    if (verbose) printf("mmap(ram) returned 0x%p\n", pRam);
#endif

    /*******/
    /* ROM */
    /*******/
    void * pRom = mmap((void *)ROM_ADDR, ROM_SIZE, PROT_READ|PROT_WRITE, MAP_PRIVATE|MAP_ANONYMOUS, -1, 0);
    if (pRom == NULL)
    {
        printf("Failed calling mmap(rom) errno=%d=%s\n", errno, strerror(errno));
        return -1;
    }
    if ((uint64_t)pRom != ROM_ADDR)
    {
        printf("Called mmap(rom) but returned address = 0x%p != 0x%lx\n", pRom, ROM_ADDR);
        return -1;
    }
#ifdef DEBUG
    if (verbose) printf("mmap(rom) returned 0x%p\n", pRom);
#endif

    /*******/
    /* ASM */
    /*******/
    // Call emulator assembly code
    gettimeofday(&start_time,NULL);
    emulator_start();
    struct timeval stop_time;
    gettimeofday(&stop_time,NULL);

    uint64_t final_trace_size = MEM_CHUNK_ADDRESS - MEM_TRACE_ADDRESS;

    if ( metrics
#ifdef DEBUG
        || keccak_metrics
#endif
        )
    {
        uint64_t duration = TimeDiff(start_time, stop_time);
        uint64_t steps = MEM_STEP;
        uint64_t end = MEM_END;
        uint64_t step_duration_ns = steps == 0 ? 0 : (duration * 1000) / steps;
        uint64_t step_tp_sec = duration == 0 ? 0 : steps * 1000000 / duration;
        uint64_t final_trace_size_percentage = (final_trace_size * 100) / trace_size;
#ifdef DEBUG
        printf("Duration = %ld us, Keccak counter = %ld, realloc counter = %ld, steps = %ld, step duration = %ld ns, tp = %ld steps/s, trace size = 0x%lx - 0x%lx = %ld B(%ld%%), end=%ld\n",
            duration,
            keccak_counter,
            realloc_counter,
            steps,
            step_duration_ns,
            step_tp_sec,
            MEM_CHUNK_ADDRESS,
            MEM_TRACE_ADDRESS,
            final_trace_size,
            final_trace_size_percentage,
            end);
        if (keccak_metrics)
        {
            uint64_t keccak_percentage = duration == 0 ? 0 : (keccak_duration * 100) / duration;
            uint64_t single_keccak_duration_ns = keccak_counter == 0 ? 0 : (keccak_duration * 1000) / keccak_counter;
            printf("Keccak counter = %ld, duration = %ld us, single keccak duration = %ld ns, percentage = %ld \n", keccak_counter, keccak_duration, single_keccak_duration_ns, keccak_percentage);
        }
#else
        printf("Duration = %ld us, realloc counter = %ld, steps = %ld, step duration = %ld ns, tp = %ld steps/s, trace size = 0x%lx - 0x%lx = %ld B(%ld%%), end=%ld\n",
            duration,
            realloc_counter,
            steps,
            step_duration_ns,
            step_tp_sec,
            MEM_CHUNK_ADDRESS,
            MEM_TRACE_ADDRESS,
            final_trace_size,
            final_trace_size_percentage,
            end);
#endif
    }

    // Log output
    if (output)
    {
        unsigned int * pOutput = (unsigned int *)OUTPUT_ADDR;
        unsigned int output_size = *pOutput;
#ifdef DEBUG
        if (verbose) printf("Output size=%d\n", output_size);
#endif

        for (unsigned int i = 0; i < output_size; i++)
        {
            pOutput++;
            printf("%08x\n", *pOutput);
        }
    }

    // Complete output header data
    if (generate_minimal_trace || generate_rom_histogram)
    {
        uint64_t * pOutput = (uint64_t *)TRACE_ADDR;
        pOutput[0] = 0x000100; // Version, e.g. v1.0.0 [8]
        pOutput[1] = 0; // Exit code: 0=successfully completed, 1=not completed (written at the beginning of the emulation), etc. [8]
        pOutput[2] = trace_size; // MT allocated size [8]
        //assert(final_trace_size > 32);
        if (generate_minimal_trace)
        {
            pOutput[3] = final_trace_size - 32; // MT used size [8]
        }
        else
        {
            pOutput[3] = histogram_size;
            pOutput[4] = bios_size;
            pOutput[4 + bios_size + 1] = program_size;
        }
    }

    // Log trace
#ifdef DEBUG
    if (generate_minimal_trace && trace)
    {
        log_trace();
    }
    if (generate_rom_histogram && trace)
    {
        log_histogram();
    }

    if (verbose) printf("Emulator C end\n");
#endif

    /************/
    /* CLEAN UP */
    /************/

    // Cleanup ROM
    result = munmap((void *)ROM_ADDR, ROM_SIZE);
    if (result == -1)
    {
        printf("Failed calling munmap(rom) errno=%d=%s\n", errno, strerror(errno));
        exit(-1);
    }

    // Cleanup RAM
    result = munmap((void *)RAM_ADDR, RAM_SIZE);
    if (result == -1)
    {
        printf("Failed calling munmap(ram) errno=%d=%s\n", errno, strerror(errno));
        exit(-1);
    }

    // Cleanup INPUT
    result = munmap((void *)INPUT_ADDR, input_size);
    if (result == -1)
    {
        printf("Failed calling munmap(input) errno=%d=%s\n", errno, strerror(errno));
        exit(-1);
    }

    // Cleanup trace
    if (generate_minimal_trace || generate_rom_histogram)
    {
        result = munmap((void *)TRACE_ADDR, trace_size);
        if (result == -1)
        {
            printf("Failed calling munmap(trace) for size=%ld errno=%d=%s\n", trace_size, errno, strerror(errno));
            exit(-1);
        }

        if (is_file)
        {
            // Make sure the output shared memory is deleted
            shm_unlink(shmem_output_name);
        }
    }
}

uint64_t print_abcflag_counter = 0;

extern int _print_abcflag(uint64_t a, uint64_t b, uint64_t c, uint64_t flag)
{
    uint64_t * pMem = (uint64_t *)0xa0012118;
    printf("counter=%ld a=%08lx b=%08lx c=%08lx flag=%08lx mem=%08lx\n", print_abcflag_counter, a, b, c, flag, *pMem);
    uint64_t *pRegs = (uint64_t *)RAM_ADDR;
    for (int i=0; i<32; i++)
    {
        printf("r%d=%08lx ", i, pRegs[i]);
    }
    printf("\n");
    fflush(stdout);
    print_abcflag_counter++;
    return 0;
}

extern int _print_char(uint64_t param)
{
    printed_chars_counter++;
    char c = param;
    printf("%c", c);
    return 0;
}

uint64_t print_step_counter = 0;
extern int _print_step(uint64_t step)
{
#ifdef DEBUG
    printf("step=%ld\n", print_step_counter);
    print_step_counter++;
    // struct timeval stop_time;
    // gettimeofday(&stop_time,NULL);
    // uint64_t duration = TimeDiff(start_time, stop_time);
    // uint64_t duration_s = duration/1000;
    // if (duration_s == 0) duration_s = 1;
    // uint64_t speed = step / duration_s;
    // if (verbose) printf("print_step() Counter=%d Step=%d Duration=%dus Speed=%dsteps/ms\n", print_step_counter, step, duration, speed);
#endif
    return 0;
}

extern int _opcode_keccak(uint64_t address)
{
#ifdef DEBUG
    if (keccak_metrics || verbose) gettimeofday(&keccak_start, NULL);
#endif
    //if (verbose) printf("opcode_keccak() calling KeccakF1600() counter=%d address=%08lx\n", keccak_counter, address);
    keccakf1600_generic((uint64_t *)address);
    //zisk_keccakf((uint64_t *)address);
    //if (verbose) printf("opcode_keccak() called KeccakF1600()\n");
#ifdef DEBUG
    keccak_counter++;
    if (keccak_metrics || verbose)
    {
        gettimeofday(&keccak_stop, NULL);
        keccak_duration += TimeDiff(keccak_start, keccak_stop);
    }
#endif
    return 0;
}

extern int _opcode_arith256(uint64_t * address)
{
#ifdef DEBUG
    if (arith256_metrics || verbose) gettimeofday(&arith256_start, NULL);
#endif
    uint64_t * a = (uint64_t *)address[0];
    uint64_t * b = (uint64_t *)address[1];
    uint64_t * c = (uint64_t *)address[2];
    uint64_t * dl = (uint64_t *)address[3];
    uint64_t * dh = (uint64_t *)address[4];
#ifdef DEBUG
    if (verbose)
    {
        printf("opcode_arith256() calling Arith256() counter=%lu address=%p\n", arith256_counter, address);
        printf("a = %lu:%lu:%lu:%lu = %lx:%lx:%lx:%lx\n", a[3], a[2], a[1], a[0], a[3], a[2], a[1], a[0]);
        printf("b = %lu:%lu:%lu:%lu = %lx:%lx:%lx:%lx\n", b[3], b[2], b[1], b[0], b[3], b[2], b[1], b[0]);
        printf("c = %lu:%lu:%lu:%lu = %lx:%lx:%lx:%lx\n", c[3], c[2], c[1], c[0], c[3], c[2], c[1], c[0]);
    }
#endif

    int result = Arith256 (a, b, c, dl, dh);
    if (result != 0)
    {
        printf("_opcode_arith256_add() failed callilng Arith256() result=%d;", result);
        exit(-1);
    }

    //if (verbose) printf("opcode_arith256() called Arith256()\n");
#ifdef DEBUG
    if (verbose)
    {
        printf("dl = %lu:%lu:%lu:%lu = %lx:%lx:%lx:%lx\n", dl[3], dl[2], dl[1], dl[0], dl[3], dl[2], dl[1], dl[0]);
        printf("dh = %lu:%lu:%lu:%lu = %lx:%lx:%lx:%lx\n", dh[3], dh[2], dh[1], dh[0], dh[3], dh[2], dh[1], dh[0]);
    }
    arith256_counter++;
    if (arith256_metrics || verbose)
    {
        gettimeofday(&arith256_stop, NULL);
        arith256_duration += TimeDiff(arith256_start, arith256_stop);
    }
#endif
    return 0;
}

extern int _opcode_arith256_mod(uint64_t * address)
{
#ifdef DEBUG
    if (arith256_mod_metrics || verbose) gettimeofday(&arith256_mod_start, NULL);
#endif
    uint64_t * a = (uint64_t *)address[0];
    uint64_t * b = (uint64_t *)address[1];
    uint64_t * c = (uint64_t *)address[2];
    uint64_t * module = (uint64_t *)address[3];
    uint64_t * d = (uint64_t *)address[4];
#ifdef DEBUG
    if (verbose)
    {
        printf("opcode_arith256_mod() calling Arith256Mod() counter=%lu address=%p\n", arith256_mod_counter, address);
        printf("a = %lu:%lu:%lu:%lu = %lx:%lx:%lx:%lx\n", a[3], a[2], a[1], a[0], a[3], a[2], a[1], a[0]);
        printf("b = %lu:%lu:%lu:%lu = %lx:%lx:%lx:%lx\n", b[3], b[2], b[1], b[0], b[3], b[2], b[1], b[0]);
        printf("c = %lu:%lu:%lu:%lu = %lx:%lx:%lx:%lx\n", c[3], c[2], c[1], c[0], c[3], c[2], c[1], c[0]);
        printf("module = %lu:%lu:%lu:%lu = %lx:%lx:%lx:%lx\n", module[3], module[2], module[1], module[0], module[3], module[2], module[1], module[0]);
    }
#endif

    int result = Arith256Mod (a, b, c, module, d);
    if (result != 0)
    {
        printf("_opcode_arith256_mod() failed callilng Arith256Mod() result=%d;", result);
        exit(-1);
    }

    //if (verbose) printf("opcode_arith256_mod() called Arith256Mod()\n");
#ifdef DEBUG
    if (verbose)
    {
        printf("d = %lu:%lu:%lu:%lu = %lx:%lx:%lx:%lx\n", d[3], d[2], d[1], d[0], d[3], d[2], d[1], d[0]);
    }
    arith256_mod_counter++;
    if (arith256_mod_metrics || verbose)
    {
        gettimeofday(&arith256_mod_stop, NULL);
        arith256_mod_duration += TimeDiff(arith256_mod_start, arith256_mod_stop);
    }
#endif
    return 0;
}

extern int _opcode_secp256k1_add(uint64_t * address)
{
#ifdef DEBUG
    if (secp256k1_add_metrics || verbose) gettimeofday(&secp256k1_add_start, NULL);
#endif
    uint64_t * p1 = (uint64_t *)address[0];
    uint64_t * p2 = (uint64_t *)address[1];
#ifdef DEBUG
    if (verbose)
    {
        printf("opcode_secp256k1_add() calling AddPointEcP() counter=%ld address=%p p1_address=%p p2_address=%p\n", secp256k1_add_counter, address, p1, p2);
        printf("p1.x = %lu:%lu:%lu:%lu = %lx:%lx:%lx:%lx\n", p1[3], p1[2], p1[1], p1[0], p1[3], p1[2], p1[1], p1[0]);
        printf("p1.y = %lu:%lu:%lu:%lu = %lx:%lx:%lx:%lx\n", p1[7], p1[6], p1[5], p1[4], p1[7], p1[6], p1[5], p1[4]);
        printf("p2.x = %lu:%lu:%lu:%lu = %lx:%lx:%lx:%lx\n", p2[3], p2[2], p2[1], p2[0], p2[3], p2[2], p2[1], p2[0]);
        printf("p2.y = %lu:%lu:%lu:%lu = %lx:%lx:%lx:%lx\n", p2[7], p2[6], p2[5], p2[4], p2[7], p2[6], p2[5], p2[4]);
    }
#endif
    int result = AddPointEcP (
        0,
        p1, // p1 = [x1, y1] = 8x64bits
        p2, // p2 = [x2, y2] = 8x64bits
        p1 // p3 = [x3, y3] = 8x64bits
    );
    if (result != 0)
    {
        printf("_opcode_secp256k1_add() failed callilng AddPointEcP() result=%d;", result);
        exit(-1);
    }
#ifdef DEBUG
    if (verbose)
    {
        printf("p3 = %lu:%lu:%lu:%lu = %lx:%lx:%lx:%lx\n", p1[3], p1[2], p1[1], p1[0], p1[3], p1[2], p1[1], p1[0]);
    }
    secp256k1_add_counter++;
    if (secp256k1_add_metrics || verbose)
    {
        gettimeofday(&secp256k1_add_stop, NULL);
        secp256k1_add_duration += TimeDiff(secp256k1_add_start, secp256k1_add_stop);
    }
#endif
    return 0;
}

extern int _opcode_secp256k1_dbl(uint64_t * address)
{
#ifdef DEBUG
    if (secp256k1_dbl_metrics || verbose) gettimeofday(&secp256k1_dbl_start, NULL);
#endif

    uint64_t * p1 = address;

#ifdef DEBUG
    if (verbose)
    {
        printf("opcode_secp256k1_dbl() calling AddPointEcP() counter=%ld step=%08lx address=%p\n", secp256k1_dbl_counter, /**(uint64_t *)*/MEM_STEP, address);
        printf("p1.x = %lu:%lu:%lu:%lu = %lx:%lx:%lx:%lx\n", p1[3], p1[2], p1[1], p1[0], p1[3], p1[2], p1[1], p1[0]);
        printf("p1.y = %lu:%lu:%lu:%lu = %lx:%lx:%lx:%lx\n", p1[7], p1[6], p1[5], p1[4], p1[7], p1[6], p1[5], p1[4]);
    }
#endif
    int result = AddPointEcP (
        1,
        p1, // p1 = [x1, y1] = 8x64bits
        NULL, // p2 = [x2, y2] = 8x64bits
        p1 // p3 = [x3, y3] = 8x64bits
    );
    if (result != 0)
    {
        printf("_opcode_secp256k1_dbl() failed callilng AddPointEcP() result=%d;", result);
        exit(-1);
    }
    //if (verbose) printf("opcode_secp256k1_dbl() called AddPointEcP()\n");
#ifdef DEBUG
    secp256k1_dbl_counter++;
    if (secp256k1_dbl_metrics || verbose)
    {
        gettimeofday(&secp256k1_dbl_stop, NULL);
        secp256k1_dbl_duration += TimeDiff(secp256k1_dbl_start, secp256k1_dbl_stop);
    }
    if (verbose)
    {
        printf("p1.x = %lu:%lu:%lu:%lu = %lx:%lx:%lx:%lx\n", p1[3], p1[2], p1[1], p1[0], p1[3], p1[2], p1[1], p1[0]);
        printf("p1.y = %lu:%lu:%lu:%lu = %lx:%lx:%lx:%lx\n", p1[7], p1[6], p1[5], p1[4], p1[7], p1[6], p1[5], p1[4]);
    }
#endif
    return 0;
}

extern uint64_t reg_0;
extern uint64_t reg_1;
extern uint64_t reg_2;
extern uint64_t reg_3;
extern uint64_t reg_4;
extern uint64_t reg_5;
extern uint64_t reg_6;
extern uint64_t reg_7;
extern uint64_t reg_8;
extern uint64_t reg_9;
extern uint64_t reg_10;
extern uint64_t reg_11;
extern uint64_t reg_12;
extern uint64_t reg_13;
extern uint64_t reg_14;
extern uint64_t reg_15;
extern uint64_t reg_16;
extern uint64_t reg_17;
extern uint64_t reg_18;
extern uint64_t reg_19;
extern uint64_t reg_20;
extern uint64_t reg_21;
extern uint64_t reg_22;
extern uint64_t reg_23;
extern uint64_t reg_24;
extern uint64_t reg_25;
extern uint64_t reg_26;
extern uint64_t reg_27;
extern uint64_t reg_28;
extern uint64_t reg_29;
extern uint64_t reg_30;
extern uint64_t reg_31;
extern uint64_t reg_32;
extern uint64_t reg_33;
extern uint64_t reg_34;

extern int _print_regs()
{
    printf("print_regs()\n");
    printf("\treg[ 0]=%lu=0x%lx=@%p\n", reg_0,  reg_0,  &reg_0);
    printf("\treg[ 1]=%lu=0x%lx=@%p\n", reg_1,  reg_1,  &reg_1);
    printf("\treg[ 2]=%lu=0x%lx=@%p\n", reg_2,  reg_2,  &reg_2);
    printf("\treg[ 3]=%lu=0x%lx=@%p\n", reg_3,  reg_3,  &reg_3);
    printf("\treg[ 4]=%lu=0x%lx=@%p\n", reg_4,  reg_4,  &reg_4);
    printf("\treg[ 5]=%lu=0x%lx=@%p\n", reg_5,  reg_5,  &reg_5);
    printf("\treg[ 6]=%lu=0x%lx=@%p\n", reg_6,  reg_6,  &reg_6);
    printf("\treg[ 7]=%lu=0x%lx=@%p\n", reg_7,  reg_7,  &reg_7);
    printf("\treg[ 8]=%lu=0x%lx=@%p\n", reg_8,  reg_8,  &reg_8);
    printf("\treg[ 9]=%lu=0x%lx=@%p\n", reg_9,  reg_9,  &reg_9);
    printf("\treg[10]=%lu=0x%lx=@%p\n", reg_10, reg_10, &reg_10);
    printf("\treg[11]=%lu=0x%lx=@%p\n", reg_11, reg_11, &reg_11);
    printf("\treg[12]=%lu=0x%lx=@%p\n", reg_12, reg_12, &reg_12);
    printf("\treg[13]=%lu=0x%lx=@%p\n", reg_13, reg_13, &reg_13);
    printf("\treg[14]=%lu=0x%lx=@%p\n", reg_14, reg_14, &reg_14);
    printf("\treg[15]=%lu=0x%lx=@%p\n", reg_15, reg_15, &reg_15);
    printf("\treg[16]=%lu=0x%lx=@%p\n", reg_16, reg_16, &reg_16);
    printf("\treg[17]=%lu=0x%lx=@%p\n", reg_17, reg_17, &reg_17);
    printf("\treg[18]=%lu=0x%lx=@%p\n", reg_18, reg_18, &reg_18);
    printf("\treg[19]=%lu=0x%lx=@%p\n", reg_19, reg_19, &reg_19);
    printf("\treg[20]=%lu=0x%lx=@%p\n", reg_20, reg_20, &reg_20);
    printf("\treg[21]=%lu=0x%lx=@%p\n", reg_21, reg_21, &reg_21);
    printf("\treg[22]=%lu=0x%lx=@%p\n", reg_22, reg_22, &reg_22);
    printf("\treg[23]=%lu=0x%lx=@%p\n", reg_23, reg_23, &reg_23);
    printf("\treg[24]=%lu=0x%lx=@%p\n", reg_24, reg_24, &reg_24);
    printf("\treg[25]=%lu=0x%lx=@%p\n", reg_25, reg_25, &reg_25);
    printf("\treg[26]=%lu=0x%lx=@%p\n", reg_26, reg_26, &reg_26);
    printf("\treg[27]=%lu=0x%lx=@%p\n", reg_27, reg_27, &reg_27);
    printf("\treg[28]=%lu=0x%lx=@%p\n", reg_28, reg_28, &reg_28);
    printf("\treg[29]=%lu=0x%lx=@%p\n", reg_29, reg_29, &reg_29);
    printf("\treg[30]=%lu=0x%lx=@%p\n", reg_30, reg_30, &reg_30);
    printf("\treg[31]=%lu=0x%lx=@%p\n", reg_31, reg_31, &reg_31);
    printf("\treg[32]=%lu=0x%lx=@%p\n", reg_32, reg_32, &reg_32);
    printf("\treg[33]=%lu=0x%lx=@%p\n", reg_33, reg_33, &reg_33);
    printf("\treg[34]=%lu=0x%lx=@%p\n", reg_34, reg_34, &reg_34);
    printf("\n");
}

uint64_t fcall_counter = 0;
extern uint64_t MEM_TRACE_ADDRESS;
extern uint64_t fcall_ctx;
uint64_t print_fcall_ctx_counter = 0;

extern int _print_fcall_ctx(void)
{
    struct FcallContext * ctx = (struct FcallContext *)&fcall_ctx;
    printf("print_fcall_ctx(%lu) address=0x%p\n", print_fcall_ctx_counter, ctx);
    printf("\tfunction_id=0x%lu\n", ctx->function_id);
    printf("\tparams_max_size=%lu=0x%lx\n", ctx->params_max_size, ctx->params_max_size);
    printf("\tparams_size=0x%lu\n", ctx->params_size);
    for (int i=0; i<32; i++)
    {
        printf("\t\tparams[%d]=%lu=0x%lx\n", i, ctx->params[i], ctx->params[i]);
    }
    printf("\tresult_max_size=0x%lu\n", ctx->result_max_size);
    printf("\tresult_size=0x%lu\n", ctx->result_size);
    for (int i=0; i<32; i++)
    {
        printf("\t\tresult[%d]=%lu=0x%lx\n", i, ctx->result[i], ctx->result[i]);
    }
    printf("\n");
    print_fcall_ctx_counter++;
}

extern int _opcode_fcall(struct FcallContext * ctx)
{
    fcall_counter++;
    //printf("_opcode_fcall() counter=%lu\n", fcall_counter);
    int iresult = Fcall(ctx);
    if (iresult < 0)
    {
        printf("_opcode_fcall() failed callilng Fcall() result=%d\n", iresult);
        exit(-1);
    }
    return iresult;
}

extern int _opcode_inverse_fp_ec(uint64_t params, uint64_t result)
{
    int iresult = InverseFpEc (
        (unsigned long *)params, // a
        (unsigned long *)result // r
    );
    if (iresult != 0)
    {
        printf("_opcode_inverse_fp_ec() failed callilng InverseFpEc() result=%d;", iresult);
        exit(-1);
    }
    return 0;
}

extern int _opcode_inverse_fn_ec(uint64_t params, uint64_t result)
{
    int iresult = InverseFnEc (
        (unsigned long *)params, // a
        (unsigned long *)result // r
    );
    if (iresult != 0)
    {
        printf("_opcode_inverse_fn_ec() failed callilng InverseFnEc() result=%d;", iresult);
        exit(-1);
    }
    return 0;
}

extern int _opcode_sqrt_fp_ec_parity(uint64_t params, uint64_t result)
{
    int iresult = SqrtFpEcParity (
        (unsigned long *)params, // a
        *(unsigned long *)(params + 4*8), // parity
        (unsigned long *)result // r
    );
    if (iresult != 0)
    {
        printf("_opcode_sqrt_fp_ec_parity() failed callilng SqrtFpEcParity() result=%d;", iresult);
        exit(-1);
    }
    return 0;
}

extern void _realloc_trace (void)
{
    realloc_counter++;
    //printf("realloc_trace() realloc counter=%d trace_address=0x%08x trace_size=%d\n", realloc_counter, trace_address, trace_size);

    // Calculate new trace size
    uint64_t new_trace_size = trace_size * 2;

    // Extend the underlying file to the new size
    int result = ftruncate(shmem_output_fd, new_trace_size);
    if (result != 0)
    {
        printf("realloc_trace() failed calling ftruncate(%s) of new size=%ld errno=%d=%s\n", shmem_output_name, new_trace_size, errno, strerror(errno));
        exit(-1);
    }
    
    // Remap the memory
    void * new_address = mremap((void *)trace_address, trace_size, new_trace_size, 0);
    if ((uint64_t)new_address != trace_address)
    {
        printf("realloc_trace() failed calling mremap() from size=%ld to %ld got new_address=0x%p errno=%d=%s\n", trace_size, new_trace_size, new_address, errno, strerror(errno));
        exit(-1);
    }

    // Update trace global variables
    trace_size = new_trace_size;
    trace_address_threshold = TRACE_ADDR + trace_size - MAX_CHUNK_TRACE_SIZE;
}

void print_usage (void)
{
#ifdef DEBUG
    printf("Usage: ziskemuasm <input_file> [--gen=1|--generate_minimal_trace] [--gen=2|--generate_rom_histogram] [-o output off] [-m metrics on] [-v verbose on] [-t trace on] [-tt trace on] [-k keccak trace on] [-h/--help print this]\n");
#else
    printf("Usage: ziskemuasm <input_file> [--gen=1|--generate_minimal_trace] [--gen=2|--generate_rom_histogram] [-o output off] [-m metrics on] [-h/--help print this]\n");
#endif
}

void parse_arguments(int argc, char *argv[])
{
    uint64_t number_of_selected_generation_methods = 0;
    if (argc > 1)
    {
        for (int i = 1; i < argc; i++)
        {
            if ( (strcmp(argv[i], "--gen=1") == 0) || (strcmp(argv[i], "--generate_minimal_trace") == 0))
            {
                generate_minimal_trace = true;
                number_of_selected_generation_methods++;
                continue;
            }
            if ( (strcmp(argv[i], "--gen=2") == 0) || (strcmp(argv[i], "--generate_rom_histogram") == 0))
            {
                generate_rom_histogram = true;
                number_of_selected_generation_methods++;
                continue;
            }
            if (strcmp(argv[i], "-o") == 0)
            {
                output = false;
                continue;
            }
            if (strcmp(argv[i], "-m") == 0)
            {
                metrics = true;
                continue;
            }
#ifdef DEBUG
            if (strcmp(argv[i], "-v") == 0)
            {
                verbose = true;
                continue;
            }
            if (strcmp(argv[i], "-t") == 0)
            {
                trace = true;
                continue;
            }
            if (strcmp(argv[i], "-tt") == 0)
            {
                trace = true;
                trace_trace = true;
                continue;
            }
            if (strcmp(argv[i], "-k") == 0)
            {
                keccak_metrics = true;
                continue;
            }
#endif
            if (strcmp(argv[i], "-h") == 0)
            {
                print_usage();
                continue;
            }
            if (strcmp(argv[i], "--help") == 0)
            {
                print_usage();
                continue;
            }
            // We accept only one input parameter (beyond the flags)
            if (input_parameter == NULL)
            {
                input_parameter = argv[i];
                continue;
            }
            printf("Unrecognized argument: %s, current input=%s\n", argv[i], input_parameter);
            print_usage();
            exit(-1);
        }
    }
    
    if (number_of_selected_generation_methods != 1)
    {
        printf("Invalid arguments: select 1 generation method, and only one\n");
        print_usage();
        exit(-1);
    }

    uint64_t asm_gen_method = get_gen_method();
    if ((asm_gen_method == 1) && generate_minimal_trace)
    {
        // Good
    }
    else if ((asm_gen_method == 2) && generate_rom_histogram)
    {
        // Good
    }
    else
    {
        // Bad
        printf("Inconsistency: C generation method is %lu but ASM generation method is %lu\n",
            generate_minimal_trace ? 1UL : 2UL,
            asm_gen_method);
        print_usage();
        exit(-1);
    }
}

uint64_t TimeDiff(const struct timeval startTime, const struct timeval endTime)
{
    struct timeval diff;

    // Calculate the time difference
    diff.tv_sec = endTime.tv_sec - startTime.tv_sec;
    if (endTime.tv_usec >= startTime.tv_usec)
    {
        diff.tv_usec = endTime.tv_usec - startTime.tv_usec;
    }
    else if (diff.tv_sec > 0)
    {
        diff.tv_usec = 1000000 + endTime.tv_usec - startTime.tv_usec;
        diff.tv_sec--;
    }
    else
    {
        // gettimeofday() can go backwards under some circumstances: NTP, multithread...
        //cerr << "Error: TimeDiff() got startTime > endTime: startTime.tv_sec=" << startTime.tv_sec << " startTime.tv_usec=" << startTime.tv_usec << " endTime.tv_sec=" << endTime.tv_sec << " endTime.tv_usec=" << endTime.tv_usec << endl;
        return 0;
    }

    // Return the total number of us
    return diff.tv_usec + 1000000 * diff.tv_sec;
}

#ifdef DEBUG

/* Trace data structure
    [8B] Number of chunks: C

    Offset to chunk 0:
    Start state:
        [8B] pc
        [8B] sp
        [8B] c
        [8B] step
        [8B] register[1]
        …
        [8B] register[31]
        [8B] register[32]
        [8B] register[33]
    Last state:
        [8B] c
    End:
        [8B] end
    Steps:
        [8B] steps = chunk size except for the last chunk
        [8B] mem_reads_size
        [8B] mem_reads[0]
        [8B] mem_reads[1]
        …
        [8B] mem_reads[mem_reads_size - 1]

    Offset to chunk 1:
    …
    Offset to chunk C-1:
    …
*/
void log_trace(void)
{

    uint64_t * pOutput = (uint64_t *)TRACE_ADDR;
    printf("Version = 0x%06lx\n", pOutput[0]); // Version, e.g. v1.0.0 [8]
    printf("Exit code = %ld\n", pOutput[1]); // Exit code: 0=successfully completed, 1=not completed (written at the beginning of the emulation), etc. [8]
    printf("Allocated size = %ld B\n", pOutput[2]); // MT allocated size [8]
    printf("MT used size = %ld B\n", pOutput[3]); // MT used size [8]

    printf("Trace content:\n");
    uint64_t * trace = (uint64_t *)MEM_TRACE_ADDRESS;
    uint64_t number_of_chunks = trace[0];
    printf("Number of chunks=%ld\n", number_of_chunks);
    if (number_of_chunks > 1000000)
    {
        printf("Number of chunks is too high=%ld\n", number_of_chunks);
        exit(-1);
    }
    uint64_t * chunk = trace + 1;
    for (uint64_t c=0; c<number_of_chunks; c++)
    {
        uint64_t i=0;
        printf("Chunk %ld:\n", c);

        // Log current chunk start state
        printf("\tStart state:\n");
<<<<<<< HEAD
        printf("\t\tpc=0x%lx:\n", chunk[i]);
        i++;
        printf("\t\tsp=0x%lx:\n", chunk[i]);
        i++;
        printf("\t\tc=0x%lx:\n", chunk[i]);
        i++;
        printf("\t\tstep=%ld:\n", chunk[i]);
        i++;
        for (uint64_t r=1; r<34; r++)
        {
            printf("\t\tregister[%ld]=0x%ld:\n", r, chunk[i]);
=======
        printf("\t\tpc=0x%lx\n", chunk[i]);
        i++;
        printf("\t\tsp=0x%lx\n", chunk[i]);
        i++;
        printf("\t\tc=0x%lx\n", chunk[i]);
        i++;
        printf("\t\tstep=%ld\n", chunk[i]);
        i++;
        for (uint64_t r=1; r<34; r++)
        {
            printf("\t\tregister[%ld]=0x%lx\n", r, chunk[i]);
>>>>>>> fc5b3641
            i++;
        }

        // Log current chunk last state
        printf("\tLast state:\n");
<<<<<<< HEAD
        printf("\t\tc=0x%lx:\n", chunk[i]);
=======
        printf("\t\tc=0x%lx\n", chunk[i]);
>>>>>>> fc5b3641
        i++;
        
        // Log current chunk end
        printf("\tEnd:\n");
<<<<<<< HEAD
        printf("\t\tend=%ld:\n", chunk[i]);
=======
        printf("\t\tend=%ld\n", chunk[i]);
>>>>>>> fc5b3641
        i++;

        // Log current chunk steps
        printf("\tSteps:\n");
<<<<<<< HEAD
        printf("\t\tsteps=%ld:\n", chunk[i]);
        i++;
        uint64_t mem_reads_size = chunk[i];
        printf("\t\tmem_reads_size=%ld:\n", mem_reads_size);
=======
        printf("\t\tsteps=%ld\n", chunk[i]);
        i++;
        uint64_t mem_reads_size = chunk[i];
        printf("\t\tmem_reads_size=%ld\n", mem_reads_size);
>>>>>>> fc5b3641
        i++;
        if (mem_reads_size > 10000000)
        {
            printf("Mem reads size is too high=%ld\n", mem_reads_size);
            exit(-1);
        }
        if (trace_trace)
        {
            for (uint64_t m=0; m<mem_reads_size; m++)
            {
<<<<<<< HEAD
                printf("\t\tchunk[%ld].mem_reads[%ld]=%08lx:\n", c, m, chunk[i]);
=======
                printf("\t\tchunk[%ld].mem_reads[%ld]=%08lx\n", c, m, chunk[i]);
>>>>>>> fc5b3641
                i++;
            }
        }
        else
        {
            i += mem_reads_size;
        }

        //Set next chunk pointer
        chunk = chunk + i;
    }
    printf("Trace=0x%p chunk=0x%p size=%ld\n", trace, chunk, (uint64_t)chunk - (uint64_t)trace);
}

void log_histogram(void)
{

    uint64_t *  pOutput = (uint64_t *)TRACE_ADDR;
    printf("Version = 0x%06lx\n", pOutput[0]); // Version, e.g. v1.0.0 [8]
    printf("Exit code = %ld\n", pOutput[1]); // Exit code: 0=successfully completed, 1=not completed (written at the beginning of the emulation), etc. [8]
    printf("Allocated size = %ld B\n", pOutput[2]); // MT allocated size [8]
    printf("Used size = %ld B\n", pOutput[3]); // MT used size [8]

    printf("BIOS histogram:\n");
    uint64_t * trace = (uint64_t *)(TRACE_ADDR + 0x20);

    // BIOS
    uint64_t bios_size = trace[0];
    printf("BIOS size=%ld\n", bios_size);
    if (bios_size > 100000000)
    {
        printf("Bios size is too high=%ld\n", bios_size);
        exit(-1);
    }
    if (trace_trace)
    {
        uint64_t * bios = trace + 1;
        for (uint64_t i=0; i<bios_size; i++)
        {
            printf("%lu: pc=0x%lx multiplicity=%lu:\n", i, 0x1000 + (i*4), bios[i] );
        }
    }

    // Program
    uint64_t program_size = trace[bios_size + 1];
    printf("Program size=%lu\n", program_size);
    if (program_size > 100000000)
    {
        printf("Program size is too high=%ld\n", program_size);
        exit(-1);
    }
    if (trace_trace)
    {
        uint64_t * program = trace + 1 + bios_size + 1;
        for (uint64_t i=0; i<program_size; i++)
        {
            if (program[i] != 0)
            {
                printf("%lu: pc=0x%lx multiplicity=%lu:\n", i, 0x80000000 + i, program[i]);
            }
        }
    }

    printf("Histogram bios_size=%lu program_size=%lu\n", bios_size, program_size);
}
#endif<|MERGE_RESOLUTION|>--- conflicted
+++ resolved
@@ -1226,19 +1226,6 @@
 
         // Log current chunk start state
         printf("\tStart state:\n");
-<<<<<<< HEAD
-        printf("\t\tpc=0x%lx:\n", chunk[i]);
-        i++;
-        printf("\t\tsp=0x%lx:\n", chunk[i]);
-        i++;
-        printf("\t\tc=0x%lx:\n", chunk[i]);
-        i++;
-        printf("\t\tstep=%ld:\n", chunk[i]);
-        i++;
-        for (uint64_t r=1; r<34; r++)
-        {
-            printf("\t\tregister[%ld]=0x%ld:\n", r, chunk[i]);
-=======
         printf("\t\tpc=0x%lx\n", chunk[i]);
         i++;
         printf("\t\tsp=0x%lx\n", chunk[i]);
@@ -1250,41 +1237,25 @@
         for (uint64_t r=1; r<34; r++)
         {
             printf("\t\tregister[%ld]=0x%lx\n", r, chunk[i]);
->>>>>>> fc5b3641
             i++;
         }
 
         // Log current chunk last state
         printf("\tLast state:\n");
-<<<<<<< HEAD
-        printf("\t\tc=0x%lx:\n", chunk[i]);
-=======
         printf("\t\tc=0x%lx\n", chunk[i]);
->>>>>>> fc5b3641
         i++;
         
         // Log current chunk end
         printf("\tEnd:\n");
-<<<<<<< HEAD
-        printf("\t\tend=%ld:\n", chunk[i]);
-=======
         printf("\t\tend=%ld\n", chunk[i]);
->>>>>>> fc5b3641
         i++;
 
         // Log current chunk steps
         printf("\tSteps:\n");
-<<<<<<< HEAD
-        printf("\t\tsteps=%ld:\n", chunk[i]);
-        i++;
-        uint64_t mem_reads_size = chunk[i];
-        printf("\t\tmem_reads_size=%ld:\n", mem_reads_size);
-=======
         printf("\t\tsteps=%ld\n", chunk[i]);
         i++;
         uint64_t mem_reads_size = chunk[i];
         printf("\t\tmem_reads_size=%ld\n", mem_reads_size);
->>>>>>> fc5b3641
         i++;
         if (mem_reads_size > 10000000)
         {
@@ -1295,11 +1266,7 @@
         {
             for (uint64_t m=0; m<mem_reads_size; m++)
             {
-<<<<<<< HEAD
-                printf("\t\tchunk[%ld].mem_reads[%ld]=%08lx:\n", c, m, chunk[i]);
-=======
                 printf("\t\tchunk[%ld].mem_reads[%ld]=%08lx\n", c, m, chunk[i]);
->>>>>>> fc5b3641
                 i++;
             }
         }
