--- conflicted
+++ resolved
@@ -2481,7 +2481,6 @@
         }
 
         // Map it to the trace address
-<<<<<<< HEAD
 #ifdef DEBUG
         gettimeofday(&start_time, NULL);
 #endif
@@ -2490,16 +2489,6 @@
         gettimeofday(&stop_time, NULL);
         duration = TimeDiff(start_time, stop_time);
 #endif
-=======
-#ifdef DEBUG
-        gettimeofday(&start_time, NULL);
-#endif
-        void * pTrace = mmap((void *)TRACE_ADDR, chunk_player_mt_size, PROT_READ, MAP_SHARED | MAP_FIXED | map_locked_flag, shmem_mt_fd, 0);
-#ifdef DEBUG
-        gettimeofday(&stop_time, NULL);
-        duration = TimeDiff(start_time, stop_time);
-#endif
->>>>>>> 304a16f4
         if (pTrace == MAP_FAILED)
         {
             printf("ERROR: Failed calling mmap(MT) errno=%d=%s\n", errno, strerror(errno));
@@ -2581,13 +2570,10 @@
 
 void server_run (void)
 {
-<<<<<<< HEAD
-=======
     if ((gen_method == RomHistogram)) {
         memset((void *)trace_address, 0, trace_size);
     }
 
->>>>>>> 304a16f4
 #ifdef ASM_CALL_METRICS
     reset_asm_call_metrics();
 #endif
