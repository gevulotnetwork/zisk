use libc::{
    close, ftruncate, mmap, munmap, shm_open, shm_unlink, MAP_SHARED, O_CREAT, PROT_READ,
    PROT_WRITE, S_IRUSR, S_IWUSR, S_IXUSR,
};

use named_sem::NamedSemaphore;
use rayon::ThreadPoolBuilder;
use zisk_common::{ChunkId, EmuTrace};

use std::ffi::{c_void, CString};
use std::fmt::Debug;
use std::path::Path;
<<<<<<< HEAD
use std::process::Command;
use std::sync::mpsc;
use std::time::Duration;
=======
use std::process::{self, Command};
>>>>>>> be994afa
use std::{fs, ptr};

use log::info;

use crate::{AsmInputC, AsmMTChunk, AsmMTHeader, AsmRunnerOptions, AsmRunnerTraceLevel};

pub trait Task: Send + Sync + 'static {
    type Output: Send + 'static;
    fn execute(&self) -> Self::Output;
}

pub type TaskFactory<'a, T> = Box<dyn Fn(ChunkId, EmuTrace) -> T + Send + Sync + 'a>;

// This struct is used to run the assembly code in a separate process and generate minimal traces.
#[derive(Debug)]
pub struct AsmRunnerMT {
    shmem_output_name: String,
    mapped_ptr: *mut c_void,
    pub vec_chunks: Vec<EmuTrace>,
}

unsafe impl Send for AsmRunnerMT {}
unsafe impl Sync for AsmRunnerMT {}

impl Drop for AsmRunnerMT {
    fn drop(&mut self) {
        unsafe {
            // Forget all mem_reads Vec<u64> before unmapping
            for chunk in &mut self.vec_chunks {
                std::mem::forget(std::mem::take(&mut chunk.mem_reads));
            }

            // Unmap shared memory
            libc::munmap(self.mapped_ptr, self.total_size());

            let shmem_output_name =
                CString::new(self.shmem_output_name.clone()).expect("CString::new failed");
            let shmem_output_name_ptr = shmem_output_name.as_ptr();

            shm_unlink(shmem_output_name_ptr);
        }
    }
}

impl AsmRunnerMT {
    pub fn new(
        shmem_output_name: String,
        mapped_ptr: *mut c_void,
        vec_chunks: Vec<EmuTrace>,
    ) -> Self {
        AsmRunnerMT { shmem_output_name, mapped_ptr, vec_chunks }
    }

    fn total_size(&self) -> usize {
        self.vec_chunks.iter().map(|chunk| std::mem::size_of_val(&chunk.mem_reads)).sum::<usize>()
            + std::mem::size_of::<AsmMTHeader>()
    }

    pub fn run(
        ziskemuasm_path: &Path,
        inputs_path: &Path,
        shm_size: u64,
        chunk_size: u64,
        options: AsmRunnerOptions,
    ) -> AsmRunnerMT {
        let pid = unsafe { libc::getpid() };

        let shmem_prefix = format!("ZISKMT{}", pid);
        let shmem_input_name = format!("/{}_input", shmem_prefix);
        let shmem_output_name = format!("/{}_output", shmem_prefix);

        // Build semaphores names, and create them (if they do not already exist)
        let sem_output_name = format!("/{}_semout", shmem_prefix);
        let sem_input_name = format!("/{}_semin", shmem_prefix);

        let mut sem_in = NamedSemaphore::create(sem_input_name.clone(), 0).unwrap_or_else(|_| {
            panic!("AsmRunnerMT::run() failed calling NamedSemaphore::create({})", sem_input_name)
        });

        let mut sem_out = NamedSemaphore::create(sem_output_name.clone(), 0).unwrap_or_else(|_| {
            panic!("AsmRunnerMT::run() failed calling NamedSemaphore::create({})", sem_input_name)
        });

        Self::write_input(inputs_path, &shmem_input_name, shm_size, chunk_size);

        // Prepare command
        let mut command = Command::new(ziskemuasm_path);

        command.arg("--generate_minimal_trace");

        if !options.log_output {
            command.arg("-o");
            command.stdout(process::Stdio::null());
            command.stderr(process::Stdio::null());
        }
        if options.metrics {
            command.arg("-m");
        }
        if options.verbose {
            command.arg("-v");
        }
        match options.trace_level {
            AsmRunnerTraceLevel::None => {}
            AsmRunnerTraceLevel::Trace => {
                command.arg("-t");
            }
            AsmRunnerTraceLevel::ExtendedTrace => {
                command.arg("-tt");
            }
        }
        if options.keccak_trace {
            command.arg("-k");
        }

        // Spawn child process
        let start = std::time::Instant::now();
        if let Err(e) = command.arg(&shmem_prefix).spawn() {
            eprintln!("Child process failed: {:?}", e);
        } else if options.verbose || options.log_output {
            println!("Child process launched successfully");
        }

        // Wait for the assembly emulator to complete writing the trace
        let result = sem_in.wait();
        if result.is_err() {
            panic!("AsmRunnerMT::run() failed calling semin.wait({})", sem_input_name);
        }

        let stop = start.elapsed();

        let (mapped_ptr, vec_chunks) = Self::map_output(shmem_output_name.clone());

        let total_steps = vec_chunks.iter().map(|x| x.steps).sum::<u64>();
        let mhz = (total_steps as f64 / stop.as_secs_f64()) / 1_000_000.0;
        info!("AsmRnner: ··· Assembly execution speed: {:.2} MHz", mhz);

        // Tell the assembly that we are done reading the trace
        let result = sem_out.post();
        if result.is_err() {
            panic!("AsmRunnerMT::run() failed calling semout.post({})", sem_output_name);
        }

        AsmRunnerMT::new(shmem_output_name, mapped_ptr, vec_chunks)
    }

    pub fn run_and_count<T: Task>(
        ziskemuasm_path: &Path,
        inputs_path: &Path,
        shm_size: u64,
        chunk_size: u64,
        options: AsmRunnerOptions,
        task_factory: TaskFactory<T>,
    ) -> (AsmRunnerMT, Vec<T::Output>) {
        let pid = unsafe { libc::getpid() };

        let shmem_prefix = format!("ZISKMT{}", pid);
        let shmem_input_name = format!("/{}_input", shmem_prefix);
        let shmem_output_name = format!("/{}_output", shmem_prefix);

        // Build semaphores names, and create them (if they do not already exist)
        let sem_output_name = format!("/{}_semout", shmem_prefix);
        let sem_input_name = format!("/{}_semin", shmem_prefix);
        let sem_chunk_done_name = format!("/{}_semckd", shmem_prefix);

        let mut sem_in = NamedSemaphore::create(sem_input_name.clone(), 0).unwrap_or_else(|_| {
            panic!("AsmRunnerMT::run() failed calling NamedSemaphore::create({})", sem_input_name)
        });

        let mut sem_out = NamedSemaphore::create(sem_output_name.clone(), 0).unwrap_or_else(|_| {
            panic!("AsmRunnerMT::run() failed calling NamedSemaphore::create({})", sem_input_name)
        });

        let mut sem_chunk_done = NamedSemaphore::create(sem_chunk_done_name.clone(), 0)
            .unwrap_or_else(|_| {
                panic!(
                    "AsmRunnerMT::run() failed calling NamedSemaphore::create({})",
                    sem_input_name
                )
            });

        Self::write_input(inputs_path, &shmem_input_name, shm_size, chunk_size);

        // Prepare command
        let mut command = Command::new(ziskemuasm_path);

        command.arg("--generate_minimal_trace");

        if !options.log_output {
            command.arg("-o");
        }
        if options.metrics {
            command.arg("-m");
        }
        if options.verbose {
            command.arg("-v");
        }
        match options.trace_level {
            AsmRunnerTraceLevel::None => {}
            AsmRunnerTraceLevel::Trace => {
                command.arg("-t");
            }
            AsmRunnerTraceLevel::ExtendedTrace => {
                command.arg("-tt");
            }
        }
        if options.keccak_trace {
            command.arg("-k");
        }

        let start = std::time::Instant::now();
        if let Err(e) = command.arg(&shmem_prefix).spawn() {
            eprintln!("Child process failed: {:?}", e);
        } else if options.verbose || options.log_output {
            println!("Child process launched successfully");
        }

        let pool = ThreadPoolBuilder::new().num_threads(32).build().unwrap();

        let mut chunk_id = ChunkId(0);
        let mut header_ptr: Option<*mut c_void> = None;
        let mut data_ptr: Option<*mut c_void> = None;

        let mut should_exit = false;

        let (sender, receiver) = mpsc::channel();

        let exit_code = loop {
            match sem_chunk_done.timed_wait(Duration::from_millis(10000)) {
                Ok(()) => {
                    // Read the header data
                    if data_ptr.is_none() {
                        header_ptr.get_or_insert_with(|| Self::get_output_ptr(&shmem_output_name));

                        let output_header_size = std::mem::size_of::<AsmMTHeader>();

                        data_ptr = Some(unsafe {
                            (header_ptr.unwrap() as *mut u8).add(output_header_size + 8)
                                as *mut c_void
                        });
                    }

                    let emu_trace = AsmMTChunk::to_emu_trace(data_ptr.as_mut().unwrap());

                    let task = task_factory(chunk_id, emu_trace);
                    let sender = sender.clone();
                    pool.spawn(move || {
                        sender.send(task.execute()).unwrap();
                    });

                    chunk_id.0 += 1;

                    // Check exit_code after processing the chunk
                    if !should_exit {
                        let header = Self::read_output_header(&mut header_ptr, &shmem_output_name);
                        should_exit = header.exit_code == 0;
                    }
                }
                Err(e) => {
                    eprintln!("Semaphore error: {:?}", e);

                    if chunk_id.0 == 0 {
                        break 1;
                    }

                    let output_header =
                        Self::read_output_header(&mut header_ptr, &shmem_output_name);
                    break output_header.exit_code;
                }
            }

            if should_exit {
                while let Ok(()) = sem_chunk_done.try_wait() {
                    let emu_trace = AsmMTChunk::to_emu_trace(data_ptr.as_mut().unwrap());
                    let task = task_factory(chunk_id, emu_trace);
                    let sender = sender.clone();
                    pool.spawn(move || {
                        sender.send(task.execute()).unwrap();
                    });

                    chunk_id.0 += 1;
                }

                break 0;
            }
        };

        if exit_code != 0 {
            panic!("Child process terminated with error code: {}", exit_code,);
        }

        // Collect results
        drop(sender);
        let tasks: Vec<T::Output> = receiver.iter().collect();

        // Wait for the assembly emulator to complete writing the trace
        let result = sem_in.wait();
        if result.is_err() {
            panic!("AsmRunnerMT::run() failed calling semin.wait({})", sem_input_name);
        }

        let stop = start.elapsed();

        let (mapped_ptr, vec_chunks) = Self::map_output(shmem_output_name.clone());

        let total_steps = vec_chunks.iter().map(|x| x.steps).sum::<u64>();
        let mhz = (total_steps as f64 / stop.as_secs_f64()) / 1_000_000.0;
        info!("AsmRnner: ··· Assembly execution speed: {:.2} MHz", mhz);

        // Tell the assembly that we are done reading the trace
        let result = sem_out.post();
        if result.is_err() {
            panic!("AsmRunnerMT::run() failed calling semout.post({})", sem_output_name);
        }

        (AsmRunnerMT::new(shmem_output_name, mapped_ptr, vec_chunks), tasks)
    }

    fn write_input(inputs_path: &Path, shmem_input_name: &str, max_steps: u64, chunk_size: u64) {
        let shmem_input_name = CString::new(shmem_input_name).expect("CString::new failed");
        let shmem_input_name_ptr = shmem_input_name.as_ptr();

        let inputs = fs::read(inputs_path).expect("Could not read inputs file");

        let asm_input = AsmInputC {
            chunk_size,
            max_steps,
            initial_trace_size: 1u64 << 32, // 4GB
            input_data_size: inputs.len() as u64,
        };

        // Shared memory size (aligned to 8 bytes)
        let shmem_input_size = (inputs.len() + std::mem::size_of::<AsmInputC>() + 7) & !7;

        let mut shmem_input_data = Vec::with_capacity(shmem_input_size);
        shmem_input_data.extend_from_slice(&asm_input.to_bytes());
        shmem_input_data.extend_from_slice(&inputs);

        // Remove old shared memory if it exists
        unsafe { shm_unlink(shmem_input_name_ptr) };

        let shm_fd = unsafe {
            shm_open(shmem_input_name_ptr, libc::O_RDWR | O_CREAT, S_IRUSR | S_IWUSR | S_IXUSR)
        };
        Self::check_shm_open(shm_fd, shmem_input_name_ptr);

        if unsafe { ftruncate(shm_fd, shmem_input_size as i64) } < 0 {
            panic!("ftruncate failed");
        }

        let mapped_ptr = unsafe {
            mmap(
                std::ptr::null_mut(),
                shmem_input_size,
                PROT_READ | PROT_WRITE,
                MAP_SHARED,
                shm_fd,
                0,
            )
        };
        Self::check_mmap(mapped_ptr, shmem_input_size, file!(), line!());

        unsafe {
            std::ptr::copy_nonoverlapping(
                shmem_input_data.as_ptr(),
                mapped_ptr as *mut u8,
                shmem_input_size,
            );

            munmap(mapped_ptr, shmem_input_size);
            close(shm_fd);
        }
    }

    fn map_output(shmem_output_name: String) -> (*mut c_void, Vec<EmuTrace>) {
        let shmem_output_name = CString::new(shmem_output_name).expect("CString::new failed");
        let shmem_output_name_ptr = shmem_output_name.as_ptr();

        let shm_fd =
            unsafe { shm_open(shmem_output_name_ptr, libc::O_RDONLY, S_IRUSR | S_IWUSR | S_IXUSR) };

        Self::check_shm_open(shm_fd, shmem_output_name_ptr);

        // Read Output Header
        let output_header_size = size_of::<AsmMTHeader>();
        let mapped_ptr =
            unsafe { mmap(ptr::null_mut(), output_header_size, PROT_READ, MAP_SHARED, shm_fd, 0) };
        Self::check_mmap(mapped_ptr, output_header_size, file!(), line!());

        let output_header = AsmMTHeader::from_ptr(mapped_ptr);

        // Read Output
        let output_size = output_header_size + output_header.mt_used_size as usize;

        let mut mapped_ptr =
            unsafe { mmap(ptr::null_mut(), output_size, PROT_READ, MAP_SHARED, shm_fd, 0) };
        Self::check_mmap(mapped_ptr, output_size, file!(), line!());

        // println!("Output Header: {:?}", output_header);

        let mut vec_chunks;
        unsafe {
            mapped_ptr = mapped_ptr.add(output_header_size);
            let num_chunks = std::ptr::read(mapped_ptr as *const u64);
            mapped_ptr = (mapped_ptr as *mut u8).add(8) as *mut c_void;

            vec_chunks = Vec::with_capacity(num_chunks as usize);
            for _ in 0..num_chunks {
                let data = AsmMTChunk::to_emu_trace(&mut mapped_ptr);
                vec_chunks.push(data);
            }
        }

        (mapped_ptr, vec_chunks)
    }

    fn read_output_header(
        header_ptr: &mut Option<*mut c_void>,
        shmem_output_name: &str,
    ) -> AsmMTHeader {
        header_ptr.get_or_insert_with(|| {
            let cstr = CString::new(shmem_output_name).expect("CString::new failed");
            let ptr = cstr.as_ptr();

            // Open shared memory read-only
            let shm_fd = unsafe { shm_open(ptr, libc::O_RDONLY, S_IRUSR | S_IWUSR | S_IXUSR) };
            Self::check_shm_open(shm_fd, ptr);

            let header_size = size_of::<AsmMTHeader>();

            // Map the header from the shared memory
            let mapped =
                unsafe { mmap(ptr::null_mut(), header_size, PROT_READ, MAP_SHARED, shm_fd, 0) };
            Self::check_mmap(mapped, header_size, file!(), line!());

            mapped
        });
        unsafe { std::ptr::read(header_ptr.unwrap() as *const AsmMTHeader) }
    }

    fn get_output_ptr(shmem_output_name: &str) -> *mut c_void {
        let cstr = CString::new(shmem_output_name).expect("CString::new failed");
        let ptr = cstr.as_ptr();

        // Open shared memory read-only
        let shm_fd = unsafe { shm_open(ptr, libc::O_RDONLY, S_IRUSR | S_IWUSR | S_IXUSR) };
        Self::check_shm_open(shm_fd, ptr);

        let header_size = size_of::<AsmMTHeader>();

        // Map the header from the shared memory
        let mapped =
            unsafe { mmap(ptr::null_mut(), header_size, PROT_READ, MAP_SHARED, shm_fd, 0) };
        Self::check_mmap(mapped, header_size, file!(), line!());

        // Read the header
        let header = unsafe { ptr::read(mapped as *const AsmMTHeader) };

        // Unmap the small mapping
        unsafe {
            munmap(mapped, header_size);
        }

        // Step 4: Map the full allocated size
        let mapped = unsafe {
            mmap(
                ptr::null_mut(),
                header.mt_allocated_size as usize,
                PROT_READ,
                MAP_SHARED,
                shm_fd,
                0,
            )
        };
        Self::check_mmap(mapped, header.mt_allocated_size as usize, file!(), line!());

        mapped
    }

    fn check_shm_open(shm_fd: i32, name: *const i8) {
        if shm_fd == -1 {
            let err = std::io::Error::last_os_error();
            panic!("shm_open({:?}) failed: {:?}", name, err);
        }
    }

    fn check_mmap(ptr: *mut libc::c_void, size: usize, file: &str, line: u32) {
        if ptr == libc::MAP_FAILED {
            let err = std::io::Error::last_os_error();
            panic!("mmap failed: {:?} (size: {} bytes) at {}:{}", err, size, file, line);
        }
    }
}<|MERGE_RESOLUTION|>--- conflicted
+++ resolved
@@ -10,13 +10,9 @@
 use std::ffi::{c_void, CString};
 use std::fmt::Debug;
 use std::path::Path;
-<<<<<<< HEAD
-use std::process::Command;
 use std::sync::mpsc;
 use std::time::Duration;
-=======
 use std::process::{self, Command};
->>>>>>> be994afa
 use std::{fs, ptr};
 
 use log::info;
