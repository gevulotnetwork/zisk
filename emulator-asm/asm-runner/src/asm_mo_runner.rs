#[cfg(all(target_os = "linux", target_arch = "x86_64"))]
use named_sem::NamedSemaphore;
use zisk_common::ExecutorStats;
use zisk_common::Plan;

use std::ffi::c_void;
use std::sync::atomic::{fence, Ordering};
use std::time::Duration;
use tracing::error;

use crate::{AsmMOChunk, AsmMOHeader, AsmRunError, AsmService, AsmServices, AsmSharedMemory};
use mem_planner_cpp::MemPlanner;

use anyhow::{Context, Result};

<<<<<<< HEAD
#[cfg(feature = "stats")]
use std::time::Instant;
#[cfg(feature = "stats")]
use zisk_common::{ExecutorStatsDuration, ExecutorStatsEnum};
=======
pub struct PreloadedMO {
    pub output_shmem: AsmSharedMemory<AsmMOHeader>,
}

impl PreloadedMO {
    pub fn new(
        local_rank: i32,
        base_port: Option<u16>,
        unlock_mapped_memory: bool,
    ) -> Result<Self> {
        let port = if let Some(base_port) = base_port {
            AsmServices::port_for(&AsmService::MO, base_port, local_rank)
        } else {
            AsmServices::default_port(&AsmService::MO, local_rank)
        };

        let output_name =
            AsmSharedMemory::<AsmMOHeader>::shmem_output_name(port, AsmService::MO, local_rank);

        let output_shared_memory =
            AsmSharedMemory::<AsmMOHeader>::open_and_map(&output_name, unlock_mapped_memory)?;

        Ok(Self { output_shmem: output_shared_memory })
    }
}
>>>>>>> 13456a6d

// This struct is used to run the assembly code in a separate process and generate minimal traces.
pub struct AsmRunnerMO {
    pub plans: Vec<Plan>,
}

impl AsmRunnerMO {
    pub fn new(plans: Vec<Plan>) -> Self {
        Self { plans }
    }

    #[allow(clippy::too_many_arguments)]
    pub fn run(
        preloaded: &mut PreloadedMO,
        max_steps: u64,
        chunk_size: u64,
        world_rank: i32,
        local_rank: i32,
        base_port: Option<u16>,
<<<<<<< HEAD
        unlock_mapped_memory: bool,
        _stats: Arc<Mutex<ExecutorStats>>,
=======
>>>>>>> 13456a6d
    ) -> Result<Self> {
        #[cfg(feature = "stats")]
        let start_time = Instant::now();

        let port = if let Some(base_port) = base_port {
            AsmServices::port_for(&AsmService::MO, base_port, local_rank)
        } else {
            AsmServices::default_port(&AsmService::MO, local_rank)
        };

        let sem_chunk_done_name =
            AsmSharedMemory::<AsmMOHeader>::shmem_chunk_done_name(port, AsmService::MO, local_rank);

        let mut sem_chunk_done = NamedSemaphore::create(sem_chunk_done_name.clone(), 0)
            .map_err(|e| AsmRunError::SemaphoreError(sem_chunk_done_name.clone(), e))?;

        let handle = std::thread::spawn(move || {
            let asm_services = AsmServices::new(world_rank, local_rank, base_port);
            asm_services.send_memory_ops_request(max_steps, chunk_size)
        });

        // Get the pointer to the data in the shared memory.
        let mut data_ptr = preloaded.output_shmem.data_ptr() as *const AsmMOChunk;

        // Initialize C++ memory operations trace
        let mem_planner = MemPlanner::new();
        mem_planner.execute();

        let exit_code = loop {
            match sem_chunk_done.timed_wait(Duration::from_secs(10)) {
                Ok(()) => {
                    // Synchronize with memory changes from the C++ side
                    fence(Ordering::Acquire);

                    let chunk = unsafe { std::ptr::read(data_ptr) };

                    data_ptr = unsafe { data_ptr.add(1) };

                    mem_planner.add_chunk(chunk.mem_ops_size, data_ptr as *const c_void);

                    if chunk.end == 1 {
                        break 0;
                    }

                    data_ptr = unsafe {
                        (data_ptr as *mut u64).add(chunk.mem_ops_size as usize) as *const AsmMOChunk
                    };
                }
                Err(e) => {
                    error!("Semaphore '{}' error: {:?}", sem_chunk_done_name, e);

                    break preloaded.output_shmem.map_header().exit_code;
                }
            }
        };

        if exit_code != 0 {
            return Err(AsmRunError::ExitCode(exit_code as u32))
                .context("Child process returned error");
        }

        // Wait for the assembly emulator to complete writing the trace
        let response = handle
            .join()
            .map_err(|_| AsmRunError::JoinPanic)?
            .map_err(AsmRunError::ServiceError)?;

        assert_eq!(response.result, 0);
        assert!(response.trace_len > 0);
        assert!(response.trace_len <= response.allocated_len);

        mem_planner.set_completed();
        mem_planner.wait();
        let plans = mem_planner.collect_plans();

        // Add to executor stats
        #[cfg(feature = "stats")]
        _stats.lock().unwrap().add_stat(ExecutorStatsEnum::MemOps(ExecutorStatsDuration {
            start_time,
            duration: start_time.elapsed(),
        }));

        Ok(AsmRunnerMO::new(plans))
    }
}<|MERGE_RESOLUTION|>--- conflicted
+++ resolved
@@ -5,6 +5,8 @@
 
 use std::ffi::c_void;
 use std::sync::atomic::{fence, Ordering};
+use std::sync::Arc;
+use std::sync::Mutex;
 use std::time::Duration;
 use tracing::error;
 
@@ -13,12 +15,10 @@
 
 use anyhow::{Context, Result};
 
-<<<<<<< HEAD
 #[cfg(feature = "stats")]
 use std::time::Instant;
 #[cfg(feature = "stats")]
 use zisk_common::{ExecutorStatsDuration, ExecutorStatsEnum};
-=======
 pub struct PreloadedMO {
     pub output_shmem: AsmSharedMemory<AsmMOHeader>,
 }
@@ -44,7 +44,6 @@
         Ok(Self { output_shmem: output_shared_memory })
     }
 }
->>>>>>> 13456a6d
 
 // This struct is used to run the assembly code in a separate process and generate minimal traces.
 pub struct AsmRunnerMO {
@@ -64,11 +63,7 @@
         world_rank: i32,
         local_rank: i32,
         base_port: Option<u16>,
-<<<<<<< HEAD
-        unlock_mapped_memory: bool,
         _stats: Arc<Mutex<ExecutorStats>>,
-=======
->>>>>>> 13456a6d
     ) -> Result<Self> {
         #[cfg(feature = "stats")]
         let start_time = Instant::now();
