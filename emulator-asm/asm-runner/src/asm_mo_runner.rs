#[cfg(all(target_os = "linux", target_arch = "x86_64"))]
use named_sem::NamedSemaphore;
use zisk_common::ExecutorStats;
use zisk_common::Plan;

use std::ffi::c_void;
use std::sync::atomic::{fence, Ordering};
#[cfg(all(target_os = "linux", target_arch = "x86_64"))]
use std::sync::{Arc, Mutex};
use std::time::Duration;
use tracing::error;

use crate::{AsmMOChunk, AsmMOHeader, AsmRunError, AsmService, AsmServices, AsmSharedMemory};
use mem_planner_cpp::MemPlanner;

use anyhow::{Context, Result};

#[cfg(feature = "stats")]
use std::time::Instant;
#[cfg(feature = "stats")]
use zisk_common::{ExecutorStatsDuration, ExecutorStatsEnum};

// This struct is used to run the assembly code in a separate process and generate minimal traces.
pub struct AsmRunnerMO {
    pub plans: Vec<Plan>,
}

impl AsmRunnerMO {
    pub fn new(plans: Vec<Plan>) -> Self {
        Self { plans }
    }

    #[allow(clippy::too_many_arguments)]
    pub fn run(
        asm_shared_memory: Arc<Mutex<Option<AsmSharedMemory<AsmMOHeader>>>>,
        max_steps: u64,
        chunk_size: u64,
        world_rank: i32,
        local_rank: i32,
        base_port: Option<u16>,
        unlock_mapped_memory: bool,
        _stats: Arc<Mutex<ExecutorStats>>,
    ) -> Result<Self> {
<<<<<<< HEAD
        #[cfg(feature = "stats")]
        let start_time = Instant::now();
=======
        let port = if let Some(base_port) = base_port {
            AsmServices::port_for(&AsmService::MO, base_port, local_rank)
        } else {
            AsmServices::default_port(&AsmService::MO, local_rank)
        };
>>>>>>> 774c2ee0

        let sem_chunk_done_name =
            AsmSharedMemory::<AsmMOHeader>::shmem_chunk_done_name(port, AsmService::MO, local_rank);

        let mut sem_chunk_done = NamedSemaphore::create(sem_chunk_done_name.clone(), 0)
            .map_err(|e| AsmRunError::SemaphoreError(sem_chunk_done_name.clone(), e))?;

        let handle = std::thread::spawn(move || {
            let asm_services = AsmServices::new(world_rank, local_rank, base_port);
            asm_services.send_memory_ops_request(max_steps, chunk_size)
        });

        // Open and map the shared memory where the assembly emulator writes its output.
        // The shared memory is created by the C++ assembly emulator.

        // Initialize the assembly shared memory if necessary
        let mut asm_shared_memory = asm_shared_memory.lock().unwrap();

        if asm_shared_memory.is_none() {
            *asm_shared_memory = Some(
                AsmSharedMemory::create_shmem(
                    port,
                    AsmService::MO,
                    local_rank,
                    unlock_mapped_memory,
                )
                .expect("Error creating MO assembly shared memory"),
            );
        }

        // Get the pointer to the data in the shared memory.
        let mut data_ptr = asm_shared_memory.as_ref().unwrap().data_ptr() as *const AsmMOChunk;

        // Initialize C++ memory operations trace
        let mem_planner = MemPlanner::new();
        mem_planner.execute();

        let exit_code = loop {
            match sem_chunk_done.timed_wait(Duration::from_secs(10)) {
                Ok(()) => {
                    // Synchronize with memory changes from the C++ side
                    fence(Ordering::Acquire);

                    let chunk = unsafe { std::ptr::read(data_ptr) };

                    data_ptr = unsafe { data_ptr.add(1) };

                    mem_planner.add_chunk(chunk.mem_ops_size, data_ptr as *const c_void);

                    if chunk.end == 1 {
                        break 0;
                    }

                    data_ptr = unsafe {
                        (data_ptr as *mut u64).add(chunk.mem_ops_size as usize) as *const AsmMOChunk
                    };
                }
                Err(e) => {
                    error!("Semaphore '{}' error: {:?}", sem_chunk_done_name, e);

                    break asm_shared_memory.as_ref().unwrap().header().exit_code;
                }
            }
        };

        if exit_code != 0 {
            return Err(AsmRunError::ExitCode(exit_code as u32))
                .context("Child process returned error");
        }

        // Wait for the assembly emulator to complete writing the trace
        let response = handle
            .join()
            .map_err(|_| AsmRunError::JoinPanic)?
            .map_err(AsmRunError::ServiceError)?;

        assert_eq!(response.result, 0);
        assert!(response.trace_len > 0);
        assert!(response.trace_len <= response.allocated_len);

        mem_planner.set_completed();
        mem_planner.wait();
        let plans = mem_planner.collect_plans();

        // Add to executor stats
        #[cfg(feature = "stats")]
        _stats.lock().unwrap().add_stat(ExecutorStatsEnum::MemOps(ExecutorStatsDuration {
            start_time,
            duration: start_time.elapsed(),
        }));

        Ok(AsmRunnerMO::new(plans))
    }
}<|MERGE_RESOLUTION|>--- conflicted
+++ resolved
@@ -41,16 +41,14 @@
         unlock_mapped_memory: bool,
         _stats: Arc<Mutex<ExecutorStats>>,
     ) -> Result<Self> {
-<<<<<<< HEAD
         #[cfg(feature = "stats")]
         let start_time = Instant::now();
-=======
+
         let port = if let Some(base_port) = base_port {
             AsmServices::port_for(&AsmService::MO, base_port, local_rank)
         } else {
             AsmServices::default_port(&AsmService::MO, local_rank)
         };
->>>>>>> 774c2ee0
 
         let sem_chunk_done_name =
             AsmSharedMemory::<AsmMOHeader>::shmem_chunk_done_name(port, AsmService::MO, local_rank);
