--- conflicted
+++ resolved
@@ -5,7 +5,7 @@
 
 #[cfg(all(target_os = "linux", target_arch = "x86_64"))]
 use std::sync::atomic::{fence, Ordering};
-use std::sync::Arc;
+use std::sync::{Arc, Mutex};
 use std::time::{Duration, Instant};
 
 use tracing::{error, info};
@@ -86,11 +86,7 @@
         world_rank: i32,
         local_rank: i32,
         base_port: Option<u16>,
-<<<<<<< HEAD
-        unlock_mapped_memory: bool,
         _stats: Arc<Mutex<ExecutorStats>>,
-=======
->>>>>>> 13456a6d
     ) -> Result<(AsmRunnerMT, Vec<T::Output>)> {
         let port = if let Some(base_port) = base_port {
             AsmServices::port_for(&AsmService::MT, base_port, local_rank)
