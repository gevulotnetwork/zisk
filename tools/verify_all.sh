--- conflicted
+++ resolved
@@ -2,11 +2,7 @@
 
 # Check that at least one argument has been passed
 if [ "$#" -lt 1 ]; then
-<<<<<<< HEAD
-    echo "Usage: $0 <dirname|elf_file> [-l|--list] [-b|--begin <first_file>] [-e|--end <last_file>] [-d|--debug] [-i|--inputs <input_dir|input_file>]"
-=======
     echo "Usage: $0 <dirname> [-l/--list -b/--begin <first_file> -e/--end <last_file> -d/--debug]"
->>>>>>> f0dcfeda
     exit 1
 fi
 
@@ -32,15 +28,6 @@
 shift
 
 # Parse optional arguments
-<<<<<<< HEAD
-while [[ "$#" -gt 0 ]]; do
-    case $1 in
-        -l|--list) list=1 ;;
-        -b|--begin) begin=$2; shift ;;
-        -e|--end) end=$2; shift ;;
-        -d|--debug) debug=1 ;;
-        -i|--inputs) input_path="$2"; shift ;;
-=======
 LIST=0
 BEGIN=0
 END=0
@@ -51,15 +38,27 @@
         -b|--begin) BEGIN=$2; shift; ;;
         -e|--end) END=$2; shift; ;;
         -d|--debug) DEBUG=1 ;;
->>>>>>> f0dcfeda
         *) echo "Unknown parameter passed: $1"; exit 1 ;;
     esac
     shift
 done
 
-# Ensure the default input file exists
-if [[ ! -f $default_input ]]; then
-    touch "$default_input"
+ELF_FILES=`find $DIR -type f -name my.elf |sort`
+
+# List files with their corresponding index
+COUNTER=0
+for ELF_FILE in $ELF_FILES
+do
+    COUNTER=$((COUNTER+1))
+    echo "File ${COUNTER}: ${ELF_FILE}"
+done
+
+# Log begin and end options, if provided
+if [ $BEGIN -ne 0 ]; then
+    echo "Beginning at file ${BEGIN}";
+fi
+if [ $END -ne 0 ]; then
+    echo "Ending at file ${END}";
 fi
 
 # Function to verify an ELF file with one or more input files
@@ -69,21 +68,11 @@
     local input_counter=0
     local input_total=0
 
-<<<<<<< HEAD
     echo "Verifying ELF file: $elf_file"
-=======
-# Log begin and end options, if provided
-if [ $BEGIN -ne 0 ]; then
-    echo "Beginning at file ${BEGIN}";
-fi
-if [ $END -ne 0 ]; then
-    echo "Ending at file ${END}";
-fi
->>>>>>> f0dcfeda
 
-    if [[ -z $input_path ]]; then
-        # No input path provided, use the default input file
-        echo "Using default input file: $default_input"
+# Create an empty input file
+INPUT_FILE="/tmp/empty_input.bin"
+touch $INPUT_FILE
 
         if [[ $debug -eq 1 ]]; then
             # Run with debug flag
@@ -104,7 +93,6 @@
         # Single input file provided
         echo "Using input file: $input_path"
 
-<<<<<<< HEAD
         if [[ $debug -eq 1 ]]; then
             # Run with debug flag
             (cargo build --release && cd ../pil2-proofman; \
@@ -128,11 +116,6 @@
             echo "No input files found in directory: $input_path"
             return
         fi
-=======
-# Create an empty input file
-INPUT_FILE="/tmp/empty_input.bin"
-touch $INPUT_FILE
->>>>>>> f0dcfeda
 
         for input_file in $input_files; do
             input_counter=$((input_counter + 1))
@@ -171,7 +154,6 @@
         exit 0
     fi
 
-<<<<<<< HEAD
     # List files with their corresponding index
     counter=0
     for elf_file in $elf_files; do
@@ -187,54 +169,6 @@
         echo "Ending at file $end"
     fi
 
-    # If just listing, exit
-    if [ $list -eq 1 ]; then
-        echo "Exiting after listing files"
-        exit 0
-    fi
-
-    # Record the number of files
-    max_counter=$counter
-
-    # For all ELF files
-    counter=0
-    for elf_file in $elf_files; do
-        counter=$((counter + 1))
-
-        # Skip files lower than begin
-        if [ $begin -ne 0 ] && [ $counter -lt $begin ]; then
-            continue
-        fi
-
-        # Skip files higher than end
-        if [ $end -ne 0 ] && [ $counter -gt $end ]; then
-            continue
-        fi
-
-        echo ""
-        echo "Verifying file $counter of $max_counter: $elf_file"
-
-        if [ $debug -eq 1 ]; then
-            # Run with debug flag
-            (cargo build --release && cd ../pil2-proofman; \
-            cargo run --release --bin proofman-cli verify-constraints \
-            --witness-lib ../zisk/target/release/libzisk_witness.so \
-            --rom "$elf_file" -i "$default_input" \
-            --proving-key ../zisk/build/provingKey -d)
-        else
-            # Run without debug flag
-            (cargo build --release && cd ../pil2-proofman; \
-            cargo run --release --bin proofman-cli verify-constraints \
-            --witness-lib ../zisk/target/release/libzisk_witness.so \
-            --rom "$elf_file" -i "$default_input" \
-            --proving-key ../zisk/build/provingKey)
-        fi
-    done
-else
-    # Logic for single ELF file with input directory or file
-    verify_elf_with_inputs "$elf_file" "$input_path"
-fi
-=======
     # Varify the contraints for this file
     echo ""
     echo "Verifying file ${COUNTER} of ${MAX_COUNTER}: ${ELF_FILE}"
@@ -247,4 +181,3 @@
         (cargo build --release && cd ../pil2-proofman; cargo run --release --bin proofman-cli verify-constraints --witness-lib ../zisk/target/release/libzisk_witness.so --rom $ELF_FILE -i $INPUT_FILE --proving-key ../zisk/build/provingKey)
     fi
 done
->>>>>>> f0dcfeda
