--- conflicted
+++ resolved
@@ -130,9 +130,5 @@
 log_info "When successfully tested, execute the following command to commit/merge the changes to 'zisk' branch and generate the release:"
 echo
 log "./release-rust.sh ${TO_VERSION} <RELEASE_VERSION> <WORKING_DIR>"
-<<<<<<< HEAD
-log "Example: ./release-rust.sh ${TO_VERSION} 0.4.1 $(realpath "$3")"
-=======
 log "Example: ./release-rust.sh ${TO_VERSION} 0.4.2 $(realpath "$3")"
->>>>>>> ed33d80f
 echo