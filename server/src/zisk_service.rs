--- conflicted
+++ resolved
@@ -346,13 +346,6 @@
     pub fn new(params: &ZiskServerParams) -> Result<Self> {
         info_file!("Starting asm microservices...");
 
-<<<<<<< HEAD
-        let world_rank = config.asm_runner_options.world_rank;
-        let local_rank = config.asm_runner_options.local_rank;
-        let base_port = config.asm_runner_options.base_port;
-        let unlock_mapped_memory = config.asm_runner_options.unlock_mapped_memory;
-        let shared_tables = config.shared_tables;
-=======
         let proofman = ProofMan::<Goldilocks>::new(
             params.proving_key.clone(),
             params.custom_commits_map.clone(),
@@ -369,7 +362,6 @@
         initialize_logger(params.verbose.into(), Some(mpi_ctx.rank));
 
         let port = params.port + mpi_ctx.node_rank as u16;
->>>>>>> a6255c0b
 
         let world_rank = mpi_ctx.rank;
         let local_rank = mpi_ctx.node_rank;
